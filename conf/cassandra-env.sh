--- conflicted
+++ resolved
@@ -275,13 +275,8 @@
 
 # To use mx4j, an HTML interface for JMX, add mx4j-tools.jar to the lib/
 # directory.
-<<<<<<< HEAD
 # See http://cassandra.apache.org/doc/latest/operating/metrics.html#jmx
-# By default mx4j listens on 0.0.0.0:8081. Uncomment the following lines
-=======
-# See http://cassandra.apache.org/doc/3.11/operating/metrics.html#jmx
 # By default mx4j listens on the broadcast_address, port 8081. Uncomment the following lines
->>>>>>> c3ae22d6
 # to control its listen address and port.
 #MX4J_ADDRESS="127.0.0.1"
 #MX4J_PORT="8081"
