// Licensed to the Apache Software Foundation (ASF) under one
// or more contributor license agreements.  See the NOTICE file
// distributed with this work for additional information
// regarding copyright ownership.  The ASF licenses this file
// to you under the Apache License, Version 2.0 (the
// "License"); you may not use this file except in compliance
// with the License.  You may obtain a copy of the License at
//
//    https://www.apache.org/licenses/LICENSE-2.0
//
// Unless required by applicable law or agreed to in writing,
// software distributed under the License is distributed on an
// "AS IS" BASIS, WITHOUT WARRANTIES OR CONDITIONS OF ANY
// KIND, either express or implied.  See the License for the
// specific language governing permissions and limitations
// under the License.
//
//
// Jenkins declaration of how to build and test the current codebase.
//  Jenkins infrastructure related settings should be kept in
//    https://github.com/apache/cassandra-builds/blob/master/jenkins-dsl/cassandra_job_dsl_seed.groovy
//

pipeline {
  agent { label 'cassandra' }
  stages {
    stage('Init') {
      steps {
          cleanWs()
      }
    }
    stage('Build') {
      steps {
          build job: "${env.JOB_NAME}-artifacts"
      }
    }
    stage('Test') {
        parallel {
          stage('stress') {
            steps {
                warnError('Tests unstable') {
                    build job: "${env.JOB_NAME}-stress-test"
                }
            }
            post {
              success {
                  warnError('missing test xml files') {
                      script {
                          copyTestResults('stress-test')
                      }
                  }
              }
              unstable {
                  warnError('missing test xml files') {
                      script {
                          copyTestResults('stress-test')
                      }
                  }
              }
            }
<<<<<<< HEAD
          }
          stage('fqltool') {
            steps {
                warnError('Tests unstable') {
                    build job: "${env.JOB_NAME}-fqltool-test"
                }
            }
            post {
              success {
                  warnError('missing test xml files') {
                      script {
                          copyTestResults('fqltool-test')
                      }
                  }
              }
              unstable {
                  warnError('missing test xml files') {
                      script {
                          copyTestResults('fqltool-test')
                      }
                  }
=======
            stage('JVM DTests') {
              steps {
                  warnError('Tests unstable') {
                    build job: "${env.JOB_NAME}-jvm-dtest"
                  }
              }
              post {
                success {
                    warnError('missing test xml files') {
                        script {
                            copyTestResults('jvm-dtest')
                        }
                    }
                }
                unstable {
                    warnError('missing test xml files') {
                        script {
                            copyTestResults('jvm-dtest')
                        }
                    }
                }
>>>>>>> ec219818
              }
            }
          }
          stage('JVM DTests') {
            steps {
                warnError('Tests unstable') {
                  build job: "${env.JOB_NAME}-test-jvm-dtest-forking"
                }
            }
            post {
              success {
                  warnError('missing test xml files') {
                      script {
                          copyTestResults('test-jvm-dtest-forking')
                      }
                  }
              }
              unstable {
                  warnError('missing test xml files') {
                      script {
                          copyTestResults('test-jvm-dtest-forking')
                      }
                  }
              }
            }
          }
          stage('units') {
            steps {
              warnError('Tests unstable') {
                build job: "${env.JOB_NAME}-test"
              }
            }
            post {
              success {
                  warnError('missing test xml files') {
                      script {
                          copyTestResults('test')
                      }
                  }
              }
              unstable {
                  warnError('missing test xml files') {
                      script {
                          copyTestResults('test')
                      }
                  }
              }
            }
          }
          stage('long units') {
            steps {
                warnError('Tests unstable') {
                    build job: "${env.JOB_NAME}-long-test"
                }
            }
            post {
              success {
                  warnError('missing test xml files') {
                      script {
                          copyTestResults('long-test')
                      }
                  }
              }
              unstable {
                  warnError('missing test xml files') {
                      script {
                          copyTestResults('long-test')
                      }
                  }
              }
            }
          }
          stage('burn') {
            steps {
                warnError('Tests unstable') {
                  build job: "${env.JOB_NAME}-test-burn"
                }
            }
            post {
              success {
                  warnError('missing test xml files') {
                      script {
                          copyTestResults('test-burn')
                      }
                  }
              }
              unstable {
                  warnError('missing test xml files') {
                      script {
                          copyTestResults('test-burn')
                      }
                  }
              }
            }
          }
          stage('cdc') {
              steps {
                  warnError('Tests unstable') {
                      build job: "${env.JOB_NAME}-test-cdc"
                  }
              }
              post {
                success {
                    warnError('missing test xml files') {
                        script {
                          copyTestResults('test-cdc')
                        }
                    }
                }
                unstable {
                    warnError('missing test xml files') {
                        script {
                          copyTestResults('test-cdc')
                        }
                    }
                }
              }
            }
            stage('compression') {
              steps {
                  warnError('Tests unstable') {
                    build job: "${env.JOB_NAME}-test-compression"
                  }
              }
              post {
                success {
                    warnError('missing test xml files') {
                        script {
                          copyTestResults('test-compression')
                        }
                    }
                }
                unstable {
                    warnError('missing test xml files') {
                        script {
                          copyTestResults('test-compression')
                        }
                    }
                }
              }
            }
            stage('cqlsh') {
              steps {
                  warnError('Tests unstable') {
                    build job: "${env.JOB_NAME}-cqlsh-tests"
                  }
              }
              post {
                success {
                    warnError('missing test xml files') {
                        script {
                          copyTestResults('cqlsh-tests')
                        }
                    }
                }
                unstable {
                    warnError('missing test xml files') {
                        script {
                          copyTestResults('cqlsh-tests')
                        }
                    }
                }
              }
            }
        }
    }
    stage('Distributed Test') {
        parallel {
          stage('dtest') {
            steps {
                warnError('Tests unstable') {
                  build job: "${env.JOB_NAME}-dtest"
                }
            }
            post {
              success {
                  warnError('missing test xml files') {
                      script {
                          copyTestResults('dtest')
                      }
                  }
              }
              unstable {
                  warnError('missing test xml files') {
                      script {
                          copyTestResults('dtest')
                      }
                  }
              }
            }
          }
          stage('dtest-large') {
            steps {
                warnError('Tests unstable') {
                  build job: "${env.JOB_NAME}-dtest-large"
                }
            }
            post {
              success {
                  warnError('missing test xml files') {
                      script {
                          copyTestResults('dtest-large')
                      }
                  }
              }
              unstable {
                  warnError('missing test xml files') {
                      script {
                          copyTestResults('dtest-large')
                      }
                  }
              }
            }
          }
          stage('dtest-novnode') {
            steps {
                warnError('Tests unstable') {
                  build job: "${env.JOB_NAME}-dtest-novnode"
                }
            }
            post {
              success {
                  warnError('missing test xml files') {
                      script {
                          copyTestResults('dtest-novnode')
                      }
                  }
              }
              unstable {
                  warnError('missing test xml files') {
                      script {
                          copyTestResults('dtest-novnode')
                      }
                  }
              }
            }
          }
          stage('dtest-offheap') {
            steps {
                warnError('Tests unstable') {
                  build job: "${env.JOB_NAME}-dtest-offheap"
                }
            }
            post {
              success {
                  warnError('missing test xml files') {
                      script {
                          copyTestResults('dtest-offheap')
                      }
                  }
              }
              unstable {
                  warnError('missing test xml files') {
                      script {
                          copyTestResults('dtest-offheap')
                      }
                  }
              }
            }
          }
        }
    }
    stage('Summary') {
      steps {
          junit '**/TEST*.xml,**/cqlshlib.xml,**/nosetests.xml'

          // the following should fail on any installation other than builds.apache.org
          //  TODO: keep jenkins infrastructure related settings in `cassandra_job_dsl_seed.groovy`
          warnError('cannot send notifications') {
              slackSend channel: '#cassandra-builds', message: "${currentBuild.fullDisplayName} completed: ${currentBuild.result}. See ${env.BUILD_URL}"
              emailext to: 'builds@cassandra.apache.org', subject: "Build complete: ${currentBuild.fullDisplayName} [${currentBuild.result}] ${env.GIT_COMMIT}", body: '${CHANGES}  ${JELLY_SCRIPT,template="text"}'
          }
      }
    }
  }
}

def copyTestResults(target) {
    step([$class: 'CopyArtifact',
            projectName: "${env.JOB_NAME}-${target}",
            optional: true,
            fingerprintArtifacts: true,
            selector: [$class: 'StatusBuildSelector', stable: false],
            target: target]);
}<|MERGE_RESOLUTION|>--- conflicted
+++ resolved
@@ -20,6 +20,8 @@
 //  Jenkins infrastructure related settings should be kept in
 //    https://github.com/apache/cassandra-builds/blob/master/jenkins-dsl/cassandra_job_dsl_seed.groovy
 //
+// Validate/lint this file using the following command
+// `curl -X POST  -F "jenkinsfile=<.jenkins/Jenkinsfile" https://builds.apache.org/pipeline-model-converter/validate`
 
 pipeline {
   agent { label 'cassandra' }
@@ -58,7 +60,6 @@
                   }
               }
             }
-<<<<<<< HEAD
           }
           stage('fqltool') {
             steps {
@@ -80,50 +81,27 @@
                           copyTestResults('fqltool-test')
                       }
                   }
-=======
-            stage('JVM DTests') {
-              steps {
-                  warnError('Tests unstable') {
-                    build job: "${env.JOB_NAME}-jvm-dtest"
-                  }
-              }
-              post {
-                success {
-                    warnError('missing test xml files') {
-                        script {
-                            copyTestResults('jvm-dtest')
-                        }
-                    }
-                }
-                unstable {
-                    warnError('missing test xml files') {
-                        script {
-                            copyTestResults('jvm-dtest')
-                        }
-                    }
-                }
->>>>>>> ec219818
               }
             }
           }
           stage('JVM DTests') {
             steps {
                 warnError('Tests unstable') {
-                  build job: "${env.JOB_NAME}-test-jvm-dtest-forking"
-                }
-            }
-            post {
-              success {
-                  warnError('missing test xml files') {
-                      script {
-                          copyTestResults('test-jvm-dtest-forking')
-                      }
-                  }
-              }
-              unstable {
-                  warnError('missing test xml files') {
-                      script {
-                          copyTestResults('test-jvm-dtest-forking')
+                  build job: "${env.JOB_NAME}-jvm-dtest"
+                }
+            }
+            post {
+              success {
+                  warnError('missing test xml files') {
+                      script {
+                          copyTestResults('jvm-dtest')
+                      }
+                  }
+              }
+              unstable {
+                  warnError('missing test xml files') {
+                      script {
+                          copyTestResults('jvm-dtest')
                       }
                   }
               }
