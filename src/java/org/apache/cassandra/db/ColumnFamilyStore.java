--- conflicted
+++ resolved
@@ -1957,13 +1957,7 @@
             {
                 public Void call()
                 {
-<<<<<<< HEAD
-                    cfs.data.reset();
-=======
                     cfs.data.reset(new Memtable(new AtomicReference<>(ReplayPosition.NONE), cfs));
-                    cfs.getCompactionStrategy().shutdown();
-                    cfs.getCompactionStrategy().startup();
->>>>>>> 66f1aaf8
                     return null;
                 }
             }, true, false);
