/*
 * Licensed to the Apache Software Foundation (ASF) under one
 * or more contributor license agreements.  See the NOTICE file
 * distributed with this work for additional information
 * regarding copyright ownership.  The ASF licenses this file
 * to you under the Apache License, Version 2.0 (the
 * "License"); you may not use this file except in compliance
 * with the License.  You may obtain a copy of the License at
 *
 *     http://www.apache.org/licenses/LICENSE-2.0
 *
 * Unless required by applicable law or agreed to in writing, software
 * distributed under the License is distributed on an "AS IS" BASIS,
 * WITHOUT WARRANTIES OR CONDITIONS OF ANY KIND, either express or implied.
 * See the License for the specific language governing permissions and
 * limitations under the License.
 */
package org.apache.cassandra.db;

import java.io.File;
import java.io.IOError;
import java.io.IOException;
import java.net.InetAddress;
import java.nio.ByteBuffer;
import java.util.ArrayList;
import java.util.Arrays;
import java.util.Collection;
import java.util.Collections;
import java.util.HashMap;
import java.util.HashSet;
import java.util.List;
import java.util.Map;
import java.util.Optional;
import java.util.Set;
import java.util.UUID;
import java.util.concurrent.TimeUnit;
import java.util.function.Supplier;
import java.util.stream.Collectors;
import java.util.stream.StreamSupport;
import javax.management.openmbean.OpenDataException;
import javax.management.openmbean.TabularData;

import com.google.common.annotations.VisibleForTesting;
import com.google.common.base.Preconditions;
import com.google.common.collect.HashMultimap;
import com.google.common.collect.ImmutableMap;
import com.google.common.collect.ImmutableSet;
import com.google.common.collect.SetMultimap;
import com.google.common.collect.Sets;
import com.google.common.io.ByteStreams;
import com.google.common.util.concurrent.ListenableFuture;
import org.slf4j.Logger;
import org.slf4j.LoggerFactory;

import org.apache.cassandra.config.DatabaseDescriptor;
import org.apache.cassandra.cql3.QueryProcessor;
import org.apache.cassandra.cql3.UntypedResultSet;
import org.apache.cassandra.cql3.functions.AggregateFcts;
import org.apache.cassandra.cql3.functions.BytesConversionFcts;
import org.apache.cassandra.cql3.functions.CastFcts;
import org.apache.cassandra.cql3.functions.OperationFcts;
import org.apache.cassandra.cql3.functions.TimeFcts;
import org.apache.cassandra.cql3.functions.UuidFcts;
import org.apache.cassandra.cql3.statements.schema.CreateTableStatement;
import org.apache.cassandra.db.commitlog.CommitLog;
import org.apache.cassandra.db.commitlog.CommitLogPosition;
import org.apache.cassandra.db.compaction.CompactionHistoryTabularData;
import org.apache.cassandra.db.marshal.BytesType;
import org.apache.cassandra.db.marshal.TimeUUIDType;
import org.apache.cassandra.db.marshal.UTF8Type;
import org.apache.cassandra.db.marshal.UUIDType;
import org.apache.cassandra.db.partitions.PartitionUpdate;
import org.apache.cassandra.db.rows.Rows;
import org.apache.cassandra.dht.IPartitioner;
import org.apache.cassandra.dht.LocalPartitioner;
import org.apache.cassandra.dht.Range;
import org.apache.cassandra.dht.Token;
import org.apache.cassandra.exceptions.ConfigurationException;
import org.apache.cassandra.io.util.DataInputBuffer;
import org.apache.cassandra.io.util.DataOutputBuffer;
import org.apache.cassandra.io.util.RebufferingInputStream;
import org.apache.cassandra.locator.IEndpointSnitch;
import org.apache.cassandra.locator.InetAddressAndPort;
import org.apache.cassandra.metrics.RestorableMeter;
import org.apache.cassandra.net.MessagingService;
import org.apache.cassandra.schema.CompactionParams;
import org.apache.cassandra.schema.Functions;
import org.apache.cassandra.schema.KeyspaceMetadata;
import org.apache.cassandra.schema.KeyspaceParams;
import org.apache.cassandra.schema.Schema;
import org.apache.cassandra.schema.SchemaConstants;
import org.apache.cassandra.schema.TableId;
import org.apache.cassandra.schema.TableMetadata;
import org.apache.cassandra.schema.Tables;
import org.apache.cassandra.schema.Types;
import org.apache.cassandra.schema.Views;
import org.apache.cassandra.service.StorageService;
import org.apache.cassandra.service.paxos.Commit;
import org.apache.cassandra.service.paxos.PaxosState;
import org.apache.cassandra.streaming.StreamOperation;
import org.apache.cassandra.transport.ProtocolVersion;
import org.apache.cassandra.utils.ByteBufferUtil;
import org.apache.cassandra.utils.CassandraVersion;
import org.apache.cassandra.utils.FBUtilities;
import org.apache.cassandra.utils.MD5Digest;
import org.apache.cassandra.utils.Pair;
import org.apache.cassandra.utils.UUIDGen;

import static java.lang.String.format;
import static java.util.Collections.emptyMap;
import static java.util.Collections.singletonMap;
import static org.apache.cassandra.cql3.QueryProcessor.executeInternal;
import static org.apache.cassandra.cql3.QueryProcessor.executeOnceInternal;

public final class SystemKeyspace
{
    private SystemKeyspace()
    {
    }

    private static final Logger logger = LoggerFactory.getLogger(SystemKeyspace.class);

    // Used to indicate that there was a previous version written to the legacy (pre 1.2)
    // system.Versions table, but that we cannot read it. Suffice to say, any upgrade should
    // proceed through 1.2.x before upgrading to the current version.
    public static final CassandraVersion UNREADABLE_VERSION = new CassandraVersion("0.0.0-unknown");

    // Used to indicate that no previous version information was found. When encountered, we assume that
    // Cassandra was not previously installed and we're in the process of starting a fresh node.
    public static final CassandraVersion NULL_VERSION = new CassandraVersion("0.0.0-absent");

    public static final CassandraVersion CURRENT_VERSION = new CassandraVersion(FBUtilities.getReleaseVersionString());

    public static final String BATCHES = "batches";
    public static final String PAXOS = "paxos";
    public static final String BUILT_INDEXES = "IndexInfo";
    public static final String LOCAL = "local";
    public static final String PEERS_V2 = "peers_v2";
    public static final String PEER_EVENTS_V2 = "peer_events_v2";
    public static final String COMPACTION_HISTORY = "compaction_history";
    public static final String SSTABLE_ACTIVITY = "sstable_activity";
    public static final String TABLE_ESTIMATES = "table_estimates";
    public static final String TABLE_ESTIMATES_TYPE_PRIMARY = "primary";
    public static final String TABLE_ESTIMATES_TYPE_LOCAL_PRIMARY = "local_primary";
    public static final String AVAILABLE_RANGES_V2 = "available_ranges_v2";
    public static final String TRANSFERRED_RANGES_V2 = "transferred_ranges_v2";
    public static final String VIEW_BUILDS_IN_PROGRESS = "view_builds_in_progress";
    public static final String BUILT_VIEWS = "built_views";
    public static final String PREPARED_STATEMENTS = "prepared_statements";
    public static final String REPAIRS = "repairs";

    /**
     * By default the system keyspace tables should be stored in a single data directory to allow the server
     * to handle more gracefully disk failures. Some tables through can be split accross multiple directories
     * as the server can continue operating even if those tables lost some data.
     */
    public static final Set<String> TABLES_SPLIT_ACROSS_MULTIPLE_DISKS = ImmutableSet.of(BATCHES,
                                                                                         PAXOS,
                                                                                         COMPACTION_HISTORY,
                                                                                         PREPARED_STATEMENTS,
                                                                                         REPAIRS);

    @Deprecated public static final String LEGACY_PEERS = "peers";
    @Deprecated public static final String LEGACY_PEER_EVENTS = "peer_events";
    @Deprecated public static final String LEGACY_TRANSFERRED_RANGES = "transferred_ranges";
    @Deprecated public static final String LEGACY_AVAILABLE_RANGES = "available_ranges";
    @Deprecated public static final String LEGACY_SIZE_ESTIMATES = "size_estimates";


    public static final TableMetadata Batches =
        parse(BATCHES,
              "batches awaiting replay",
              "CREATE TABLE %s ("
              + "id timeuuid,"
              + "mutations list<blob>,"
              + "version int,"
              + "PRIMARY KEY ((id)))")
              .partitioner(new LocalPartitioner(TimeUUIDType.instance))
              .compaction(CompactionParams.stcs(singletonMap("min_threshold", "2")))
              .build();

    private static final TableMetadata Paxos =
        parse(PAXOS,
                "in-progress paxos proposals",
                "CREATE TABLE %s ("
                + "row_key blob,"
                + "cf_id UUID,"
                + "in_progress_ballot timeuuid,"
                + "most_recent_commit blob,"
                + "most_recent_commit_at timeuuid,"
                + "most_recent_commit_version int,"
                + "proposal blob,"
                + "proposal_ballot timeuuid,"
                + "proposal_version int,"
                + "PRIMARY KEY ((row_key), cf_id))")
                .compaction(CompactionParams.lcs(emptyMap()))
                .build();

    private static final TableMetadata BuiltIndexes =
        parse(BUILT_INDEXES,
              "built column indexes",
              "CREATE TABLE \"%s\" ("
              + "table_name text," // table_name here is the name of the keyspace - don't be fooled
              + "index_name text,"
              + "value blob," // Table used to be compact in previous versions
              + "PRIMARY KEY ((table_name), index_name)) ")
              .build();

    private static final TableMetadata Local =
        parse(LOCAL,
                "information about the local node",
                "CREATE TABLE %s ("
                + "key text,"
                + "bootstrapped text,"
                + "broadcast_address inet,"
                + "broadcast_port int,"
                + "cluster_name text,"
                + "cql_version text,"
                + "data_center text,"
                + "gossip_generation int,"
                + "host_id uuid,"
                + "listen_address inet,"
                + "listen_port int,"
                + "native_protocol_version text,"
                + "partitioner text,"
                + "rack text,"
                + "release_version text,"
                + "rpc_address inet,"
                + "rpc_port int,"
                + "schema_version uuid,"
                + "tokens set<varchar>,"
                + "truncated_at map<uuid, blob>,"
                + "PRIMARY KEY ((key)))"
                ).recordDeprecatedSystemColumn("thrift_version", UTF8Type.instance)
                .build();

    private static final TableMetadata PeersV2 =
        parse(PEERS_V2,
                "information about known peers in the cluster",
                "CREATE TABLE %s ("
                + "peer inet,"
                + "peer_port int,"
                + "data_center text,"
                + "host_id uuid,"
                + "preferred_ip inet,"
                + "preferred_port int,"
                + "rack text,"
                + "release_version text,"
                + "native_address inet,"
                + "native_port int,"
                + "schema_version uuid,"
                + "tokens set<varchar>,"
                + "PRIMARY KEY ((peer), peer_port))")
                .build();

    private static final TableMetadata PeerEventsV2 =
        parse(PEER_EVENTS_V2,
                "events related to peers",
                "CREATE TABLE %s ("
                + "peer inet,"
                + "peer_port int,"
                + "hints_dropped map<uuid, int>,"
                + "PRIMARY KEY ((peer), peer_port))")
                .build();

    private static final TableMetadata CompactionHistory =
        parse(COMPACTION_HISTORY,
                "week-long compaction history",
                "CREATE TABLE %s ("
                + "id uuid,"
                + "bytes_in bigint,"
                + "bytes_out bigint,"
                + "columnfamily_name text,"
                + "compacted_at timestamp,"
                + "keyspace_name text,"
                + "rows_merged map<int, bigint>,"
                + "PRIMARY KEY ((id)))")
                .defaultTimeToLive((int) TimeUnit.DAYS.toSeconds(7))
                .build();

    private static final TableMetadata SSTableActivity =
        parse(SSTABLE_ACTIVITY,
                "historic sstable read rates",
                "CREATE TABLE %s ("
                + "keyspace_name text,"
                + "columnfamily_name text,"
                + "generation int,"
                + "rate_120m double,"
                + "rate_15m double,"
                + "PRIMARY KEY ((keyspace_name, columnfamily_name, generation)))")
                .build();

    @Deprecated
    private static final TableMetadata LegacySizeEstimates =
        parse(LEGACY_SIZE_ESTIMATES,
              "per-table primary range size estimates, table is deprecated in favor of " + TABLE_ESTIMATES,
                "CREATE TABLE %s ("
                + "keyspace_name text,"
                + "table_name text,"
                + "range_start text,"
                + "range_end text,"
                + "mean_partition_size bigint,"
                + "partitions_count bigint,"
                + "PRIMARY KEY ((keyspace_name), table_name, range_start, range_end))")
                .build();

    private static final TableMetadata TableEstimates =
        parse(TABLE_ESTIMATES,
              "per-table range size estimates",
              "CREATE TABLE %s ("
               + "keyspace_name text,"
               + "table_name text,"
               + "range_type text,"
               + "range_start text,"
               + "range_end text,"
               + "mean_partition_size bigint,"
               + "partitions_count bigint,"
               + "PRIMARY KEY ((keyspace_name), table_name, range_type, range_start, range_end))")
               .build();

    private static final TableMetadata AvailableRangesV2 =
    parse(AVAILABLE_RANGES_V2,
          "available keyspace/ranges during bootstrap/replace that are ready to be served",
          "CREATE TABLE %s ("
          + "keyspace_name text,"
          + "full_ranges set<blob>,"
          + "transient_ranges set<blob>,"
          + "PRIMARY KEY ((keyspace_name)))")
    .build();

    private static final TableMetadata TransferredRangesV2 =
        parse(TRANSFERRED_RANGES_V2,
                "record of transferred ranges for streaming operation",
                "CREATE TABLE %s ("
                + "operation text,"
                + "peer inet,"
                + "peer_port int,"
                + "keyspace_name text,"
                + "ranges set<blob>,"
                + "PRIMARY KEY ((operation, keyspace_name), peer, peer_port))")
                .build();

    private static final TableMetadata ViewBuildsInProgress =
        parse(VIEW_BUILDS_IN_PROGRESS,
              "views builds current progress",
              "CREATE TABLE %s ("
              + "keyspace_name text,"
              + "view_name text,"
              + "start_token varchar,"
              + "end_token varchar,"
              + "last_token varchar,"
              + "keys_built bigint,"
              + "PRIMARY KEY ((keyspace_name), view_name, start_token, end_token))")
              .build();

    private static final TableMetadata BuiltViews =
        parse(BUILT_VIEWS,
                "built views",
                "CREATE TABLE %s ("
                + "keyspace_name text,"
                + "view_name text,"
                + "status_replicated boolean,"
                + "PRIMARY KEY ((keyspace_name), view_name))")
                .build();

    private static final TableMetadata PreparedStatements =
        parse(PREPARED_STATEMENTS,
                "prepared statements",
                "CREATE TABLE %s ("
                + "prepared_id blob,"
                + "logged_keyspace text,"
                + "query_string text,"
                + "PRIMARY KEY ((prepared_id)))")
                .build();

    private static final TableMetadata Repairs =
        parse(REPAIRS,
          "repairs",
          "CREATE TABLE %s ("
          + "parent_id timeuuid, "
          + "started_at timestamp, "
          + "last_update timestamp, "
          + "repaired_at timestamp, "
          + "state int, "
          + "coordinator inet, "
          + "coordinator_port int,"
          + "participants set<inet>,"
          + "participants_wp set<text>,"
          + "ranges set<blob>, "
          + "cfids set<uuid>, "
          + "PRIMARY KEY (parent_id))").build();

    @Deprecated
    private static final TableMetadata LegacyPeers =
        parse(LEGACY_PEERS,
            "information about known peers in the cluster",
            "CREATE TABLE %s ("
            + "peer inet,"
            + "data_center text,"
            + "host_id uuid,"
            + "preferred_ip inet,"
            + "rack text,"
            + "release_version text,"
            + "rpc_address inet,"
            + "schema_version uuid,"
            + "tokens set<varchar>,"
            + "PRIMARY KEY ((peer)))")
            .build();

    @Deprecated
    private static final TableMetadata LegacyPeerEvents =
        parse(LEGACY_PEER_EVENTS,
            "events related to peers",
            "CREATE TABLE %s ("
            + "peer inet,"
            + "hints_dropped map<uuid, int>,"
            + "PRIMARY KEY ((peer)))")
            .build();

    @Deprecated
    private static final TableMetadata LegacyTransferredRanges =
        parse(LEGACY_TRANSFERRED_RANGES,
            "record of transferred ranges for streaming operation",
            "CREATE TABLE %s ("
            + "operation text,"
            + "peer inet,"
            + "keyspace_name text,"
            + "ranges set<blob>,"
            + "PRIMARY KEY ((operation, keyspace_name), peer))")
            .build();

    @Deprecated
    private static final TableMetadata LegacyAvailableRanges =
        parse(LEGACY_AVAILABLE_RANGES,
              "available keyspace/ranges during bootstrap/replace that are ready to be served",
              "CREATE TABLE %s ("
              + "keyspace_name text,"
              + "ranges set<blob>,"
              + "PRIMARY KEY ((keyspace_name)))")
        .build();

    private static TableMetadata.Builder parse(String table, String description, String cql)
    {
        return CreateTableStatement.parse(format(cql, table), SchemaConstants.SYSTEM_KEYSPACE_NAME)
                                   .id(TableId.forSystemTable(SchemaConstants.SYSTEM_KEYSPACE_NAME, table))
                                   .gcGraceSeconds(0)
                                   .memtableFlushPeriod((int) TimeUnit.HOURS.toMillis(1))
                                   .comment(description);
    }

    public static KeyspaceMetadata metadata()
    {
        return KeyspaceMetadata.create(SchemaConstants.SYSTEM_KEYSPACE_NAME, KeyspaceParams.local(), tables(), Views.none(), Types.none(), functions());
    }

    private static Tables tables()
    {
        return Tables.of(BuiltIndexes,
                         Batches,
                         Paxos,
                         Local,
                         PeersV2,
                         LegacyPeers,
                         PeerEventsV2,
                         LegacyPeerEvents,
                         CompactionHistory,
                         SSTableActivity,
                         LegacySizeEstimates,
                         TableEstimates,
                         AvailableRangesV2,
                         LegacyAvailableRanges,
                         TransferredRangesV2,
                         LegacyTransferredRanges,
                         ViewBuildsInProgress,
                         BuiltViews,
                         PreparedStatements,
                         Repairs);
    }

    private static Functions functions()
    {
        return Functions.builder()
                        .add(UuidFcts.all())
                        .add(TimeFcts.all())
                        .add(BytesConversionFcts.all())
                        .add(AggregateFcts.all())
                        .add(CastFcts.all())
                        .add(OperationFcts.all())
                        .build();
    }

    private static volatile Map<TableId, Pair<CommitLogPosition, Long>> truncationRecords;

    public enum BootstrapState
    {
        NEEDS_BOOTSTRAP,
        COMPLETED,
        IN_PROGRESS,
        DECOMMISSIONED
    }

    public static void finishStartup()
    {
        Schema.instance.saveSystemKeyspace();
    }

    public static void persistLocalMetadata()
    {
        persistLocalMetadata(UUID::randomUUID);
    }

    @VisibleForTesting
    public static void persistLocalMetadata(Supplier<UUID> nodeIdSupplier)
    {
        String req = "INSERT INTO system.%s (" +
                     "key," +
                     "cluster_name," +
                     "release_version," +
                     "cql_version," +
                     "native_protocol_version," +
                     "data_center," +
                     "rack," +
                     "partitioner," +
                     "rpc_address," +
                     "rpc_port," +
                     "broadcast_address," +
                     "broadcast_port," +
                     "listen_address," +
                     "listen_port" +
                     ") VALUES (?, ?, ?, ?, ?, ?, ?, ?, ?, ?, ?, ?, ?, ?)";
        IEndpointSnitch snitch = DatabaseDescriptor.getEndpointSnitch();
        executeOnceInternal(format(req, LOCAL),
                            LOCAL,
                            DatabaseDescriptor.getClusterName(),
                            FBUtilities.getReleaseVersionString(),
                            QueryProcessor.CQL_VERSION.toString(),
                            String.valueOf(ProtocolVersion.CURRENT.asInt()),
                            snitch.getLocalDatacenter(),
                            snitch.getLocalRack(),
                            DatabaseDescriptor.getPartitioner().getClass().getName(),
                            DatabaseDescriptor.getRpcAddress(),
                            DatabaseDescriptor.getNativeTransportPort(),
                            FBUtilities.getJustBroadcastAddress(),
                            DatabaseDescriptor.getStoragePort(),
                            FBUtilities.getJustLocalAddress(),
                            DatabaseDescriptor.getStoragePort());

        // We should store host ID as soon as possible in the system.local table and flush that table to disk so that
        // we can be sure that those changes are stored in sstable and not in the commit log (see CASSANDRA-18153).
        // It is very unlikely that when upgrading the host id is not flushed to disk, but if that's the case, we limit
        // this change only to the new installations or the user should just flush system.local table.
        if (!CommitLog.instance.hasFilesToReplay())
            SystemKeyspace.getOrInitializeLocalHostId(nodeIdSupplier);
    }

    public static void updateCompactionHistory(UUID taskId,
                                               String ksname,
                                               String cfname,
                                               long compactedAt,
                                               long bytesIn,
                                               long bytesOut,
                                               Map<Integer, Long> rowsMerged)
    {
        // don't write anything when the history table itself is compacted, since that would in turn cause new compactions
        if (ksname.equals("system") && cfname.equals(COMPACTION_HISTORY))
            return;
        String req = "INSERT INTO system.%s (id, keyspace_name, columnfamily_name, compacted_at, bytes_in, bytes_out, rows_merged) VALUES (?, ?, ?, ?, ?, ?, ?)";
<<<<<<< HEAD
        executeInternal(format(req, COMPACTION_HISTORY),
                        UUIDGen.getTimeUUID(),
=======
        executeInternal(String.format(req, COMPACTION_HISTORY),
                        taskId,
>>>>>>> 55dc5b43
                        ksname,
                        cfname,
                        ByteBufferUtil.bytes(compactedAt),
                        bytesIn,
                        bytesOut,
                        rowsMerged);
    }

    public static TabularData getCompactionHistory() throws OpenDataException
    {
        UntypedResultSet queryResultSet = executeInternal(format("SELECT * from system.%s", COMPACTION_HISTORY));
        return CompactionHistoryTabularData.from(queryResultSet);
    }

    public static boolean isViewBuilt(String keyspaceName, String viewName)
    {
        String req = "SELECT view_name FROM %s.\"%s\" WHERE keyspace_name=? AND view_name=?";
        UntypedResultSet result = executeInternal(format(req, SchemaConstants.SYSTEM_KEYSPACE_NAME, BUILT_VIEWS), keyspaceName, viewName);
        return !result.isEmpty();
    }

    public static boolean isViewStatusReplicated(String keyspaceName, String viewName)
    {
        String req = "SELECT status_replicated FROM %s.\"%s\" WHERE keyspace_name=? AND view_name=?";
        UntypedResultSet result = executeInternal(format(req, SchemaConstants.SYSTEM_KEYSPACE_NAME, BUILT_VIEWS), keyspaceName, viewName);

        if (result.isEmpty())
            return false;
        UntypedResultSet.Row row = result.one();
        return row.has("status_replicated") && row.getBoolean("status_replicated");
    }

    public static void setViewBuilt(String keyspaceName, String viewName, boolean replicated)
    {
        if (isViewBuilt(keyspaceName, viewName) && isViewStatusReplicated(keyspaceName, viewName) == replicated)
            return;

        String req = "INSERT INTO %s.\"%s\" (keyspace_name, view_name, status_replicated) VALUES (?, ?, ?)";
        executeInternal(format(req, SchemaConstants.SYSTEM_KEYSPACE_NAME, BUILT_VIEWS), keyspaceName, viewName, replicated);
        forceBlockingFlush(BUILT_VIEWS);
    }

    public static void setViewRemoved(String keyspaceName, String viewName)
    {
        String buildReq = "DELETE FROM %s.%s WHERE keyspace_name = ? AND view_name = ?";
        executeInternal(String.format(buildReq, SchemaConstants.SYSTEM_KEYSPACE_NAME, VIEW_BUILDS_IN_PROGRESS), keyspaceName, viewName);

        String builtReq = "DELETE FROM %s.\"%s\" WHERE keyspace_name = ? AND view_name = ? IF EXISTS";
        executeInternal(String.format(builtReq, SchemaConstants.SYSTEM_KEYSPACE_NAME, BUILT_VIEWS), keyspaceName, viewName);
        forceBlockingFlush(VIEW_BUILDS_IN_PROGRESS, BUILT_VIEWS);
    }

    public static void finishViewBuildStatus(String ksname, String viewName)
    {
        // We flush the view built first, because if we fail now, we'll restart at the last place we checkpointed
        // view build.
        // If we flush the delete first, we'll have to restart from the beginning.
        // Also, if writing to the built_view succeeds, but the view_builds_in_progress deletion fails, we will be able
        // to skip the view build next boot.
        setViewBuilt(ksname, viewName, false);
        executeInternal(String.format("DELETE FROM system.%s WHERE keyspace_name = ? AND view_name = ?", VIEW_BUILDS_IN_PROGRESS), ksname, viewName);
        forceBlockingFlush(VIEW_BUILDS_IN_PROGRESS);
    }

    public static void setViewBuiltReplicated(String ksname, String viewName)
    {
        setViewBuilt(ksname, viewName, true);
    }

    public static void updateViewBuildStatus(String ksname, String viewName, Range<Token> range, Token lastToken, long keysBuilt)
    {
        String req = "INSERT INTO system.%s (keyspace_name, view_name, start_token, end_token, last_token, keys_built) VALUES (?, ?, ?, ?, ?, ?)";
        Token.TokenFactory factory = ViewBuildsInProgress.partitioner.getTokenFactory();
        executeInternal(format(req, VIEW_BUILDS_IN_PROGRESS),
                        ksname,
                        viewName,
                        factory.toString(range.left),
                        factory.toString(range.right),
                        factory.toString(lastToken),
                        keysBuilt);
    }

    public static Map<Range<Token>, Pair<Token, Long>> getViewBuildStatus(String ksname, String viewName)
    {
        String req = "SELECT start_token, end_token, last_token, keys_built FROM system.%s WHERE keyspace_name = ? AND view_name = ?";
        Token.TokenFactory factory = ViewBuildsInProgress.partitioner.getTokenFactory();
        UntypedResultSet rs = executeInternal(format(req, VIEW_BUILDS_IN_PROGRESS), ksname, viewName);

        if (rs == null || rs.isEmpty())
            return Collections.emptyMap();

        Map<Range<Token>, Pair<Token, Long>> status = new HashMap<>();
        for (UntypedResultSet.Row row : rs)
        {
            Token start = factory.fromString(row.getString("start_token"));
            Token end = factory.fromString(row.getString("end_token"));
            Range<Token> range = new Range<>(start, end);

            Token lastToken = row.has("last_token") ? factory.fromString(row.getString("last_token")) : null;
            long keysBuilt = row.has("keys_built") ? row.getLong("keys_built") : 0;

            status.put(range, Pair.create(lastToken, keysBuilt));
        }
        return status;
    }

    public static synchronized void saveTruncationRecord(ColumnFamilyStore cfs, long truncatedAt, CommitLogPosition position)
    {
        String req = "UPDATE system.%s SET truncated_at = truncated_at + ? WHERE key = '%s'";
        executeInternal(format(req, LOCAL, LOCAL), truncationAsMapEntry(cfs, truncatedAt, position));
        truncationRecords = null;
        forceBlockingFlush(LOCAL);
    }

    /**
     * This method is used to remove information about truncation time for specified column family
     */
    public static synchronized void removeTruncationRecord(TableId id)
    {
        Pair<CommitLogPosition, Long> truncationRecord = getTruncationRecord(id);
        if (truncationRecord == null)
            return;

        String req = "DELETE truncated_at[?] from system.%s WHERE key = '%s'";
        executeInternal(format(req, LOCAL, LOCAL), id.asUUID());
        truncationRecords = null;
        forceBlockingFlush(LOCAL);
    }

    private static Map<UUID, ByteBuffer> truncationAsMapEntry(ColumnFamilyStore cfs, long truncatedAt, CommitLogPosition position)
    {
        try (DataOutputBuffer out = DataOutputBuffer.scratchBuffer.get())
        {
            CommitLogPosition.serializer.serialize(position, out);
            out.writeLong(truncatedAt);
            return singletonMap(cfs.metadata.id.asUUID(), out.asNewBuffer());
        }
        catch (IOException e)
        {
            throw new RuntimeException(e);
        }
    }

    public static CommitLogPosition getTruncatedPosition(TableId id)
    {
        Pair<CommitLogPosition, Long> record = getTruncationRecord(id);
        return record == null ? null : record.left;
    }

    public static long getTruncatedAt(TableId id)
    {
        Pair<CommitLogPosition, Long> record = getTruncationRecord(id);
        return record == null ? Long.MIN_VALUE : record.right;
    }

    private static synchronized Pair<CommitLogPosition, Long> getTruncationRecord(TableId id)
    {
        if (truncationRecords == null)
            truncationRecords = readTruncationRecords();
        return truncationRecords.get(id);
    }

    private static Map<TableId, Pair<CommitLogPosition, Long>> readTruncationRecords()
    {
        UntypedResultSet rows = executeInternal(format("SELECT truncated_at FROM system.%s WHERE key = '%s'", LOCAL, LOCAL));

        Map<TableId, Pair<CommitLogPosition, Long>> records = new HashMap<>();

        if (!rows.isEmpty() && rows.one().has("truncated_at"))
        {
            Map<UUID, ByteBuffer> map = rows.one().getMap("truncated_at", UUIDType.instance, BytesType.instance);
            for (Map.Entry<UUID, ByteBuffer> entry : map.entrySet())
                records.put(TableId.fromUUID(entry.getKey()), truncationRecordFromBlob(entry.getValue()));
        }

        return records;
    }

    private static Pair<CommitLogPosition, Long> truncationRecordFromBlob(ByteBuffer bytes)
    {
        try (RebufferingInputStream in = new DataInputBuffer(bytes, true))
        {
            return Pair.create(CommitLogPosition.serializer.deserialize(in), in.available() > 0 ? in.readLong() : Long.MIN_VALUE);
        }
        catch (IOException e)
        {
            throw new RuntimeException(e);
        }
    }

    /**
     * Record tokens being used by another node
     */
    public static synchronized void updateTokens(InetAddressAndPort ep, Collection<Token> tokens)
    {
        if (ep.equals(FBUtilities.getBroadcastAddressAndPort()))
            return;

        String req = "INSERT INTO system.%s (peer, tokens) VALUES (?, ?)";
        executeInternal(String.format(req, LEGACY_PEERS), ep.address, tokensAsSet(tokens));
        req = "INSERT INTO system.%s (peer, peer_port, tokens) VALUES (?, ?, ?)";
        executeInternal(String.format(req, PEERS_V2), ep.address, ep.port, tokensAsSet(tokens));
    }

    public static synchronized boolean updatePreferredIP(InetAddressAndPort ep, InetAddressAndPort preferred_ip)
    {
        if (preferred_ip.equals(getPreferredIP(ep)))
            return false;

        String req = "INSERT INTO system.%s (peer, preferred_ip) VALUES (?, ?)";
        executeInternal(String.format(req, LEGACY_PEERS), ep.address, preferred_ip.address);
        req = "INSERT INTO system.%s (peer, peer_port, preferred_ip, preferred_port) VALUES (?, ?, ?, ?)";
        executeInternal(String.format(req, PEERS_V2), ep.address, ep.port, preferred_ip.address, preferred_ip.port);
        forceBlockingFlush(LEGACY_PEERS, PEERS_V2);
        return true;
    }

    public static synchronized void updatePeerInfo(InetAddressAndPort ep, String columnName, Object value)
    {
        if (ep.equals(FBUtilities.getBroadcastAddressAndPort()))
            return;

        String req = "INSERT INTO system.%s (peer, %s) VALUES (?, ?)";
        executeInternal(String.format(req, LEGACY_PEERS, columnName), ep.address, value);
        //This column doesn't match across the two tables
        if (columnName.equals("rpc_address"))
        {
            columnName = "native_address";
        }
        req = "INSERT INTO system.%s (peer, peer_port, %s) VALUES (?, ?, ?)";
        executeInternal(String.format(req, PEERS_V2, columnName), ep.address, ep.port, value);
    }

    public static synchronized void updatePeerNativeAddress(InetAddressAndPort ep, InetAddressAndPort address)
    {
        if (ep.equals(FBUtilities.getBroadcastAddressAndPort()))
            return;

        String req = "INSERT INTO system.%s (peer, rpc_address) VALUES (?, ?)";
        executeInternal(String.format(req, LEGACY_PEERS), ep.address, address.address);
        req = "INSERT INTO system.%s (peer, peer_port, native_address, native_port) VALUES (?, ?, ?, ?)";
        executeInternal(String.format(req, PEERS_V2), ep.address, ep.port, address.address, address.port);
    }


    public static synchronized void updateHintsDropped(InetAddressAndPort ep, UUID timePeriod, int value)
    {
        // with 30 day TTL
        String req = "UPDATE system.%s USING TTL 2592000 SET hints_dropped[ ? ] = ? WHERE peer = ?";
        executeInternal(String.format(req, LEGACY_PEER_EVENTS), timePeriod, value, ep.address);
        req = "UPDATE system.%s USING TTL 2592000 SET hints_dropped[ ? ] = ? WHERE peer = ? AND peer_port = ?";
        executeInternal(String.format(req, PEER_EVENTS_V2), timePeriod, value, ep.address, ep.port);
    }

    public static synchronized void updateSchemaVersion(UUID version)
    {
        String req = "INSERT INTO system.%s (key, schema_version) VALUES ('%s', ?)";
        executeInternal(format(req, LOCAL, LOCAL), version);
    }

    private static Set<String> tokensAsSet(Collection<Token> tokens)
    {
        if (tokens.isEmpty())
            return Collections.emptySet();
        Token.TokenFactory factory = StorageService.instance.getTokenFactory();
        Set<String> s = new HashSet<>(tokens.size());
        for (Token tk : tokens)
            s.add(factory.toString(tk));
        return s;
    }

    private static Collection<Token> deserializeTokens(Collection<String> tokensStrings)
    {
        Token.TokenFactory factory = StorageService.instance.getTokenFactory();
        List<Token> tokens = new ArrayList<>(tokensStrings.size());
        for (String tk : tokensStrings)
            tokens.add(factory.fromString(tk));
        return tokens;
    }

    /**
     * Remove stored tokens being used by another node
     */
    public static synchronized void removeEndpoint(InetAddressAndPort ep)
    {
        String req = "DELETE FROM system.%s WHERE peer = ?";
        executeInternal(String.format(req, LEGACY_PEERS), ep.address);
        req = String.format("DELETE FROM system.%s WHERE peer = ? AND peer_port = ?", PEERS_V2);
        executeInternal(req, ep.address, ep.port);
        forceBlockingFlush(LEGACY_PEERS, PEERS_V2);
    }

    /**
     * This method is used to update the System Keyspace with the new tokens for this node
     */
    public static synchronized void updateTokens(Collection<Token> tokens)
    {
        assert !tokens.isEmpty() : "removeEndpoint should be used instead";

        Collection<Token> savedTokens = getSavedTokens();
        if (tokens.containsAll(savedTokens) && tokens.size() == savedTokens.size())
            return;

        String req = "INSERT INTO system.%s (key, tokens) VALUES ('%s', ?)";
        executeInternal(format(req, LOCAL, LOCAL), tokensAsSet(tokens));
        forceBlockingFlush(LOCAL);
    }

    public static void forceBlockingFlush(String ...cfnames)
    {
        if (!DatabaseDescriptor.isUnsafeSystem())
        {
            List<ListenableFuture<CommitLogPosition>> futures = new ArrayList<>();

            for (String cfname : cfnames)
            {
                futures.add(Keyspace.open(SchemaConstants.SYSTEM_KEYSPACE_NAME).getColumnFamilyStore(cfname).forceFlush());
            }
            FBUtilities.waitOnFutures(futures);
        }
    }

    /**
     * Return a map of stored tokens to IP addresses
     *
     */
    public static SetMultimap<InetAddressAndPort, Token> loadTokens()
    {
        SetMultimap<InetAddressAndPort, Token> tokenMap = HashMultimap.create();
        for (UntypedResultSet.Row row : executeInternal("SELECT peer, peer_port, tokens FROM system." + PEERS_V2))
        {
            InetAddress address = row.getInetAddress("peer");
            Integer port = row.getInt("peer_port");
            InetAddressAndPort peer = InetAddressAndPort.getByAddressOverrideDefaults(address, port);
            if (row.has("tokens"))
                tokenMap.putAll(peer, deserializeTokens(row.getSet("tokens", UTF8Type.instance)));
        }

        return tokenMap;
    }

    /**
     * Return a map of store host_ids to IP addresses
     *
     */
    public static Map<InetAddressAndPort, UUID> loadHostIds()
    {
        Map<InetAddressAndPort, UUID> hostIdMap = new HashMap<>();
        for (UntypedResultSet.Row row : executeInternal("SELECT peer, peer_port, host_id FROM system." + PEERS_V2))
        {
            InetAddress address = row.getInetAddress("peer");
            Integer port = row.getInt("peer_port");
            InetAddressAndPort peer = InetAddressAndPort.getByAddressOverrideDefaults(address, port);
            if (row.has("host_id"))
            {
                hostIdMap.put(peer, row.getUUID("host_id"));
            }
        }
        return hostIdMap;
    }

    /**
     * Get preferred IP for given endpoint if it is known. Otherwise this returns given endpoint itself.
     *
     * @param ep endpoint address to check
     * @return Preferred IP for given endpoint if present, otherwise returns given ep
     */
    public static InetAddressAndPort getPreferredIP(InetAddressAndPort ep)
    {
        Preconditions.checkState(DatabaseDescriptor.isDaemonInitialized()); // Make sure being used as a daemon, not a tool
        
        String req = "SELECT preferred_ip, preferred_port FROM system.%s WHERE peer=? AND peer_port = ?";
        UntypedResultSet result = executeInternal(String.format(req, PEERS_V2), ep.address, ep.port);
        if (!result.isEmpty() && result.one().has("preferred_ip"))
        {
            UntypedResultSet.Row row = result.one();
            return InetAddressAndPort.getByAddressOverrideDefaults(row.getInetAddress("preferred_ip"), row.getInt("preferred_port"));
        }
        return ep;
    }

    /**
     * Return a map of IP addresses containing a map of dc and rack info
     */
    public static Map<InetAddressAndPort, Map<String,String>> loadDcRackInfo()
    {
        Map<InetAddressAndPort, Map<String, String>> result = new HashMap<>();
        for (UntypedResultSet.Row row : executeInternal("SELECT peer, peer_port, data_center, rack from system." + PEERS_V2))
        {
            InetAddress address = row.getInetAddress("peer");
            Integer port = row.getInt("peer_port");
            InetAddressAndPort peer = InetAddressAndPort.getByAddressOverrideDefaults(address, port);
            if (row.has("data_center") && row.has("rack"))
            {
                Map<String, String> dcRack = new HashMap<>();
                dcRack.put("data_center", row.getString("data_center"));
                dcRack.put("rack", row.getString("rack"));
                result.put(peer, dcRack);
            }
        }
        return result;
    }

    /**
     * Get release version for given endpoint.
     * If release version is unknown, then this returns null.
     *
     * @param ep endpoint address to check
     * @return Release version or null if version is unknown.
     */
    public static CassandraVersion getReleaseVersion(InetAddressAndPort ep)
    {
        try
        {
            if (FBUtilities.getBroadcastAddressAndPort().equals(ep))
            {
                return CURRENT_VERSION;
            }
            String req = "SELECT release_version FROM system.%s WHERE peer=? AND peer_port=?";
            UntypedResultSet result = executeInternal(String.format(req, PEERS_V2), ep.address, ep.port);
            if (result != null && result.one().has("release_version"))
            {
                return new CassandraVersion(result.one().getString("release_version"));
            }
            // version is unknown
            return null;
        }
        catch (IllegalArgumentException e)
        {
            // version string cannot be parsed
            return null;
        }
    }

    /**
     * One of three things will happen if you try to read the system keyspace:
     * 1. files are present and you can read them: great
     * 2. no files are there: great (new node is assumed)
     * 3. files are present but you can't read them: bad
     * @throws ConfigurationException
     */
    public static void checkHealth() throws ConfigurationException
    {
        Keyspace keyspace;
        try
        {
            keyspace = Keyspace.open(SchemaConstants.SYSTEM_KEYSPACE_NAME);
        }
        catch (AssertionError err)
        {
            // this happens when a user switches from OPP to RP.
            ConfigurationException ex = new ConfigurationException("Could not read system keyspace!");
            ex.initCause(err);
            throw ex;
        }
        ColumnFamilyStore cfs = keyspace.getColumnFamilyStore(LOCAL);

        String req = "SELECT cluster_name FROM system.%s WHERE key='%s'";
        UntypedResultSet result = executeInternal(format(req, LOCAL, LOCAL));

        if (result.isEmpty() || !result.one().has("cluster_name"))
        {
            // this is a brand new node
            if (!cfs.getLiveSSTables().isEmpty())
                throw new ConfigurationException("Found system keyspace files, but they couldn't be loaded!");

            // no system files.  this is a new node.
            return;
        }

        String savedClusterName = result.one().getString("cluster_name");
        if (!DatabaseDescriptor.getClusterName().equals(savedClusterName))
            throw new ConfigurationException("Saved cluster name " + savedClusterName + " != configured name " + DatabaseDescriptor.getClusterName());
    }

    public static Collection<Token> getSavedTokens()
    {
        String req = "SELECT tokens FROM system.%s WHERE key='%s'";
        UntypedResultSet result = executeInternal(format(req, LOCAL, LOCAL));
        return result.isEmpty() || !result.one().has("tokens")
             ? Collections.<Token>emptyList()
             : deserializeTokens(result.one().getSet("tokens", UTF8Type.instance));
    }

    public static int incrementAndGetGeneration()
    {
        String req = "SELECT gossip_generation FROM system.%s WHERE key='%s'";
        UntypedResultSet result = executeInternal(format(req, LOCAL, LOCAL));

        int generation;
        if (result.isEmpty() || !result.one().has("gossip_generation"))
        {
            // seconds-since-epoch isn't a foolproof new generation
            // (where foolproof is "guaranteed to be larger than the last one seen at this ip address"),
            // but it's as close as sanely possible
            generation = (int) (System.currentTimeMillis() / 1000);
        }
        else
        {
            // Other nodes will ignore gossip messages about a node that have a lower generation than previously seen.
            final int storedGeneration = result.one().getInt("gossip_generation") + 1;
            final int now = (int) (System.currentTimeMillis() / 1000);
            if (storedGeneration >= now)
            {
                logger.warn("Using stored Gossip Generation {} as it is greater than current system time {}.  See CASSANDRA-3654 if you experience problems",
                            storedGeneration, now);
                generation = storedGeneration;
            }
            else
            {
                generation = now;
            }
        }

        req = "INSERT INTO system.%s (key, gossip_generation) VALUES ('%s', ?)";
        executeInternal(format(req, LOCAL, LOCAL), generation);
        forceBlockingFlush(LOCAL);

        return generation;
    }

    public static BootstrapState getBootstrapState()
    {
        String req = "SELECT bootstrapped FROM system.%s WHERE key='%s'";
        UntypedResultSet result = executeInternal(format(req, LOCAL, LOCAL));

        if (result.isEmpty() || !result.one().has("bootstrapped"))
            return BootstrapState.NEEDS_BOOTSTRAP;

        return BootstrapState.valueOf(result.one().getString("bootstrapped"));
    }

    public static boolean bootstrapComplete()
    {
        return getBootstrapState() == BootstrapState.COMPLETED;
    }

    public static boolean bootstrapInProgress()
    {
        return getBootstrapState() == BootstrapState.IN_PROGRESS;
    }

    public static boolean wasDecommissioned()
    {
        return getBootstrapState() == BootstrapState.DECOMMISSIONED;
    }

    public static void setBootstrapState(BootstrapState state)
    {
        if (getBootstrapState() == state)
            return;

        String req = "INSERT INTO system.%s (key, bootstrapped) VALUES ('%s', ?)";
        executeInternal(format(req, LOCAL, LOCAL), state.name());
        forceBlockingFlush(LOCAL);
    }

    public static boolean isIndexBuilt(String keyspaceName, String indexName)
    {
        String req = "SELECT index_name FROM %s.\"%s\" WHERE table_name=? AND index_name=?";
        UntypedResultSet result = executeInternal(format(req, SchemaConstants.SYSTEM_KEYSPACE_NAME, BUILT_INDEXES), keyspaceName, indexName);
        return !result.isEmpty();
    }

    public static void setIndexBuilt(String keyspaceName, String indexName)
    {
        String req = "INSERT INTO %s.\"%s\" (table_name, index_name) VALUES (?, ?) IF NOT EXISTS;";
        executeInternal(String.format(req, SchemaConstants.SYSTEM_KEYSPACE_NAME, BUILT_INDEXES), keyspaceName, indexName);
        forceBlockingFlush(BUILT_INDEXES);
    }

    public static void setIndexRemoved(String keyspaceName, String indexName)
    {
        String req = "DELETE FROM %s.\"%s\" WHERE table_name = ? AND index_name = ? IF EXISTS";
        executeInternal(String.format(req, SchemaConstants.SYSTEM_KEYSPACE_NAME, BUILT_INDEXES), keyspaceName, indexName);
        forceBlockingFlush(BUILT_INDEXES);
    }

    public static List<String> getBuiltIndexes(String keyspaceName, Set<String> indexNames)
    {
        List<String> names = new ArrayList<>(indexNames);
        String req = "SELECT index_name from %s.\"%s\" WHERE table_name=? AND index_name IN ?";
        UntypedResultSet results = executeInternal(format(req, SchemaConstants.SYSTEM_KEYSPACE_NAME, BUILT_INDEXES), keyspaceName, names);
        return StreamSupport.stream(results.spliterator(), false)
                            .map(r -> r.getString("index_name"))
                            .collect(Collectors.toList());
    }

    /**
     * Read the host ID from the system keyspace.
     */
    public static UUID getLocalHostId()
    {
        String req = "SELECT host_id FROM system.%s WHERE key='%s'";
        UntypedResultSet result = executeInternal(format(req, LOCAL, LOCAL));

        // Look up the Host UUID (return it if found)
        if (result != null && !result.isEmpty() && result.one().has("host_id"))
            return result.one().getUUID("host_id");

        return null;
    }

    /**
     * Read the host ID from the system keyspace, creating (and storing) one if
     * none exists.
     */
    public static synchronized UUID getOrInitializeLocalHostId()
    {
        return getOrInitializeLocalHostId(UUID::randomUUID);
    }

    private static synchronized UUID getOrInitializeLocalHostId(Supplier<UUID> nodeIdSupplier)
    {
        UUID hostId = getLocalHostId();
        if (hostId != null)
            return hostId;

        // ID not found, generate a new one, persist, and then return it.
        hostId = nodeIdSupplier.get();
        logger.warn("No host ID found, created {} (Note: This should happen exactly once per node).", hostId);
        return setLocalHostId(hostId);
    }

    /**
     * Sets the local host ID explicitly.  Should only be called outside of SystemTable when replacing a node.
     */
    public static synchronized UUID setLocalHostId(UUID hostId)
    {
        String req = "INSERT INTO system.%s (key, host_id) VALUES ('%s', ?)";
        executeInternal(format(req, LOCAL, LOCAL), hostId);
        forceBlockingFlush(LOCAL);
        return hostId;
    }

    /**
     * Gets the stored rack for the local node, or null if none have been set yet.
     */
    public static String getRack()
    {
        String req = "SELECT rack FROM system.%s WHERE key='%s'";
        UntypedResultSet result = executeInternal(format(req, LOCAL, LOCAL));

        // Look up the Rack (return it if found)
        if (!result.isEmpty() && result.one().has("rack"))
            return result.one().getString("rack");

        return null;
    }

    /**
     * Gets the stored data center for the local node, or null if none have been set yet.
     */
    public static String getDatacenter()
    {
        String req = "SELECT data_center FROM system.%s WHERE key='%s'";
        UntypedResultSet result = executeInternal(format(req, LOCAL, LOCAL));

        // Look up the Data center (return it if found)
        if (!result.isEmpty() && result.one().has("data_center"))
            return result.one().getString("data_center");

        return null;
    }

    public static PaxosState loadPaxosState(DecoratedKey key, TableMetadata metadata, int nowInSec)
    {
        String req = "SELECT * FROM system.%s WHERE row_key = ? AND cf_id = ?";
        UntypedResultSet results = QueryProcessor.executeInternalWithNow(nowInSec, System.nanoTime(), format(req, PAXOS), key.getKey(), metadata.id.asUUID());
        if (results.isEmpty())
            return new PaxosState(key, metadata);
        UntypedResultSet.Row row = results.one();

        Commit promised = row.has("in_progress_ballot")
                        ? new Commit(row.getUUID("in_progress_ballot"), new PartitionUpdate.Builder(metadata, key, metadata.regularAndStaticColumns(), 1).build())
                        : Commit.emptyCommit(key, metadata);
        // either we have both a recently accepted ballot and update or we have neither
        Commit accepted = row.has("proposal_version") && row.has("proposal")
                        ? new Commit(row.getUUID("proposal_ballot"),
                                     PartitionUpdate.fromBytes(row.getBytes("proposal"), row.getInt("proposal_version")))
                        : Commit.emptyCommit(key, metadata);
        // either most_recent_commit and most_recent_commit_at will both be set, or neither
        Commit mostRecent = row.has("most_recent_commit_version") && row.has("most_recent_commit")
                          ? new Commit(row.getUUID("most_recent_commit_at"),
                                       PartitionUpdate.fromBytes(row.getBytes("most_recent_commit"), row.getInt("most_recent_commit_version")))
                          : Commit.emptyCommit(key, metadata);
        return new PaxosState(promised, accepted, mostRecent);
    }

    public static void savePaxosPromise(Commit promise)
    {
        String req = "UPDATE system.%s USING TIMESTAMP ? AND TTL ? SET in_progress_ballot = ? WHERE row_key = ? AND cf_id = ?";
        executeInternal(format(req, PAXOS),
                        UUIDGen.microsTimestamp(promise.ballot),
                        paxosTtlSec(promise.update.metadata()),
                        promise.ballot,
                        promise.update.partitionKey().getKey(),
                        promise.update.metadata().id.asUUID());
    }

    public static void savePaxosProposal(Commit proposal)
    {
        executeInternal(format("UPDATE system.%s USING TIMESTAMP ? AND TTL ? SET proposal_ballot = ?, proposal = ?, proposal_version = ? WHERE row_key = ? AND cf_id = ?", PAXOS),
                        UUIDGen.microsTimestamp(proposal.ballot),
                        paxosTtlSec(proposal.update.metadata()),
                        proposal.ballot,
                        PartitionUpdate.toBytes(proposal.update, MessagingService.current_version),
                        MessagingService.current_version,
                        proposal.update.partitionKey().getKey(),
                        proposal.update.metadata().id.asUUID());
    }

    public static int paxosTtlSec(TableMetadata metadata)
    {
        // keep paxos state around for at least 3h
        return Math.max(3 * 3600, metadata.params.gcGraceSeconds);
    }

    public static void savePaxosCommit(Commit commit)
    {
        // We always erase the last proposal (with the commit timestamp to no erase more recent proposal in case the commit is old)
        // even though that's really just an optimization  since SP.beginAndRepairPaxos will exclude accepted proposal older than the mrc.
        String cql = "UPDATE system.%s USING TIMESTAMP ? AND TTL ? SET proposal_ballot = null, proposal = null, most_recent_commit_at = ?, most_recent_commit = ?, most_recent_commit_version = ? WHERE row_key = ? AND cf_id = ?";
        executeInternal(format(cql, PAXOS),
                        UUIDGen.microsTimestamp(commit.ballot),
                        paxosTtlSec(commit.update.metadata()),
                        commit.ballot,
                        PartitionUpdate.toBytes(commit.update, MessagingService.current_version),
                        MessagingService.current_version,
                        commit.update.partitionKey().getKey(),
                        commit.update.metadata().id.asUUID());
    }

    /**
     * Returns a RestorableMeter tracking the average read rate of a particular SSTable, restoring the last-seen rate
     * from values in system.sstable_activity if present.
     * @param keyspace the keyspace the sstable belongs to
     * @param table the table the sstable belongs to
     * @param generation the generation number for the sstable
     */
    public static RestorableMeter getSSTableReadMeter(String keyspace, String table, int generation)
    {
        String cql = "SELECT * FROM system.%s WHERE keyspace_name=? and columnfamily_name=? and generation=?";
        UntypedResultSet results = executeInternal(format(cql, SSTABLE_ACTIVITY), keyspace, table, generation);

        if (results.isEmpty())
            return new RestorableMeter();

        UntypedResultSet.Row row = results.one();
        double m15rate = row.getDouble("rate_15m");
        double m120rate = row.getDouble("rate_120m");
        return new RestorableMeter(m15rate, m120rate);
    }

    /**
     * Writes the current read rates for a given SSTable to system.sstable_activity
     */
    public static void persistSSTableReadMeter(String keyspace, String table, int generation, RestorableMeter meter)
    {
        // Store values with a one-day TTL to handle corner cases where cleanup might not occur
        String cql = "INSERT INTO system.%s (keyspace_name, columnfamily_name, generation, rate_15m, rate_120m) VALUES (?, ?, ?, ?, ?) USING TTL 864000";
        executeInternal(format(cql, SSTABLE_ACTIVITY),
                        keyspace,
                        table,
                        generation,
                        meter.fifteenMinuteRate(),
                        meter.twoHourRate());
    }

    /**
     * Clears persisted read rates from system.sstable_activity for SSTables that have been deleted.
     */
    public static void clearSSTableReadMeter(String keyspace, String table, int generation)
    {
        String cql = "DELETE FROM system.%s WHERE keyspace_name=? AND columnfamily_name=? and generation=?";
        executeInternal(format(cql, SSTABLE_ACTIVITY), keyspace, table, generation);
    }

    /**
     * Writes the current partition count and size estimates into SIZE_ESTIMATES_CF
     */
    public static void updateSizeEstimates(String keyspace, String table, Map<Range<Token>, Pair<Long, Long>> estimates)
    {
        long timestamp = FBUtilities.timestampMicros();
        int nowInSec = FBUtilities.nowInSeconds();
        PartitionUpdate.Builder update = new PartitionUpdate.Builder(LegacySizeEstimates, UTF8Type.instance.decompose(keyspace), LegacySizeEstimates.regularAndStaticColumns(), estimates.size());
        // delete all previous values with a single range tombstone.
        update.add(new RangeTombstone(Slice.make(LegacySizeEstimates.comparator, table), new DeletionTime(timestamp - 1, nowInSec)));

        // add a CQL row for each primary token range.
        for (Map.Entry<Range<Token>, Pair<Long, Long>> entry : estimates.entrySet())
        {
            Range<Token> range = entry.getKey();
            Pair<Long, Long> values = entry.getValue();
            update.add(Rows.simpleBuilder(LegacySizeEstimates, table, range.left.toString(), range.right.toString())
                           .timestamp(timestamp)
                           .add("partitions_count", values.left)
                           .add("mean_partition_size", values.right)
                           .build());
        }
        new Mutation(update.build()).apply();
    }

    /**
     * Writes the current partition count and size estimates into table_estimates
     */
    public static void updateTableEstimates(String keyspace, String table, String type, Map<Range<Token>, Pair<Long, Long>> estimates)
    {
        long timestamp = FBUtilities.timestampMicros();
        int nowInSec = FBUtilities.nowInSeconds();
        PartitionUpdate.Builder update = new PartitionUpdate.Builder(TableEstimates, UTF8Type.instance.decompose(keyspace), TableEstimates.regularAndStaticColumns(), estimates.size());

        // delete all previous values with a single range tombstone.
        update.add(new RangeTombstone(Slice.make(TableEstimates.comparator, table, type), new DeletionTime(timestamp - 1, nowInSec)));

        // add a CQL row for each primary token range.
        for (Map.Entry<Range<Token>, Pair<Long, Long>> entry : estimates.entrySet())
        {
            Range<Token> range = entry.getKey();
            Pair<Long, Long> values = entry.getValue();
            update.add(Rows.simpleBuilder(TableEstimates, table, type, range.left.toString(), range.right.toString())
                           .timestamp(timestamp)
                           .add("partitions_count", values.left)
                           .add("mean_partition_size", values.right)
                           .build());
        }

        new Mutation(update.build()).apply();
    }


    /**
     * Clears size estimates for a table (on table drop)
     */
    public static void clearEstimates(String keyspace, String table)
    {
        String cqlFormat = "DELETE FROM %s WHERE keyspace_name = ? AND table_name = ?";
        String cql = format(cqlFormat, LegacySizeEstimates.toString());
        executeInternal(cql, keyspace, table);
        cql = String.format(cqlFormat, TableEstimates.toString());
        executeInternal(cql, keyspace, table);
    }

    /**
     * truncates size_estimates and table_estimates tables
     */
    public static void clearAllEstimates()
    {
        for (String table : Arrays.asList(LEGACY_SIZE_ESTIMATES, TABLE_ESTIMATES))
        {
            ColumnFamilyStore cfs = Keyspace.open(SchemaConstants.SYSTEM_KEYSPACE_NAME).getColumnFamilyStore(table);
            cfs.truncateBlockingWithoutSnapshot();
        }
    }

    public static synchronized void updateAvailableRanges(String keyspace, Collection<Range<Token>> completedFullRanges, Collection<Range<Token>> completedTransientRanges)
    {
        String cql = "UPDATE system.%s SET full_ranges = full_ranges + ?, transient_ranges = transient_ranges + ? WHERE keyspace_name = ?";
        executeInternal(format(cql, AVAILABLE_RANGES_V2),
                        completedFullRanges.stream().map(SystemKeyspace::rangeToBytes).collect(Collectors.toSet()),
                        completedTransientRanges.stream().map(SystemKeyspace::rangeToBytes).collect(Collectors.toSet()),
                        keyspace);
    }

    /**
     * List of the streamed ranges, where transientness is encoded based on the source, where range was streamed from.
     */
    public static synchronized AvailableRanges getAvailableRanges(String keyspace, IPartitioner partitioner)
    {
        String query = "SELECT * FROM system.%s WHERE keyspace_name=?";
        UntypedResultSet rs = executeInternal(format(query, AVAILABLE_RANGES_V2), keyspace);

        ImmutableSet.Builder<Range<Token>> full = new ImmutableSet.Builder<>();
        ImmutableSet.Builder<Range<Token>> trans = new ImmutableSet.Builder<>();
        for (UntypedResultSet.Row row : rs)
        {
            Optional.ofNullable(row.getSet("full_ranges", BytesType.instance))
                    .ifPresent(full_ranges -> full_ranges.stream()
                            .map(buf -> byteBufferToRange(buf, partitioner))
                            .forEach(full::add));
            Optional.ofNullable(row.getSet("transient_ranges", BytesType.instance))
                    .ifPresent(transient_ranges -> transient_ranges.stream()
                            .map(buf -> byteBufferToRange(buf, partitioner))
                            .forEach(trans::add));
        }
        return new AvailableRanges(full.build(), trans.build());
    }

    public static class AvailableRanges
    {
        public Set<Range<Token>> full;
        public Set<Range<Token>> trans;

        private AvailableRanges(Set<Range<Token>> full, Set<Range<Token>> trans)
        {
            this.full = full;
            this.trans = trans;
        }
    }

    public static void resetAvailableRanges()
    {
        ColumnFamilyStore availableRanges = Keyspace.open(SchemaConstants.SYSTEM_KEYSPACE_NAME).getColumnFamilyStore(AVAILABLE_RANGES_V2);
        availableRanges.truncateBlockingWithoutSnapshot();
    }

    public static synchronized void updateTransferredRanges(StreamOperation streamOperation,
                                                         InetAddressAndPort peer,
                                                         String keyspace,
                                                         Collection<Range<Token>> streamedRanges)
    {
        String cql = "UPDATE system.%s SET ranges = ranges + ? WHERE operation = ? AND peer = ? AND keyspace_name = ?";
        Set<ByteBuffer> rangesToUpdate = new HashSet<>(streamedRanges.size());
        for (Range<Token> range : streamedRanges)
        {
            rangesToUpdate.add(rangeToBytes(range));
        }
        executeInternal(format(cql, LEGACY_TRANSFERRED_RANGES), rangesToUpdate, streamOperation.getDescription(), peer.address, keyspace);
        cql = "UPDATE system.%s SET ranges = ranges + ? WHERE operation = ? AND peer = ? AND peer_port = ? AND keyspace_name = ?";
        executeInternal(String.format(cql, TRANSFERRED_RANGES_V2), rangesToUpdate, streamOperation.getDescription(), peer.address, peer.port, keyspace);
    }

    public static synchronized Map<InetAddressAndPort, Set<Range<Token>>> getTransferredRanges(String description, String keyspace, IPartitioner partitioner)
    {
        Map<InetAddressAndPort, Set<Range<Token>>> result = new HashMap<>();
        String query = "SELECT * FROM system.%s WHERE operation = ? AND keyspace_name = ?";
        UntypedResultSet rs = executeInternal(String.format(query, TRANSFERRED_RANGES_V2), description, keyspace);
        for (UntypedResultSet.Row row : rs)
        {
            InetAddress peerAddress = row.getInetAddress("peer");
            int port = row.getInt("peer_port");
            InetAddressAndPort peer = InetAddressAndPort.getByAddressOverrideDefaults(peerAddress, port);
            Set<ByteBuffer> rawRanges = row.getSet("ranges", BytesType.instance);
            Set<Range<Token>> ranges = Sets.newHashSetWithExpectedSize(rawRanges.size());
            for (ByteBuffer rawRange : rawRanges)
            {
                ranges.add(byteBufferToRange(rawRange, partitioner));
            }
            result.put(peer, ranges);
        }
        return ImmutableMap.copyOf(result);
    }

    /**
     * Compare the release version in the system.local table with the one included in the distro.
     * If they don't match, snapshot all tables in the system and schema keyspaces. This is intended
     * to be called at startup to create a backup of the system tables during an upgrade
     *
     * @throws IOException
     */
    public static void snapshotOnVersionChange() throws IOException
    {
        String previous = getPreviousVersionString();
        String next = FBUtilities.getReleaseVersionString();

        FBUtilities.setPreviousReleaseVersionString(previous);

        // if we're restarting after an upgrade, snapshot the system and schema keyspaces
        if (!previous.equals(NULL_VERSION.toString()) && !previous.equals(next))

        {
            logger.info("Detected version upgrade from {} to {}, snapshotting system keyspaces", previous, next);
            String snapshotName = Keyspace.getTimestampedSnapshotName(format("upgrade-%s-%s",
                                                                             previous,
                                                                             next));
            for (String keyspace : SchemaConstants.LOCAL_SYSTEM_KEYSPACE_NAMES)
                Keyspace.open(keyspace).snapshot(snapshotName, null, false, null);
        }
    }

    /**
     * Try to determine what the previous version, if any, was installed on this node.
     * Primary source of truth is the release version in system.local. If the previous
     * version cannot be determined by looking there then either:
     * * the node never had a C* install before
     * * the was a very old version (pre 1.2) installed, which did not include system.local
     *
     * @return either a version read from the system.local table or one of two special values
     * indicating either no previous version (SystemUpgrade.NULL_VERSION) or an unreadable,
     * legacy version (SystemUpgrade.UNREADABLE_VERSION).
     */
    private static String getPreviousVersionString()
    {
        String req = "SELECT release_version FROM system.%s WHERE key='%s'";
        UntypedResultSet result = executeInternal(format(req, SystemKeyspace.LOCAL, SystemKeyspace.LOCAL));
        if (result.isEmpty() || !result.one().has("release_version"))
        {
            // it isn't inconceivable that one might try to upgrade a node straight from <= 1.1 to whatever
            // the current version is. If we couldn't read a previous version from system.local we check for
            // the existence of the legacy system.Versions table. We don't actually attempt to read a version
            // from there, but it informs us that this isn't a completely new node.
            for (File dataDirectory : Directories.getKSChildDirectories(SchemaConstants.SYSTEM_KEYSPACE_NAME))
            {
                if (dataDirectory.getName().equals("Versions") && dataDirectory.listFiles().length > 0)
                {
                    logger.trace("Found unreadable versions info in pre 1.2 system.Versions table");
                    return UNREADABLE_VERSION.toString();
                }
            }

            // no previous version information found, we can assume that this is a new node
            return NULL_VERSION.toString();
        }
        // report back whatever we found in the system table
        return result.one().getString("release_version");
    }

    @VisibleForTesting
    public static Set<Range<Token>> rawRangesToRangeSet(Set<ByteBuffer> rawRanges, IPartitioner partitioner)
    {
        return rawRanges.stream().map(buf -> byteBufferToRange(buf, partitioner)).collect(Collectors.toSet());
    }

    static ByteBuffer rangeToBytes(Range<Token> range)
    {
        try (DataOutputBuffer out = new DataOutputBuffer())
        {
            // The format with which token ranges are serialized in the system tables is the pre-3.0 serialization
            // formot for ranges, so we should maintain that for now. And while we don't really support pre-3.0
            // messaging versions, we know AbstractBounds.Serializer still support it _exactly_ for this use case, so we
            // pass 0 as the version to trigger that legacy code.
            // In the future, it might be worth switching to a stable text format for the ranges to 1) save that and 2)
            // be more user friendly (the serialization format we currently use is pretty custom).
            Range.tokenSerializer.serialize(range, out, 0);
            return out.buffer();
        }
        catch (IOException e)
        {
            throw new IOError(e);
        }
    }

    @SuppressWarnings("unchecked")
    private static Range<Token> byteBufferToRange(ByteBuffer rawRange, IPartitioner partitioner)
    {
        try
        {
            // See rangeToBytes above for why version is 0.
            return (Range<Token>) Range.tokenSerializer.deserialize(ByteStreams.newDataInput(ByteBufferUtil.getArray(rawRange)),
                                                                    partitioner,
                                                                    0);
        }
        catch (IOException e)
        {
            throw new IOError(e);
        }
    }

    public static void writePreparedStatement(String loggedKeyspace, MD5Digest key, String cql)
    {
        executeInternal(format("INSERT INTO %s (logged_keyspace, prepared_id, query_string) VALUES (?, ?, ?)",
                               PreparedStatements.toString()),
                        loggedKeyspace, key.byteBuffer(), cql);
        logger.debug("stored prepared statement for logged keyspace '{}': '{}'", loggedKeyspace, cql);
    }

    public static void removePreparedStatement(MD5Digest key)
    {
        executeInternal(format("DELETE FROM %s WHERE prepared_id = ?", PreparedStatements.toString()),
                        key.byteBuffer());
    }

    public static void resetPreparedStatements()
    {
        ColumnFamilyStore preparedStatements = Keyspace.open(SchemaConstants.SYSTEM_KEYSPACE_NAME).getColumnFamilyStore(PREPARED_STATEMENTS);
        preparedStatements.truncateBlockingWithoutSnapshot();
    }

    public static int loadPreparedStatements(TriFunction<MD5Digest, String, String, Boolean> onLoaded)
    {
        String query = String.format("SELECT prepared_id, logged_keyspace, query_string FROM %s.%s", SchemaConstants.SYSTEM_KEYSPACE_NAME, PREPARED_STATEMENTS);
        UntypedResultSet resultSet = executeOnceInternal(query);
        int counter = 0;
        for (UntypedResultSet.Row row : resultSet)
        {
            if (onLoaded.accept(MD5Digest.wrap(row.getByteArray("prepared_id")),
                                row.getString("query_string"),
                                row.has("logged_keyspace") ? row.getString("logged_keyspace") : null))
                counter++;
        }
        return counter;
    }

    public static int loadPreparedStatement(MD5Digest digest, TriFunction<MD5Digest, String, String, Boolean> onLoaded)
    {
        String query = String.format("SELECT prepared_id, logged_keyspace, query_string FROM %s.%s WHERE prepared_id = ?", SchemaConstants.SYSTEM_KEYSPACE_NAME, PREPARED_STATEMENTS);
        UntypedResultSet resultSet = executeOnceInternal(query, digest.byteBuffer());
        int counter = 0;
        for (UntypedResultSet.Row row : resultSet)
        {
            if (onLoaded.accept(MD5Digest.wrap(row.getByteArray("prepared_id")),
                                row.getString("query_string"),
                                row.has("logged_keyspace") ? row.getString("logged_keyspace") : null))
                counter++;
        }
        return counter;
    }

    public static interface TriFunction<A, B, C, D> {
        D accept(A var1, B var2, C var3);
    }
}<|MERGE_RESOLUTION|>--- conflicted
+++ resolved
@@ -565,13 +565,8 @@
         if (ksname.equals("system") && cfname.equals(COMPACTION_HISTORY))
             return;
         String req = "INSERT INTO system.%s (id, keyspace_name, columnfamily_name, compacted_at, bytes_in, bytes_out, rows_merged) VALUES (?, ?, ?, ?, ?, ?, ?)";
-<<<<<<< HEAD
         executeInternal(format(req, COMPACTION_HISTORY),
-                        UUIDGen.getTimeUUID(),
-=======
-        executeInternal(String.format(req, COMPACTION_HISTORY),
                         taskId,
->>>>>>> 55dc5b43
                         ksname,
                         cfname,
                         ByteBufferUtil.bytes(compactedAt),
