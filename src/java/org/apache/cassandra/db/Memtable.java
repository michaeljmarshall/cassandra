/*
 * Licensed to the Apache Software Foundation (ASF) under one
 * or more contributor license agreements.  See the NOTICE file
 * distributed with this work for additional information
 * regarding copyright ownership.  The ASF licenses this file
 * to you under the Apache License, Version 2.0 (the
 * "License"); you may not use this file except in compliance
 * with the License.  You may obtain a copy of the License at
 *
 *     http://www.apache.org/licenses/LICENSE-2.0
 *
 * Unless required by applicable law or agreed to in writing, software
 * distributed under the License is distributed on an "AS IS" BASIS,
 * WITHOUT WARRANTIES OR CONDITIONS OF ANY KIND, either express or implied.
 * See the License for the specific language governing permissions and
 * limitations under the License.
 */
package org.apache.cassandra.db;

import java.util.ArrayList;
import java.util.Collections;
import java.util.HashMap;
import java.util.Iterator;
import java.util.List;
import java.util.Map;
import java.util.concurrent.Callable;
import java.util.concurrent.ConcurrentNavigableMap;
import java.util.concurrent.ConcurrentSkipListMap;
import java.util.concurrent.ConcurrentSkipListSet;
import java.util.concurrent.TimeUnit;
import java.util.concurrent.atomic.AtomicBoolean;
import java.util.concurrent.atomic.AtomicLong;
import java.util.concurrent.atomic.AtomicReference;

import com.google.common.annotations.VisibleForTesting;
import com.google.common.base.Throwables;
import org.slf4j.Logger;
import org.slf4j.LoggerFactory;

import org.apache.cassandra.config.DatabaseDescriptor;
import org.apache.cassandra.db.commitlog.CommitLog;
import org.apache.cassandra.db.commitlog.CommitLogPosition;
import org.apache.cassandra.db.commitlog.IntervalSet;
import org.apache.cassandra.db.filter.ClusteringIndexFilter;
import org.apache.cassandra.db.filter.ColumnFilter;
import org.apache.cassandra.db.lifecycle.LifecycleTransaction;
import org.apache.cassandra.db.partitions.AbstractBTreePartition;
import org.apache.cassandra.db.partitions.AbstractUnfilteredPartitionIterator;
import org.apache.cassandra.db.partitions.AtomicBTreePartition;
import org.apache.cassandra.db.partitions.Partition;
import org.apache.cassandra.db.partitions.PartitionUpdate;
import org.apache.cassandra.db.rows.EncodingStats;
import org.apache.cassandra.db.rows.UnfilteredRowIterator;
import org.apache.cassandra.dht.AbstractBounds;
import org.apache.cassandra.dht.Bounds;
import org.apache.cassandra.dht.IncludingExcludingBounds;
import org.apache.cassandra.dht.Murmur3Partitioner.LongToken;
import org.apache.cassandra.dht.Range;
import org.apache.cassandra.index.transactions.UpdateTransaction;
import org.apache.cassandra.io.sstable.Descriptor;
import org.apache.cassandra.io.sstable.SSTableMultiWriter;
import org.apache.cassandra.io.sstable.metadata.MetadataCollector;
import org.apache.cassandra.schema.ColumnMetadata;
import org.apache.cassandra.schema.SchemaConstants;
import org.apache.cassandra.schema.TableMetadata;
import org.apache.cassandra.service.ActiveRepairService;
import org.apache.cassandra.utils.ByteBufferUtil;
import org.apache.cassandra.utils.FBUtilities;
import org.apache.cassandra.utils.ObjectSizes;
import org.apache.cassandra.utils.concurrent.OpOrder;
import org.apache.cassandra.utils.memory.HeapPool;
import org.apache.cassandra.utils.memory.MemtableAllocator;
import org.apache.cassandra.utils.memory.MemtableCleaner;
import org.apache.cassandra.utils.memory.MemtablePool;
import org.apache.cassandra.utils.memory.NativePool;
import org.apache.cassandra.utils.memory.SlabPool;

public class Memtable implements Comparable<Memtable>
{
    private static final Logger logger = LoggerFactory.getLogger(Memtable.class);

    public static final MemtablePool MEMORY_POOL = createMemtableAllocatorPool();

    private static MemtablePool createMemtableAllocatorPool()
    {
        long heapLimit = DatabaseDescriptor.getMemtableHeapSpaceInMb() << 20;
        long offHeapLimit = DatabaseDescriptor.getMemtableOffheapSpaceInMb() << 20;
        final float cleaningThreshold = DatabaseDescriptor.getMemtableCleanupThreshold();
        final MemtableCleaner cleaner = ColumnFamilyStore::flushLargestMemtable;
        switch (DatabaseDescriptor.getMemtableAllocationType())
        {
            case unslabbed_heap_buffers:
                return new HeapPool(heapLimit, cleaningThreshold, cleaner);
            case heap_buffers:
                return new SlabPool(heapLimit, 0, cleaningThreshold, cleaner);
            case offheap_buffers:
<<<<<<< HEAD
                return new SlabPool(heapLimit, offHeapLimit, DatabaseDescriptor.getMemtableCleanupThreshold(), new ColumnFamilyStore.FlushLargestColumnFamily());
=======
                if (!FileUtils.isCleanerAvailable)
                {
                    throw new IllegalStateException("Could not free direct byte buffer: offheap_buffers is not a safe memtable_allocation_type without this ability, please adjust your config. This feature is only guaranteed to work on an Oracle JVM. Refusing to start.");
                }
                return new SlabPool(heapLimit, offHeapLimit, cleaningThreshold, cleaner);
>>>>>>> 11cb8104
            case offheap_objects:
                return new NativePool(heapLimit, offHeapLimit, cleaningThreshold, cleaner);
            default:
                throw new AssertionError();
        }
    }

    private static final int ROW_OVERHEAD_HEAP_SIZE = estimateRowOverhead(Integer.parseInt(System.getProperty("cassandra.memtable_row_overhead_computation_step", "100000")));

    private final MemtableAllocator allocator;
    private final AtomicLong liveDataSize = new AtomicLong(0);
    private final AtomicLong currentOperations = new AtomicLong(0);

    // the write barrier for directing writes to this memtable or the next during a switch
    private volatile OpOrder.Barrier writeBarrier;
    // the precise upper bound of CommitLogPosition owned by this memtable
    private volatile AtomicReference<CommitLogPosition> commitLogUpperBound;
    // the precise lower bound of CommitLogPosition owned by this memtable; equal to its predecessor's commitLogUpperBound
    private AtomicReference<CommitLogPosition> commitLogLowerBound;

    // The approximate lower bound by this memtable; must be <= commitLogLowerBound once our predecessor
    // has been finalised, and this is enforced in the ColumnFamilyStore.setCommitLogUpperBound
    private final CommitLogPosition approximateCommitLogLowerBound = CommitLog.instance.getCurrentPosition();

    public int compareTo(Memtable that)
    {
        return this.approximateCommitLogLowerBound.compareTo(that.approximateCommitLogLowerBound);
    }

    public static final class LastCommitLogPosition extends CommitLogPosition
    {
        public LastCommitLogPosition(CommitLogPosition copy)
        {
            super(copy.segmentId, copy.position);
        }
    }

    // We index the memtable by PartitionPosition only for the purpose of being able
    // to select key range using Token.KeyBound. However put() ensures that we
    // actually only store DecoratedKey.
    private final ConcurrentNavigableMap<PartitionPosition, AtomicBTreePartition> partitions = new ConcurrentSkipListMap<>();
    public final ColumnFamilyStore cfs;
    private final long creationNano = System.nanoTime();

    // The smallest timestamp for all partitions stored in this memtable
    private long minTimestamp = Long.MAX_VALUE;

    // Record the comparator of the CFS at the creation of the memtable. This
    // is only used when a user update the CF comparator, to know if the
    // memtable was created with the new or old comparator.
    public final ClusteringComparator initialComparator;

    private final ColumnsCollector columnsCollector;
    private final StatsCollector statsCollector = new StatsCollector();

    // only to be used by init(), to setup the very first memtable for the cfs
    public Memtable(AtomicReference<CommitLogPosition> commitLogLowerBound, ColumnFamilyStore cfs)
    {
        this.cfs = cfs;
        this.commitLogLowerBound = commitLogLowerBound;
        this.allocator = MEMORY_POOL.newAllocator();
        this.initialComparator = cfs.metadata().comparator;
        this.cfs.scheduleFlush();
        this.columnsCollector = new ColumnsCollector(cfs.metadata().regularAndStaticColumns());
    }

    // ONLY to be used for testing, to create a mock Memtable
    @VisibleForTesting
    public Memtable(TableMetadata metadata)
    {
        this.initialComparator = metadata.comparator;
        this.cfs = null;
        this.allocator = null;
        this.columnsCollector = new ColumnsCollector(metadata.regularAndStaticColumns());
    }

    public MemtableAllocator getAllocator()
    {
        return allocator;
    }

    public long getLiveDataSize()
    {
        return liveDataSize.get();
    }

    public long getOperations()
    {
        return currentOperations.get();
    }

    @VisibleForTesting
    public void setDiscarding(OpOrder.Barrier writeBarrier, AtomicReference<CommitLogPosition> commitLogUpperBound)
    {
        assert this.writeBarrier == null;
        this.commitLogUpperBound = commitLogUpperBound;
        this.writeBarrier = writeBarrier;
        allocator.setDiscarding();
    }

    void setDiscarded()
    {
        allocator.setDiscarded();
    }

    // decide if this memtable should take the write, or if it should go to the next memtable
    public boolean accepts(OpOrder.Group opGroup, CommitLogPosition commitLogPosition)
    {
        // if the barrier hasn't been set yet, then this memtable is still taking ALL writes
        OpOrder.Barrier barrier = this.writeBarrier;
        if (barrier == null)
            return true;
        // if the barrier has been set, but is in the past, we are definitely destined for a future memtable
        if (!barrier.isAfter(opGroup))
            return false;
        // if we aren't durable we are directed only by the barrier
        if (commitLogPosition == null)
            return true;
        while (true)
        {
            // otherwise we check if we are in the past/future wrt the CL boundary;
            // if the boundary hasn't been finalised yet, we simply update it to the max of
            // its current value and ours; if it HAS been finalised, we simply accept its judgement
            // this permits us to coordinate a safe boundary, as the boundary choice is made
            // atomically wrt our max() maintenance, so an operation cannot sneak into the past
            CommitLogPosition currentLast = commitLogUpperBound.get();
            if (currentLast instanceof LastCommitLogPosition)
                return currentLast.compareTo(commitLogPosition) >= 0;
            if (currentLast != null && currentLast.compareTo(commitLogPosition) >= 0)
                return true;
            if (commitLogUpperBound.compareAndSet(currentLast, commitLogPosition))
                return true;
        }
    }

    public CommitLogPosition getCommitLogLowerBound()
    {
        return commitLogLowerBound.get();
    }

    public CommitLogPosition getCommitLogUpperBound()
    {
        return commitLogUpperBound.get();
    }

    public boolean isLive()
    {
        return allocator.isLive();
    }

    public boolean isClean()
    {
        return partitions.isEmpty();
    }

    public boolean mayContainDataBefore(CommitLogPosition position)
    {
        return approximateCommitLogLowerBound.compareTo(position) < 0;
    }

    /**
     * @return true if this memtable is expired. Expiration time is determined by CF's memtable_flush_period_in_ms.
     */
    public boolean isExpired()
    {
        int period = cfs.metadata().params.memtableFlushPeriodInMs;
        return period > 0 && (System.nanoTime() - creationNano >= TimeUnit.MILLISECONDS.toNanos(period));
    }

    /**
     * Should only be called by ColumnFamilyStore.apply via Keyspace.apply, which supplies the appropriate
     * OpOrdering.
     *
     * commitLogSegmentPosition should only be null if this is a secondary index, in which case it is *expected* to be null
     */
    long put(PartitionUpdate update, UpdateTransaction indexer, OpOrder.Group opGroup)
    {
        AtomicBTreePartition previous = partitions.get(update.partitionKey());

        long initialSize = 0;
        if (previous == null)
        {
            final DecoratedKey cloneKey = allocator.clone(update.partitionKey(), opGroup);
            AtomicBTreePartition empty = new AtomicBTreePartition(cfs.metadata, cloneKey, allocator);
            // We'll add the columns later. This avoids wasting works if we get beaten in the putIfAbsent
            previous = partitions.putIfAbsent(cloneKey, empty);
            if (previous == null)
            {
                previous = empty;
                // allocate the row overhead after the fact; this saves over allocating and having to free after, but
                // means we can overshoot our declared limit.
                int overhead = (int) (cloneKey.getToken().getHeapSize() + ROW_OVERHEAD_HEAP_SIZE);
                allocator.onHeap().allocate(overhead, opGroup);
                initialSize = 8;
            }
        }

        long[] pair = previous.addAllWithSizeDelta(update, opGroup, indexer);
        minTimestamp = Math.min(minTimestamp, previous.stats().minTimestamp);
        liveDataSize.addAndGet(initialSize + pair[0]);
        columnsCollector.update(update.columns());
        statsCollector.update(update.stats());
        currentOperations.addAndGet(update.operationCount());
        return pair[1];
    }

    public int partitionCount()
    {
        return partitions.size();
    }

    public List<FlushRunnable> flushRunnables(LifecycleTransaction txn)
    {
        return createFlushRunnables(txn);
    }

    private List<FlushRunnable> createFlushRunnables(LifecycleTransaction txn)
    {
        DiskBoundaries diskBoundaries = cfs.getDiskBoundaries();
        List<PartitionPosition> boundaries = diskBoundaries.positions;
        List<Directories.DataDirectory> locations = diskBoundaries.directories;
        if (boundaries == null)
            return Collections.singletonList(new FlushRunnable(txn));

        List<FlushRunnable> runnables = new ArrayList<>(boundaries.size());
        PartitionPosition rangeStart = cfs.getPartitioner().getMinimumToken().minKeyBound();
        try
        {
            for (int i = 0; i < boundaries.size(); i++)
            {
                PartitionPosition t = boundaries.get(i);
                runnables.add(new FlushRunnable(rangeStart, t, locations.get(i), txn));
                rangeStart = t;
            }
            return runnables;
        }
        catch (Throwable e)
        {
            throw Throwables.propagate(abortRunnables(runnables, e));
        }
    }

    public Throwable abortRunnables(List<FlushRunnable> runnables, Throwable t)
    {
        if (runnables != null)
            for (FlushRunnable runnable : runnables)
                t = runnable.writer.abort(t);
        return t;
    }

    public String toString()
    {
        return String.format("Memtable-%s@%s(%s serialized bytes, %s ops, %.0f%%/%.0f%% of on/off-heap limit)",
                             cfs.name, hashCode(), FBUtilities.prettyPrintMemory(liveDataSize.get()), currentOperations,
                             100 * allocator.onHeap().ownershipRatio(), 100 * allocator.offHeap().ownershipRatio());
    }

    public MemtableUnfilteredPartitionIterator makePartitionIterator(final ColumnFilter columnFilter, final DataRange dataRange)
    {
        AbstractBounds<PartitionPosition> keyRange = dataRange.keyRange();

        boolean startIsMin = keyRange.left.isMinimum();
        boolean stopIsMin = keyRange.right.isMinimum();

        boolean isBound = keyRange instanceof Bounds;
        boolean includeStart = isBound || keyRange instanceof IncludingExcludingBounds;
        boolean includeStop = isBound || keyRange instanceof Range;
        Map<PartitionPosition, AtomicBTreePartition> subMap;
        if (startIsMin)
            subMap = stopIsMin ? partitions : partitions.headMap(keyRange.right, includeStop);
        else
            subMap = stopIsMin
                   ? partitions.tailMap(keyRange.left, includeStart)
                   : partitions.subMap(keyRange.left, includeStart, keyRange.right, includeStop);

        int minLocalDeletionTime = Integer.MAX_VALUE;

        // avoid iterating over the memtable if we purge all tombstones
        if (cfs.getCompactionStrategyManager().onlyPurgeRepairedTombstones())
            minLocalDeletionTime = findMinLocalDeletionTime(subMap.entrySet().iterator());

        final Iterator<Map.Entry<PartitionPosition, AtomicBTreePartition>> iter = subMap.entrySet().iterator();

        return new MemtableUnfilteredPartitionIterator(cfs, iter, minLocalDeletionTime, columnFilter, dataRange);
    }

    private int findMinLocalDeletionTime(Iterator<Map.Entry<PartitionPosition, AtomicBTreePartition>> iterator)
    {
        int minLocalDeletionTime = Integer.MAX_VALUE;
        while (iterator.hasNext())
        {
            Map.Entry<PartitionPosition, AtomicBTreePartition> entry = iterator.next();
            minLocalDeletionTime = Math.min(minLocalDeletionTime, entry.getValue().stats().minLocalDeletionTime);
        }
        return minLocalDeletionTime;
    }

    public Partition getPartition(DecoratedKey key)
    {
        return partitions.get(key);
    }

    public long getMinTimestamp()
    {
        return minTimestamp;
    }

    /**
     * For testing only. Give this memtable too big a size to make it always fail flushing.
     */
    @VisibleForTesting
    public void makeUnflushable()
    {
        liveDataSize.addAndGet((long) 1024 * 1024 * 1024 * 1024 * 1024);
    }

    class FlushRunnable implements Callable<SSTableMultiWriter>
    {
        private final long estimatedSize;
        private final ConcurrentNavigableMap<PartitionPosition, AtomicBTreePartition> toFlush;

        private final boolean isBatchLogTable;
        private final SSTableMultiWriter writer;

        // keeping these to be able to log what we are actually flushing
        private final PartitionPosition from;
        private final PartitionPosition to;

        FlushRunnable(PartitionPosition from, PartitionPosition to, Directories.DataDirectory flushLocation, LifecycleTransaction txn)
        {
            this(partitions.subMap(from, to), flushLocation, from, to, txn);
        }

        FlushRunnable(LifecycleTransaction txn)
        {
            this(partitions, null, null, null, txn);
        }

        FlushRunnable(ConcurrentNavigableMap<PartitionPosition, AtomicBTreePartition> toFlush, Directories.DataDirectory flushLocation, PartitionPosition from, PartitionPosition to, LifecycleTransaction txn)
        {
            this.toFlush = toFlush;
            this.from = from;
            this.to = to;
            long keySize = 0;
            for (PartitionPosition key : toFlush.keySet())
            {
                //  make sure we don't write non-sensical keys
                assert key instanceof DecoratedKey;
                keySize += ((DecoratedKey) key).getKey().remaining();
            }
            estimatedSize = (long) ((keySize // index entries
                                    + keySize // keys in data file
                                    + liveDataSize.get()) // data
                                    * 1.2); // bloom filter and row index overhead

            this.isBatchLogTable = cfs.name.equals(SystemKeyspace.BATCHES) && cfs.keyspace.getName().equals(SchemaConstants.SYSTEM_KEYSPACE_NAME);

            if (flushLocation == null)
                writer = createFlushWriter(txn, cfs.newSSTableDescriptor(getDirectories().getWriteableLocationAsFile(estimatedSize)), columnsCollector.get(), statsCollector.get());
            else
                writer = createFlushWriter(txn, cfs.newSSTableDescriptor(getDirectories().getLocationForDisk(flushLocation)), columnsCollector.get(), statsCollector.get());

        }

        protected Directories getDirectories()
        {
            return cfs.getDirectories();
        }

        private void writeSortedContents()
        {
            logger.info("Writing {}, flushed range = ({}, {}]", Memtable.this.toString(), from, to);

            boolean trackContention = logger.isTraceEnabled();
            int heavilyContendedRowCount = 0;
            // (we can't clear out the map as-we-go to free up memory,
            //  since the memtable is being used for queries in the "pending flush" category)
            for (AtomicBTreePartition partition : toFlush.values())
            {
                // Each batchlog partition is a separate entry in the log. And for an entry, we only do 2
                // operations: 1) we insert the entry and 2) we delete it. Further, BL data is strictly local,
                // we don't need to preserve tombstones for repair. So if both operation are in this
                // memtable (which will almost always be the case if there is no ongoing failure), we can
                // just skip the entry (CASSANDRA-4667).
                if (isBatchLogTable && !partition.partitionLevelDeletion().isLive() && partition.hasRows())
                    continue;

                if (trackContention && partition.useLock())
                    heavilyContendedRowCount++;

                if (!partition.isEmpty())
                {
                    try (UnfilteredRowIterator iter = partition.unfilteredIterator())
                    {
                        writer.append(iter);
                    }
                }
            }

            long bytesFlushed = writer.getFilePointer();
            logger.info("Completed flushing {} ({}) for commitlog position {}",
                         writer.getFilename(),
                         FBUtilities.prettyPrintMemory(bytesFlushed),
                         commitLogUpperBound);
            // Update the metrics
            cfs.metric.bytesFlushed.inc(bytesFlushed);

            if (heavilyContendedRowCount > 0)
                logger.trace("High update contention in {}/{} partitions of {} ", heavilyContendedRowCount, toFlush.size(), Memtable.this);
        }

        public SSTableMultiWriter createFlushWriter(LifecycleTransaction txn,
                                                    Descriptor descriptor,
                                                    RegularAndStaticColumns columns,
                                                    EncodingStats stats)
        {
            MetadataCollector sstableMetadataCollector = new MetadataCollector(cfs.metadata().comparator)
                    .commitLogIntervals(new IntervalSet<>(commitLogLowerBound.get(), commitLogUpperBound.get()));

            return cfs.createSSTableMultiWriter(descriptor,
                                                toFlush.size(),
                                                ActiveRepairService.UNREPAIRED_SSTABLE,
                                                ActiveRepairService.NO_PENDING_REPAIR,
                                                false,
                                                sstableMetadataCollector,
                                                new SerializationHeader(true, cfs.metadata(), columns, stats), txn);
        }

        @Override
        public SSTableMultiWriter call()
        {
            writeSortedContents();
            return writer;
        }
    }

    private static int estimateRowOverhead(final int count)
    {
        // calculate row overhead
        try (final OpOrder.Group group = new OpOrder().start())
        {
            int rowOverhead;
            MemtableAllocator allocator = MEMORY_POOL.newAllocator();
            ConcurrentNavigableMap<PartitionPosition, Object> partitions = new ConcurrentSkipListMap<>();
            final Object val = new Object();
            for (int i = 0 ; i < count ; i++)
                partitions.put(allocator.clone(new BufferDecoratedKey(new LongToken(i), ByteBufferUtil.EMPTY_BYTE_BUFFER), group), val);
            double avgSize = ObjectSizes.measureDeep(partitions) / (double) count;
            rowOverhead = (int) ((avgSize - Math.floor(avgSize)) < 0.05 ? Math.floor(avgSize) : Math.ceil(avgSize));
            rowOverhead -= ObjectSizes.measureDeep(new LongToken(0));
            rowOverhead += AtomicBTreePartition.EMPTY_SIZE;
            rowOverhead += AbstractBTreePartition.HOLDER_UNSHARED_HEAP_SIZE;
            allocator.setDiscarding();
            allocator.setDiscarded();
            return rowOverhead;
        }
    }

    public static class MemtableUnfilteredPartitionIterator extends AbstractUnfilteredPartitionIterator
    {
        private final ColumnFamilyStore cfs;
        private final Iterator<Map.Entry<PartitionPosition, AtomicBTreePartition>> iter;
        private final int minLocalDeletionTime;
        private final ColumnFilter columnFilter;
        private final DataRange dataRange;

        public MemtableUnfilteredPartitionIterator(ColumnFamilyStore cfs, Iterator<Map.Entry<PartitionPosition, AtomicBTreePartition>> iter, int minLocalDeletionTime, ColumnFilter columnFilter, DataRange dataRange)
        {
            this.cfs = cfs;
            this.iter = iter;
            this.minLocalDeletionTime = minLocalDeletionTime;
            this.columnFilter = columnFilter;
            this.dataRange = dataRange;
        }

        public int getMinLocalDeletionTime()
        {
            return minLocalDeletionTime;
        }

        public TableMetadata metadata()
        {
            return cfs.metadata();
        }

        public boolean hasNext()
        {
            return iter.hasNext();
        }

        public UnfilteredRowIterator next()
        {
            Map.Entry<PartitionPosition, AtomicBTreePartition> entry = iter.next();
            // Actual stored key should be true DecoratedKey
            assert entry.getKey() instanceof DecoratedKey;
            DecoratedKey key = (DecoratedKey)entry.getKey();
            ClusteringIndexFilter filter = dataRange.clusteringIndexFilter(key);

            return filter.getUnfilteredRowIterator(columnFilter, entry.getValue());
        }
    }

    private static class ColumnsCollector
    {
        private final HashMap<ColumnMetadata, AtomicBoolean> predefined = new HashMap<>();
        private final ConcurrentSkipListSet<ColumnMetadata> extra = new ConcurrentSkipListSet<>();
        ColumnsCollector(RegularAndStaticColumns columns)
        {
            for (ColumnMetadata def : columns.statics)
                predefined.put(def, new AtomicBoolean());
            for (ColumnMetadata def : columns.regulars)
                predefined.put(def, new AtomicBoolean());
        }

        public void update(RegularAndStaticColumns columns)
        {
            for (ColumnMetadata s : columns.statics)
                update(s);
            for (ColumnMetadata r : columns.regulars)
                update(r);
        }

        private void update(ColumnMetadata definition)
        {
            AtomicBoolean present = predefined.get(definition);
            if (present != null)
            {
                if (!present.get())
                    present.set(true);
            }
            else
            {
                extra.add(definition);
            }
        }

        public RegularAndStaticColumns get()
        {
            RegularAndStaticColumns.Builder builder = RegularAndStaticColumns.builder();
            for (Map.Entry<ColumnMetadata, AtomicBoolean> e : predefined.entrySet())
                if (e.getValue().get())
                    builder.add(e.getKey());
            return builder.addAll(extra).build();
        }
    }

    private static class StatsCollector
    {
        private final AtomicReference<EncodingStats> stats = new AtomicReference<>(EncodingStats.NO_STATS);

        public void update(EncodingStats newStats)
        {
            while (true)
            {
                EncodingStats current = stats.get();
                EncodingStats updated = current.mergeWith(newStats);
                if (stats.compareAndSet(current, updated))
                    return;
            }
        }

        public EncodingStats get()
        {
            return stats.get();
        }
    }
}<|MERGE_RESOLUTION|>--- conflicted
+++ resolved
@@ -94,15 +94,7 @@
             case heap_buffers:
                 return new SlabPool(heapLimit, 0, cleaningThreshold, cleaner);
             case offheap_buffers:
-<<<<<<< HEAD
-                return new SlabPool(heapLimit, offHeapLimit, DatabaseDescriptor.getMemtableCleanupThreshold(), new ColumnFamilyStore.FlushLargestColumnFamily());
-=======
-                if (!FileUtils.isCleanerAvailable)
-                {
-                    throw new IllegalStateException("Could not free direct byte buffer: offheap_buffers is not a safe memtable_allocation_type without this ability, please adjust your config. This feature is only guaranteed to work on an Oracle JVM. Refusing to start.");
-                }
                 return new SlabPool(heapLimit, offHeapLimit, cleaningThreshold, cleaner);
->>>>>>> 11cb8104
             case offheap_objects:
                 return new NativePool(heapLimit, offHeapLimit, cleaningThreshold, cleaner);
             default:
