/*
 * Licensed to the Apache Software Foundation (ASF) under one
 * or more contributor license agreements.  See the NOTICE file
 * distributed with this work for additional information
 * regarding copyright ownership.  The ASF licenses this file
 * to you under the Apache License, Version 2.0 (the
 * "License"); you may not use this file except in compliance
 * with the License.  You may obtain a copy of the License at
 *
 *     http://www.apache.org/licenses/LICENSE-2.0
 *
 * Unless required by applicable law or agreed to in writing, software
 * distributed under the License is distributed on an "AS IS" BASIS,
 * WITHOUT WARRANTIES OR CONDITIONS OF ANY KIND, either express or implied.
 * See the License for the specific language governing permissions and
 * limitations under the License.
 */
package org.apache.cassandra.db.compaction;

import java.util.Collection;
import java.util.HashMap;
import java.util.HashSet;
import java.util.Map;
import java.util.Set;
import java.util.UUID;
import java.util.concurrent.TimeUnit;

import com.google.common.base.Predicate;
import com.google.common.collect.Iterables;
import com.google.common.collect.Sets;
import com.google.common.util.concurrent.RateLimiter;
import org.apache.commons.lang3.StringUtils;
import org.slf4j.Logger;
import org.slf4j.LoggerFactory;

import org.apache.cassandra.config.DatabaseDescriptor;
import org.apache.cassandra.db.ColumnFamilyStore;
import org.apache.cassandra.db.Directories;
import org.apache.cassandra.db.SystemKeyspace;
import org.apache.cassandra.db.compaction.writers.CompactionAwareWriter;
import org.apache.cassandra.db.compaction.writers.DefaultCompactionWriter;
import org.apache.cassandra.db.lifecycle.LifecycleTransaction;
import org.apache.cassandra.io.sstable.format.SSTableReader;
import org.apache.cassandra.io.sstable.metadata.MetadataCollector;
import org.apache.cassandra.service.ActiveRepairService;
import org.apache.cassandra.utils.FBUtilities;
import org.apache.cassandra.utils.UUIDGen;
import org.apache.cassandra.utils.concurrent.Refs;

public class CompactionTask extends AbstractCompactionTask
{
    protected static final Logger logger = LoggerFactory.getLogger(CompactionTask.class);
    protected final int gcBefore;
    protected final boolean keepOriginals;
    protected static long totalBytesCompacted = 0;
    private ActiveCompactionsTracker activeCompactions;

    public CompactionTask(ColumnFamilyStore cfs, LifecycleTransaction txn, int gcBefore)
    {
        this(cfs, txn, gcBefore, false);
    }

    public CompactionTask(ColumnFamilyStore cfs, LifecycleTransaction txn, int gcBefore, boolean keepOriginals)
    {
        super(cfs, txn);
        this.gcBefore = gcBefore;
        this.keepOriginals = keepOriginals;
    }

    public static synchronized long addToTotalBytesCompacted(long bytesCompacted)
    {
        return totalBytesCompacted += bytesCompacted;
    }

    protected int executeInternal(ActiveCompactionsTracker activeCompactions)
    {
        this.activeCompactions = activeCompactions == null ? ActiveCompactionsTracker.NOOP : activeCompactions;
        run();
        return transaction.originals().size();
    }

    public boolean reduceScopeForLimitedSpace(Set<SSTableReader> nonExpiredSSTables, long expectedSize)
    {
        if (partialCompactionsAcceptable() && transaction.originals().size() > 1)
        {
            // Try again w/o the largest one.
            SSTableReader removedSSTable = cfs.getMaxSizeFile(nonExpiredSSTables);
            logger.warn("insufficient space to compact all requested files. {}MB required, {} for compaction {} - removing largest SSTable: {}",
                        (float) expectedSize / 1024 / 1024,
                        StringUtils.join(transaction.originals(), ", "),
                        transaction.opId(),
                        removedSSTable);
            // Note that we have removed files that are still marked as compacting.
            // This suboptimal but ok since the caller will unmark all the sstables at the end.
            transaction.cancel(removedSSTable);
            return true;
        }
        return false;
    }

    /**
     * For internal use and testing only.  The rest of the system should go through the submit* methods,
     * which are properly serialized.
     * Caller is in charge of marking/unmarking the sstables as compacting.
     */
    protected void runMayThrow() throws Exception
    {
        // The collection of sstables passed may be empty (but not null); even if
        // it is not empty, it may compact down to nothing if all rows are deleted.
        assert transaction != null;

        if (transaction.originals().isEmpty())
            return;

        // Note that the current compaction strategy, is not necessarily the one this task was created under.
        // This should be harmless; see comments to CFS.maybeReloadCompactionStrategy.
        CompactionStrategyManager strategy = cfs.getCompactionStrategyManager();

        if (DatabaseDescriptor.isSnapshotBeforeCompaction())
            cfs.snapshotWithoutFlush(System.currentTimeMillis() + "-compact-" + cfs.name);

        try (CompactionController controller = getCompactionController(transaction.originals()))
        {

            final Set<SSTableReader> fullyExpiredSSTables = controller.getFullyExpiredSSTables();

            // select SSTables to compact based on available disk space.
            if (!buildCompactionCandidatesForAvailableDiskSpace(fullyExpiredSSTables))
            {
                // The set of sstables has changed (one or more were excluded due to limited available disk space).
                // We need to recompute the overlaps between sstables.
                controller.refreshOverlaps();
            }

            // sanity check: all sstables must belong to the same cfs
            assert !Iterables.any(transaction.originals(), new Predicate<SSTableReader>()
            {
                @Override
                public boolean apply(SSTableReader sstable)
                {
                    return !sstable.descriptor.cfname.equals(cfs.name);
                }
            });

            UUID taskId = transaction.opId();

            // new sstables from flush can be added during a compaction, but only the compaction can remove them,
            // so in our single-threaded compaction world this is a valid way of determining if we're compacting
            // all the sstables (that existed when we started)
            StringBuilder ssTableLoggerMsg = new StringBuilder("[");
            for (SSTableReader sstr : transaction.originals())
            {
                ssTableLoggerMsg.append(String.format("%s:level=%d, ", sstr.getFilename(), sstr.getSSTableLevel()));
            }
            ssTableLoggerMsg.append("]");

            logger.info("Compacting ({}) {}", taskId, ssTableLoggerMsg);

            RateLimiter limiter = CompactionManager.instance.getRateLimiter();
            long start = System.nanoTime();
            long startTime = System.currentTimeMillis();
            long totalKeysWritten = 0;
            long estimatedKeys = 0;
            long inputSizeBytes;

            Set<SSTableReader> actuallyCompact = Sets.difference(transaction.originals(), fullyExpiredSSTables);
            Collection<SSTableReader> newSStables;

            long[] mergedRowCounts;
            long totalSourceCQLRows;

            // SSTableScanners need to be closed before markCompactedSSTablesReplaced call as scanners contain references
            // to both ifile and dfile and SSTR will throw deletion errors on Windows if it tries to delete before scanner is closed.
            // See CASSANDRA-8019 and CASSANDRA-8399
            int nowInSec = FBUtilities.nowInSeconds();
            try (Refs<SSTableReader> refs = Refs.ref(actuallyCompact);
                 AbstractCompactionStrategy.ScannerList scanners = strategy.getScanners(actuallyCompact);
                 CompactionIterator ci = new CompactionIterator(compactionType, scanners.scanners, controller, nowInSec, taskId))
            {
                long lastCheckObsoletion = start;
                inputSizeBytes = scanners.getTotalCompressedSize();
                double compressionRatio = scanners.getCompressionRatio();
                if (compressionRatio == MetadataCollector.NO_COMPRESSION_RATIO)
                    compressionRatio = 1.0;

                long lastBytesScanned = 0;

                activeCompactions.beginCompaction(ci);
                try (CompactionAwareWriter writer = getCompactionAwareWriter(cfs, getDirectories(), transaction, actuallyCompact))
                {
                    // Note that we need to re-check this flag after calling beginCompaction above to avoid a window
                    // where the compaction does not exist in activeCompactions but the CSM gets paused.
                    // We already have the sstables marked compacting here so CompactionManager#waitForCessation will
                    // block until the below exception is thrown and the transaction is cancelled.
                    if (!controller.cfs.getCompactionStrategyManager().isActive())
                        throw new CompactionInterruptedException(ci.getCompactionInfo());
                    estimatedKeys = writer.estimatedKeys();
                    while (ci.hasNext())
                    {
                        if (writer.append(ci.next()))
                            totalKeysWritten++;


                        long bytesScanned = scanners.getTotalBytesScanned();

                        //Rate limit the scanners, and account for compression
                        CompactionManager.compactionRateLimiterAcquire(limiter, bytesScanned, lastBytesScanned, compressionRatio);

                        lastBytesScanned = bytesScanned;

                        if (System.nanoTime() - lastCheckObsoletion > TimeUnit.MINUTES.toNanos(1L))
                        {
                            controller.maybeRefreshOverlaps();
                            lastCheckObsoletion = System.nanoTime();
                        }
                    }

                    // point of no return
                    newSStables = writer.finish();
                }
                finally
                {
                    activeCompactions.finishCompaction(ci);
                    mergedRowCounts = ci.getMergedRowCounts();
                    totalSourceCQLRows = ci.getTotalSourceCQLRows();
                }
            }

            if (transaction.isOffline())
                return;

            // log a bunch of statistics about the result and save to system table compaction_history
            long durationInNano = System.nanoTime() - start;
            long dTime = TimeUnit.NANOSECONDS.toMillis(durationInNano);
            long startsize = inputSizeBytes;
            long endsize = SSTableReader.getTotalBytes(newSStables);
            double ratio = (double) endsize / (double) startsize;

            StringBuilder newSSTableNames = new StringBuilder();
            for (SSTableReader reader : newSStables)
                newSSTableNames.append(reader.descriptor.baseFilename()).append(",");
            long totalSourceRows = 0;
            for (int i = 0; i < mergedRowCounts.length; i++)
                totalSourceRows += mergedRowCounts[i] * (i + 1);

<<<<<<< HEAD
            String mergeSummary = updateCompactionHistory(cfs.keyspace.getName(), cfs.getTableName(), mergedRowCounts, startsize, endsize);

            logger.info(String.format("Compacted (%s) %d sstables to [%s] to level=%d.  %s to %s (~%d%% of original) in %,dms.  Read Throughput = %s, Write Throughput = %s, Row Throughput = ~%,d/s.  %,d total partitions merged to %,d.  Partition merge counts were {%s}",
=======
            UUID taskTimeUUID = UUIDGen.getTimeUUID();
            String mergeSummary = updateCompactionHistory(taskTimeUUID, cfs.keyspace.getName(), cfs.getTableName(), mergedRowCounts, startsize, endsize);
            logger.debug(String.format("Compacted (task id: %s, compaction history id: %s) %d sstables to [%s] to level=%d.  %s to %s (~%d%% of original) in %,dms.  Read Throughput = %s, Write Throughput = %s, Row Throughput = ~%,d/s.  %,d total partitions merged to %,d.  Partition merge counts were {%s}",
>>>>>>> 55dc5b43
                                       taskId,
                                       taskTimeUUID,
                                       transaction.originals().size(),
                                       newSSTableNames.toString(),
                                       getLevel(),
                                       FBUtilities.prettyPrintMemory(startsize),
                                       FBUtilities.prettyPrintMemory(endsize),
                                       (int) (ratio * 100),
                                       dTime,
                                       FBUtilities.prettyPrintMemoryPerSecond(startsize, durationInNano),
                                       FBUtilities.prettyPrintMemoryPerSecond(endsize, durationInNano),
                                       (int) totalSourceCQLRows / (TimeUnit.NANOSECONDS.toSeconds(durationInNano) + 1),
                                       totalSourceRows,
                                       totalKeysWritten,
                                       mergeSummary));
            if (logger.isTraceEnabled())
            {
                logger.trace("CF Total Bytes Compacted: {}", FBUtilities.prettyPrintMemory(CompactionTask.addToTotalBytesCompacted(endsize)));
                logger.trace("Actual #keys: {}, Estimated #keys:{}, Err%: {}", totalKeysWritten, estimatedKeys, ((double)(totalKeysWritten - estimatedKeys)/totalKeysWritten));
            }
            cfs.getCompactionStrategyManager().compactionLogger.compaction(startTime, transaction.originals(), System.currentTimeMillis(), newSStables);

            // update the metrics
            cfs.metric.compactionBytesWritten.inc(endsize);
        }
    }

    @Override
    public CompactionAwareWriter getCompactionAwareWriter(ColumnFamilyStore cfs,
                                                          Directories directories,
                                                          LifecycleTransaction transaction,
                                                          Set<SSTableReader> nonExpiredSSTables)
    {
        return new DefaultCompactionWriter(cfs, directories, transaction, nonExpiredSSTables, keepOriginals, getLevel());
    }

    public static String updateCompactionHistory(UUID taskId, String keyspaceName, String columnFamilyName, long[] mergedRowCounts, long startSize, long endSize)
    {
        StringBuilder mergeSummary = new StringBuilder(mergedRowCounts.length * 10);
        Map<Integer, Long> mergedRows = new HashMap<>();
        for (int i = 0; i < mergedRowCounts.length; i++)
        {
            long count = mergedRowCounts[i];
            if (count == 0)
                continue;

            int rows = i + 1;
            mergeSummary.append(String.format("%d:%d, ", rows, count));
            mergedRows.put(rows, count);
        }
        SystemKeyspace.updateCompactionHistory(taskId, keyspaceName, columnFamilyName, System.currentTimeMillis(), startSize, endSize, mergedRows);
        return mergeSummary.toString();
    }

    protected Directories getDirectories()
    {
        return cfs.getDirectories();
    }

    public static long getMinRepairedAt(Set<SSTableReader> actuallyCompact)
    {
        long minRepairedAt= Long.MAX_VALUE;
        for (SSTableReader sstable : actuallyCompact)
            minRepairedAt = Math.min(minRepairedAt, sstable.getSSTableMetadata().repairedAt);
        if (minRepairedAt == Long.MAX_VALUE)
            return ActiveRepairService.UNREPAIRED_SSTABLE;
        return minRepairedAt;
    }

    public static UUID getPendingRepair(Set<SSTableReader> sstables)
    {
        if (sstables.isEmpty())
        {
            return ActiveRepairService.NO_PENDING_REPAIR;
        }
        Set<UUID> ids = new HashSet<>();
        for (SSTableReader sstable: sstables)
            ids.add(sstable.getSSTableMetadata().pendingRepair);

        if (ids.size() != 1)
            throw new RuntimeException(String.format("Attempting to compact pending repair sstables with sstables from other repair, or sstables not pending repair: %s", ids));

        return ids.iterator().next();
    }

    public static boolean getIsTransient(Set<SSTableReader> sstables)
    {
        if (sstables.isEmpty())
        {
            return false;
        }

        boolean isTransient = sstables.iterator().next().isTransient();

        if (!Iterables.all(sstables, sstable -> sstable.isTransient() == isTransient))
        {
            throw new RuntimeException("Attempting to compact transient sstables with non transient sstables");
        }

        return isTransient;
    }


    /*
     * Checks if we have enough disk space to execute the compaction.  Drops the largest sstable out of the Task until
     * there's enough space (in theory) to handle the compaction.  Does not take into account space that will be taken by
     * other compactions.
     *
     * @return true if there is enough disk space to execute the complete compaction, false if some sstables are excluded.
     */
    protected boolean buildCompactionCandidatesForAvailableDiskSpace(final Set<SSTableReader> fullyExpiredSSTables)
    {
        if(!cfs.isCompactionDiskSpaceCheckEnabled() && compactionType == OperationType.COMPACTION)
        {
            logger.info("Compaction space check is disabled - trying to compact all sstables");
            return true;
        }

        final Set<SSTableReader> nonExpiredSSTables = Sets.difference(transaction.originals(), fullyExpiredSSTables);
        CompactionStrategyManager strategy = cfs.getCompactionStrategyManager();
        int sstablesRemoved = 0;

        while(!nonExpiredSSTables.isEmpty())
        {
            // Only consider write size of non expired SSTables
            long expectedWriteSize = cfs.getExpectedCompactedFileSize(nonExpiredSSTables, compactionType);
            long estimatedSSTables = Math.max(1, expectedWriteSize / strategy.getMaxSSTableBytes());

            if(cfs.getDirectories().hasAvailableDiskSpace(estimatedSSTables, expectedWriteSize))
                break;

            if (!reduceScopeForLimitedSpace(nonExpiredSSTables, expectedWriteSize))
            {
                // we end up here if we can't take any more sstables out of the compaction.
                // usually means we've run out of disk space

                // but we can still compact expired SSTables
                if(partialCompactionsAcceptable() && fullyExpiredSSTables.size() > 0 )
                {
                    // sanity check to make sure we compact only fully expired SSTables.
                    assert transaction.originals().equals(fullyExpiredSSTables);
                    break;
                }

                String msg = String.format("Not enough space for compaction, estimated sstables = %d, expected write size = %d", estimatedSSTables, expectedWriteSize);
                logger.warn(msg);
                CompactionManager.instance.incrementAborted();
                throw new RuntimeException(msg);
            }

            sstablesRemoved++;
            logger.warn("Not enough space for compaction, {}MB estimated.  Reducing scope.",
                        (float) expectedWriteSize / 1024 / 1024);
        }

        if(sstablesRemoved > 0)
        {
            CompactionManager.instance.incrementCompactionsReduced();
            CompactionManager.instance.incrementSstablesDropppedFromCompactions(sstablesRemoved);
            return false;
        }
        return true;
    }

    protected int getLevel()
    {
        return 0;
    }

    protected CompactionController getCompactionController(Set<SSTableReader> toCompact)
    {
        return new CompactionController(cfs, toCompact, gcBefore);
    }

    protected boolean partialCompactionsAcceptable()
    {
        return !isUserDefined;
    }

    public static long getMaxDataAge(Collection<SSTableReader> sstables)
    {
        long max = 0;
        for (SSTableReader sstable : sstables)
        {
            if (sstable.maxDataAge > max)
                max = sstable.maxDataAge;
        }
        return max;
    }
}<|MERGE_RESOLUTION|>--- conflicted
+++ resolved
@@ -243,15 +243,10 @@
             for (int i = 0; i < mergedRowCounts.length; i++)
                 totalSourceRows += mergedRowCounts[i] * (i + 1);
 
-<<<<<<< HEAD
-            String mergeSummary = updateCompactionHistory(cfs.keyspace.getName(), cfs.getTableName(), mergedRowCounts, startsize, endsize);
-
-            logger.info(String.format("Compacted (%s) %d sstables to [%s] to level=%d.  %s to %s (~%d%% of original) in %,dms.  Read Throughput = %s, Write Throughput = %s, Row Throughput = ~%,d/s.  %,d total partitions merged to %,d.  Partition merge counts were {%s}",
-=======
             UUID taskTimeUUID = UUIDGen.getTimeUUID();
             String mergeSummary = updateCompactionHistory(taskTimeUUID, cfs.keyspace.getName(), cfs.getTableName(), mergedRowCounts, startsize, endsize);
-            logger.debug(String.format("Compacted (task id: %s, compaction history id: %s) %d sstables to [%s] to level=%d.  %s to %s (~%d%% of original) in %,dms.  Read Throughput = %s, Write Throughput = %s, Row Throughput = ~%,d/s.  %,d total partitions merged to %,d.  Partition merge counts were {%s}",
->>>>>>> 55dc5b43
+
+            logger.info(String.format("Compacted (task id: %s, compaction history id: %s) %d sstables to [%s] to level=%d.  %s to %s (~%d%% of original) in %,dms.  Read Throughput = %s, Write Throughput = %s, Row Throughput = ~%,d/s.  %,d total partitions merged to %,d.  Partition merge counts were {%s}",
                                        taskId,
                                        taskTimeUUID,
                                        transaction.originals().size(),
