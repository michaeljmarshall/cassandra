/*
 * Copyright DataStax, Inc.
 *
 * Licensed under the Apache License, Version 2.0 (the "License");
 * you may not use this file except in compliance with the License.
 * You may obtain a copy of the License at
 *
 * http://www.apache.org/licenses/LICENSE-2.0
 *
 * Unless required by applicable law or agreed to in writing, software
 * distributed under the License is distributed on an "AS IS" BASIS,
 * WITHOUT WARRANTIES OR CONDITIONS OF ANY KIND, either express or implied.
 * See the License for the specific language governing permissions and
 * limitations under the License.
 */

package org.apache.cassandra.db.compaction.unified;

import java.util.Arrays;
import java.util.Collections;
import java.io.IOException;
import java.util.HashMap;
import java.util.List;
import java.util.Map;
import java.util.Optional;
import java.util.Random;
import java.util.concurrent.ConcurrentHashMap;
import java.util.concurrent.ConcurrentMap;
import java.util.concurrent.ScheduledExecutorService;
import java.util.concurrent.ThreadLocalRandom;
import java.util.concurrent.TimeUnit;
import java.util.concurrent.atomic.AtomicReference;
import java.util.stream.Collectors;
import javax.annotation.Nullable;

import com.google.common.annotations.VisibleForTesting;

import org.apache.cassandra.config.Config;
import org.slf4j.Logger;
import org.slf4j.LoggerFactory;

import com.codahale.metrics.Gauge;
import org.apache.cassandra.config.DatabaseDescriptor;
import org.apache.cassandra.db.compaction.CompactionAggregate;
import org.apache.cassandra.db.compaction.CompactionPick;
import org.apache.cassandra.db.compaction.CompactionRealm;
import org.apache.cassandra.db.compaction.CompactionStrategy;
import org.apache.cassandra.db.compaction.UnifiedCompactionStrategy;
import org.apache.cassandra.exceptions.ConfigurationException;
import org.apache.cassandra.io.util.File;
import org.apache.cassandra.io.util.FileWriter;
import org.apache.cassandra.metrics.DefaultNameFactory;
import org.apache.cassandra.metrics.MetricNameFactory;
import org.apache.cassandra.schema.SchemaConstants;
import org.apache.cassandra.schema.TableMetadata;
import org.apache.cassandra.utils.FBUtilities;
import org.apache.cassandra.utils.MonotonicClock;
import org.apache.cassandra.utils.Overlaps;
import org.json.simple.JSONArray;
import org.json.simple.JSONObject;

import static org.apache.cassandra.metrics.CassandraMetricsRegistry.Metrics;

/**
* The controller provides compaction parameters to the unified compaction strategy
*/
public abstract class Controller
{
    protected static final Logger logger = LoggerFactory.getLogger(Controller.class);
    private static final ConcurrentMap<TableMetadata, Controller.Metrics> allMetrics = new ConcurrentHashMap<>();

    static final String PREFIX = "unified_compaction.";

    /**
     * The data size in GB, it will be assumed that the node will have on disk roughly this size of data when it
     * reaches equilibrium. The default is calculated by looking at the free space on all data directories, adjusting
     * for ones belonging to the same drive.
     */
    public static final String DATASET_SIZE_OPTION = "dataset_size";
    @Deprecated
    public static final String DATASET_SIZE_OPTION_GB = "dataset_size_in_gb";
    static final long DEFAULT_DATASET_SIZE =
        FBUtilities.parseHumanReadableBytes(System.getProperty(PREFIX + DATASET_SIZE_OPTION,
                                                              DatabaseDescriptor.getDataFileDirectoriesMinTotalSpaceInGB() + "GiB"));

    /**
     * The number of shards. This is the main configuration option for UCS V1 (i.e. before the density/overlap
     * improvements). If the value is set, the strategy will switch to V1 mode which entails:
     * <ul>
     * <li>base_shard_count = num_shards
     * <li>sstable_growth = 1 (i.e. always use the same number of shards)
     * <li>min_sstable_size = auto (i.e. set from the size of first flush)
     * <li>reserved_threads_per_level = max
     * </ul>
     * The option is undefined by default to engage the density version of UCS.
     */
    @Deprecated
    static final String NUM_SHARDS_OPTION = "num_shards";
    static final String L0_SHARDS_ENABLED_OPTION = "l0_shards_enabled";


    /**
     * The default number of shards defined via system property, see {@link #NUM_SHARDS_OPTION}.
     * The property exists for backward compatibility, and is deprecated. It allows for configuring compactors, writers
     * and replayers in CNDB without having to change the schema for each tenant.
     */
    @Deprecated
    static final Optional<Integer> DEFAULT_NUM_SHARDS = Optional.ofNullable(System.getProperty(PREFIX + NUM_SHARDS_OPTION)).map(Integer::valueOf);

    /**
     * The minimum sstable size. Sharded writers split sstables over shard only if they are at least as large as the
     * minimum size.
     * <p>
     * This is mainly present to support UCS V1 mode, which relies heavily on minimal SSTable
     * size, and defaults to 0 which provides minimal parallelism on all levels of the hierarchy.
     * In UCS V1 mode (engaged by using "num_shards" above) the default 'auto'.
     */
    static final String MIN_SSTABLE_SIZE_OPTION = "min_sstable_size";
    @Deprecated
    static final String MIN_SSTABLE_SIZE_OPTION_MB = "min_sstable_size_in_mb";
    static final String MIN_SSTABLE_SIZE_OPTION_AUTO = "auto";

    static final long DEFAULT_MIN_SSTABLE_SIZE = FBUtilities.parseHumanReadableBytes(System.getProperty(PREFIX + MIN_SSTABLE_SIZE_OPTION, "100MiB"));
    /**
     * Value to use to set the min sstable size from the flush size.
     */
    static final long MIN_SSTABLE_SIZE_AUTO = -1;

    /**
     * Override for the flush size in MB. The database should be able to calculate this from executing flushes, this
     * should only be necessary in rare cases.
     */
    static final String FLUSH_SIZE_OVERRIDE_OPTION = "flush_size_override";
    @Deprecated
    static final String FLUSH_SIZE_OVERRIDE_OPTION_MB = "flush_size_override_mb";

    /**
     * The maximum tolerable compaction-induced space amplification, as fraction of the dataset size. The idea behind
     * this property is to be able to tune how much to limit concurrent "oversized" compactions in different shards.
     * On one hand allowing such compactions concurrently running in all shards allows for STCS-like space
     * amplification, where at some point you might need free space double the size of your working set to do a (top
     * tier) compaction, while on the other hand limiting such compactions too much might lead to compaction lagging
     * behind, higher read amplification, and other problems of that nature.
     */
    public static final String MAX_SPACE_OVERHEAD_OPTION = "max_space_overhead";
    static final double DEFAULT_MAX_SPACE_OVERHEAD = FBUtilities.parsePercent(System.getProperty(PREFIX + MAX_SPACE_OVERHEAD_OPTION, "0.2"));
    static final double MAX_SPACE_OVERHEAD_LOWER_BOUND = 0.01;
    static final double MAX_SPACE_OVERHEAD_UPPER_BOUND = 1.0;

    static final String BASE_SHARD_COUNT_OPTION = "base_shard_count";
    /**
     * Default base shard count, used when a base count is not explicitly supplied. This value applies as long as the
     * table is not a system one, and directories are not defined.
     *
     * For others a base count of 1 is used as system tables are usually small and do not need as much compaction
     * parallelism, while having directories defined provides for parallelism in a different way.
     */
    public static final int DEFAULT_BASE_SHARD_COUNT = Integer.parseInt(System.getProperty(PREFIX + BASE_SHARD_COUNT_OPTION, "4"));

    /**
     * The target SSTable size. This is the size of the SSTables that the controller will try to create.
     */
    static final String TARGET_SSTABLE_SIZE_OPTION = "target_sstable_size";
    public static final long DEFAULT_TARGET_SSTABLE_SIZE = FBUtilities.parseHumanReadableBytes(System.getProperty(PREFIX + TARGET_SSTABLE_SIZE_OPTION, "5GiB"));
    static final long MIN_TARGET_SSTABLE_SIZE = 1L << 20;


    /**
     * Provision for growth of the constructed SSTables as the size of the data grows. By default the target SSTable
     * size is fixed for all levels. In some scenarios is may be better to reduce the overall number of SSTables when
     * the data size becomes larger to avoid using too much memory and processing for the corresponding structures.
     * The setting enables such control and determines how much we reduce the growth of the number of split points as
     * the data size grows. The number specifies the sstable growth part, and the difference from 1 is the shard count
     * growth component, which is a multiplier applied to the logarithm of the data size, before it is rounded and
     * applied as an exponent in the number of split points. In other words, the given value applies as a negative
     * exponent in the calculation of the number of split points.
     * <p>
     * Using 0 applies no correction to the number of split points, resulting in SSTables close to the
     * target size. Setting this number to 1 will make UCS never split beyong the base shard count. Using 0.5 will
     * make the number of split points a square root of the required number for the target SSTable size, making
     * the number of split points and the size of SSTables grow in lockstep as the density grows. Using
     * 0.333 (the default) makes the sstable growth the cubic root of the density growth, i.e. the sstable size
     * grows with the square root of the growth of the shard count.
     * <p>
     * For example, given a data size of 1TiB on the top density level and 1GiB target size with base shard count of 1,
     * growth 0 would result in 1024 SSTables of ~1GiB each, 0.333 would result in 128 SSTables of ~8 GiB each,
     * 0.5 would yield 32 SSTables of ~32GiB each, and 1 would yield 1 SSTable of 1TiB.
     * <p>
     * Note that this correction only applies after the base shard count is reached, so for the above example with
     * base count of 4, the number of SSTables will be 4 (~256GiB each) for a growth value of 1, 128 (~8GiB each) for
     * a growth value of 0.333, and 64 (~16GiB each) for a growth value of 0.5.
     */
    static final String SSTABLE_GROWTH_OPTION = "sstable_growth";
<<<<<<< HEAD
    static final double DEFAULT_SSTABLE_GROWTH = FBUtilities.parsePercent(System.getProperty(PREFIX + SSTABLE_GROWTH_OPTION, "0.5"));
=======
    static final double DEFAULT_SSTABLE_GROWTH = FBUtilities.parsePercent(System.getProperty(PREFIX + SSTABLE_GROWTH_OPTION, "0.333"));
>>>>>>> e9d02f9d

    /**
     * Number of reserved threads to keep for each compaction level. This is used to ensure that there are always
     * threads ready to start processing a level when new data arrives. This is most valuable to prevent large
     * compactions from keeping all threads busy for a long time; with smaller target sizes the overlap-driven
     * preference mechanism should achieve better results.
     * <p>
     * If the number is greater than the number of compaction threads divided by the number of levels rounded down, the
     * latter will apply. Specifying "max" reserves as many threads as possible for each level.
     * <p>
     * The default value is max, all compaction threads are distributed among the levels.
     */
    static final String RESERVED_THREADS_OPTION = "reserved_threads";
    public static final int DEFAULT_RESERVED_THREADS = FBUtilities.parseIntAllowingMax(System.getProperty(PREFIX + RESERVED_THREADS_OPTION, "max"));

    /**
     * Reservation type, defining whether reservations can be used by lower levels. If set to `per_level`, the
     * reservations are only used by the specific level. If set to `level_or_below`, the reservations can be used by
     * the specific level as well as any one below it.
     * <p>
     * The default value is `level_or_below`.
     */
    static final String RESERVATIONS_TYPE_OPTION = "reservations_type";
    public static final Reservations.Type DEFAULT_RESERVED_THREADS_TYPE =
        Reservations.Type.valueOf(System.getProperty(PREFIX + RESERVATIONS_TYPE_OPTION,
                                                     Reservations.Type.LEVEL_OR_BELOW.name()).toUpperCase());

    /**
     * This parameter is intended to modify the shape of the LSM by taking into account the survival ratio of data, for now it is fixed to one.
     */
    static final double DEFAULT_SURVIVAL_FACTOR = Double.parseDouble(System.getProperty(PREFIX + "survival_factor", "1"));
    static final double[] DEFAULT_SURVIVAL_FACTORS = new double[] { DEFAULT_SURVIVAL_FACTOR };

    /**
     * Either true or false. This parameter determines which controller will be used.
     */
    static final String ADAPTIVE_OPTION = "adaptive";
    static final boolean DEFAULT_ADAPTIVE = Boolean.parseBoolean(System.getProperty(PREFIX + ADAPTIVE_OPTION, "false"));

    /**
     * The maximum number of sstables to compact in one operation.
     *
     * This is expected to be large and never be reached, but compaction going very very late may cause the accumulation
     * of thousands and even tens of thousands of sstables which may cause problems if compacted in one long operation.
     * The default is chosen to be half of the maximum permitted space overhead when the source sstables are of the
     * minimum sstable size.
     *
     * If the fanout factor is larger than the maximum number of sstables, the strategy will ignore the latter.
     */
    static final String MAX_SSTABLES_TO_COMPACT_OPTION = "max_sstables_to_compact";

    static final String ALLOW_UNSAFE_AGGRESSIVE_SSTABLE_EXPIRATION_OPTION = "unsafe_aggressive_sstable_expiration";
    static final String ALLOW_UNSAFE_AGGRESSIVE_SSTABLE_EXPIRATION_PROPERTY = Config.PROPERTY_PREFIX + "allow_unsafe_aggressive_sstable_expiration";
    static final boolean ALLOW_UNSAFE_AGGRESSIVE_SSTABLE_EXPIRATION = Boolean.parseBoolean(System.getProperty(ALLOW_UNSAFE_AGGRESSIVE_SSTABLE_EXPIRATION_PROPERTY));
    static final boolean DEFAULT_ALLOW_UNSAFE_AGGRESSIVE_SSTABLE_EXPIRATION = false;

    static final int DEFAULT_EXPIRED_SSTABLE_CHECK_FREQUENCY_SECONDS = 60 * 10;
    static final String EXPIRED_SSTABLE_CHECK_FREQUENCY_SECONDS_OPTION = "expired_sstable_check_frequency_seconds";

    /**
     * True if L0 data may be coming from different replicas.
     */
    public static final String SHARED_STORAGE = "shared_storage";

    /** The maximum exponent for shard splitting. The maximum number of shards is this number the base count shifted this many times left. */
    static final int MAX_SHARD_SHIFT = 20;
    /** The maximum splitting factor for shards. The maximum number of shards is this number multiplied by the base count. */
    static final double MAX_SHARD_SPLIT = Math.scalb(1, MAX_SHARD_SHIFT);

    private static final double INVERSE_LOG_2 = 1.0 / Math.log(2);
    private static final double INVERSE_SQRT_2 = Math.sqrt(0.5);

    /**
     * Overlap inclusion method. NONE for participating sstables only (not recommended), SINGLE to only include sstables
     * that overlap with participating (LCS-like, higher concurrency during upgrades but some double compaction),
     * TRANSITIVE to include overlaps of overlaps (likely to trigger whole level compactions, safest).
     */
    static final String OVERLAP_INCLUSION_METHOD_OPTION = "overlap_inclusion_method";
    static final Overlaps.InclusionMethod DEFAULT_OVERLAP_INCLUSION_METHOD =
        Overlaps.InclusionMethod.valueOf(System.getProperty(PREFIX + OVERLAP_INCLUSION_METHOD_OPTION,
                                                          Overlaps.InclusionMethod.TRANSITIVE.toString()).toUpperCase());

    /**
     * The scaling parameters W, one per bucket index and separated by a comma.
     * Higher indexes will use the value of the last index with a W specified.
     */
    static final String SCALING_PARAMETERS_OPTION = "scaling_parameters";
    @Deprecated
    static final String STATIC_SCALING_FACTORS_OPTION = "static_scaling_factors";

    protected final MonotonicClock clock;
    protected final Environment env;
    protected final double[] survivalFactors;
    protected final long dataSetSize;
    protected volatile long minSSTableSize;
    protected final double maxSpaceOverhead;
    protected final long flushSizeOverride;
    protected volatile long currentFlushSize;
    protected final int maxSSTablesToCompact;
    protected final long expiredSSTableCheckFrequency;
    protected final boolean ignoreOverlapsInExpirationCheck;
    protected String keyspaceName;
    protected String tableName;

    protected final int baseShardCount;

    protected final long targetSSTableSize;
    protected final double sstableGrowthModifier;

    protected final int reservedThreads;
    protected final Reservations.Type reservationsType;

    @Nullable protected volatile CostsCalculator calculator;
    @Nullable private volatile Metrics metrics;

    protected final Overlaps.InclusionMethod overlapInclusionMethod;

    final boolean l0ShardsEnabled;

    Controller(MonotonicClock clock,
               Environment env,
               double[] survivalFactors,
               long dataSetSize,
               long minSSTableSize,
               long flushSizeOverride,
               long currentFlushSize,
               double maxSpaceOverhead,
               int maxSSTablesToCompact,
               long expiredSSTableCheckFrequency,
               boolean ignoreOverlapsInExpirationCheck,
               int baseShardCount,
               long targetSStableSize,
               double sstableGrowthModifier,
               int reservedThreads,
               Reservations.Type reservationsType,
               Overlaps.InclusionMethod overlapInclusionMethod)
    {
        this.clock = clock;
        this.env = env;
        this.survivalFactors = survivalFactors;
        this.dataSetSize = dataSetSize;
        this.minSSTableSize = minSSTableSize;
        this.flushSizeOverride = flushSizeOverride;
        this.currentFlushSize = currentFlushSize;
        this.expiredSSTableCheckFrequency = TimeUnit.MILLISECONDS.convert(expiredSSTableCheckFrequency, TimeUnit.SECONDS);
        this.baseShardCount = baseShardCount;
        this.targetSSTableSize = targetSStableSize;
        this.overlapInclusionMethod = overlapInclusionMethod;
        this.sstableGrowthModifier = sstableGrowthModifier;
        this.reservedThreads = reservedThreads;
        this.reservationsType = reservationsType;
        this.maxSpaceOverhead = maxSpaceOverhead;
        this.l0ShardsEnabled = Boolean.parseBoolean(System.getProperty(PREFIX + L0_SHARDS_ENABLED_OPTION, "false")); // FIXME VECTOR-23

        if (maxSSTablesToCompact <= 0)  // use half the maximum permitted compaction size as upper bound by default
            maxSSTablesToCompact = (int) (dataSetSize * this.maxSpaceOverhead * 0.5 / getMinSstableSizeBytes());

        this.maxSSTablesToCompact = maxSSTablesToCompact;

        if (ignoreOverlapsInExpirationCheck && !ALLOW_UNSAFE_AGGRESSIVE_SSTABLE_EXPIRATION)
        {
            logger.warn("Not enabling aggressive SSTable expiration, as the system property '" + ALLOW_UNSAFE_AGGRESSIVE_SSTABLE_EXPIRATION_PROPERTY + "' is set to 'false'. " +
                    "Set it to 'true' to enable aggressive SSTable expiration.");
        }
        this.ignoreOverlapsInExpirationCheck = ALLOW_UNSAFE_AGGRESSIVE_SSTABLE_EXPIRATION && ignoreOverlapsInExpirationCheck;
    }

    public static File getControllerConfigPath(String keyspaceName, String tableName)
    {
        String fileName = keyspaceName + '.' + tableName + '-' + "controller-config.JSON";
        return new File(DatabaseDescriptor.getMetadataDirectory(), fileName);
    }

    public static void storeOptions(String keyspaceName, String tableName, int[] scalingParameters, long flushSizeBytes)
    {
        if (SchemaConstants.isSystemKeyspace(keyspaceName))
            return;
        File f = getControllerConfigPath(keyspaceName, tableName);
        try(FileWriter fileWriter = new FileWriter(f, File.WriteMode.OVERWRITE);)
        {
            JSONArray jsonArray = new JSONArray();
            JSONObject jsonObject = new JSONObject();
            for (int i = 0; i < scalingParameters.length; i++)
            {
                jsonArray.add(scalingParameters[i]);
            }
            jsonObject.put("scaling_parameters", jsonArray);
            jsonObject.put("current_flush_size", flushSizeBytes);
            fileWriter.write(jsonObject.toString());
            fileWriter.flush();

            logger.debug(String.format("Writing current scaling parameters and flush size to file %s: %s", f.toPath().toString(), jsonObject));
        }
        catch(IOException e)
        {
            logger.warn("Unable to save current scaling parameters and flush size. Current controller configuration will be lost if a node restarts: ", e);
        }
    }

    public abstract void storeControllerConfig();

    @VisibleForTesting
    public Environment getEnv()
    {
        return env;
    }

    /**
     * @return the scaling parameter W
     * @param index
     */
    public abstract int getScalingParameter(int index);

    public abstract int getPreviousScalingParameter(int index);

    public abstract int getMaxRecentAdaptiveCompactions();
    public abstract boolean isRecentAdaptive(CompactionPick pick);

    public int getFanout(int index) {
        return UnifiedCompactionStrategy.fanoutFromScalingParameter(getScalingParameter(index));
    }

    public int getThreshold(int index) {
        return UnifiedCompactionStrategy.thresholdFromScalingParameter(getScalingParameter(index));
    }

    public int getPreviousFanout(int index) {
        return UnifiedCompactionStrategy.fanoutFromScalingParameter(getPreviousScalingParameter(index));
    }

    public int getPreviousThreshold(int index) {
        return UnifiedCompactionStrategy.thresholdFromScalingParameter(getPreviousScalingParameter(index));
    }

    public int getFlushShards(double density)
    {
        return areL0ShardsEnabled() ? getNumShards(density) : 1;
    }

    /**
     * Calculate the number of shards to split the local token space in for the given sstable density.
     * This is calculated as a power-of-two multiple of baseShardCount, so that the expected size of resulting sstables
     * is between sqrt(0.5) and sqrt(2) times the target size, which is calculated from targetSSTableSize to grow
     * at the given sstableGrowthModifier of the exponential growth of the density.
     * <p>
     * Additionally, if a minimum sstable size is set, we can go below the baseShardCount when that would result in
     * sstables smaller than that minimum. Note that in the case of a non-power-of-two base count this will cause
     * smaller sstables to not be aligned with the ones whose size is enough for the base count.
     * <p>
     * Note that to get the sstables resulting from this splitting within the bounds, the density argument must be
     * normalized to the span that is being split. In other words, if no disks are defined, the density should be
     * scaled by the token coverage of the locally-owned ranges. If multiple data directories are defined, the density
     * should be scaled by the token coverage of the respective data directory. That is, localDensity = size / span,
     * where the span is normalized so that span = 1 when the data covers the range that is being split.
     */
    public int getNumShards(double localDensity)
    {
        int shards;
        // Check the minimum size first.
        long minSize = getMinSstableSizeBytes();
        if (minSize > 0)
        {
            double count = localDensity / minSize;
            // Minimum size only applies if the base count would result in smaller sstables.
            // We also want to use the min size if we don't yet know the flush size (density is NaN).
            // Note: the minimum size cannot be larger than the target size's minimum.
            if (!(count >= baseShardCount)) // also true for count == NaN
            {
                // Make it a power of two, rounding down so that sstables are greater in size than the min.
                // Setting the bottom bit to 1 ensures the result is at least 1.
                // If baseShardCount is not a power of 2, split only to powers of two that are divisors of baseShardCount so boundaries match higher levels
                shards = Math.min(Integer.highestOneBit((int) count | 1), baseShardCount & -baseShardCount);
                if (logger.isDebugEnabled())
                    logger.debug("Shard count {} for density {}, {} times min size {}",
                                 shards,
                                 FBUtilities.prettyPrintBinary(localDensity, "B", " "),
                                 localDensity / minSize,
                                 FBUtilities.prettyPrintBinary(minSize, "B", " "));

                return shards;
            }
        }

        if (sstableGrowthModifier == 1)
        {
            shards = baseShardCount;
            logger.debug("Shard count {} for density {} in fixed shards mode. SStableGrowthModifier {}",
                         shards,
                         FBUtilities.prettyPrintBinary(localDensity, "B", " "),
                         sstableGrowthModifier);
            return shards;
        }
        else if (sstableGrowthModifier == 0)
        {
            // How many we would have to aim for the target size. Divided by the base shard count, so that we can ensure
            // the result is a multiple of it by multiplying back below. Adjusted by sqrt(0.5) to calculate the split
            // points needed for the minimum size.
            double count = localDensity / (targetSSTableSize * INVERSE_SQRT_2 * baseShardCount);
            if (count > MAX_SHARD_SPLIT)
                count = MAX_SHARD_SPLIT;
            assert !(count < 0);    // Must be positive, 0 or NaN, which should translate to baseShardCount

            // Make it a power of two multiple of the base count so that split points for lower levels remain split points for higher.
            // The conversion to int and highestOneBit round down, for which we compensate by using the sqrt(0.5) multiplier
            // already applied in the count.
            // Setting the bottom bit to 1 ensures the result is at least baseShardCount.
            shards = baseShardCount * Integer.highestOneBit((int) count | 1);

            if (logger.isDebugEnabled())
                logger.debug("Shard count {} for density {}, {} times target {}. SStableGrowthModifier {}",
                             shards,
                             FBUtilities.prettyPrintBinary(localDensity, "B", " "),
                             localDensity / targetSSTableSize,
                             FBUtilities.prettyPrintBinary(targetSSTableSize, "B", " "),
                             sstableGrowthModifier);
            return shards;
        }
        else
        {
            // How many we would have to aim for the target size. Divided by the base shard count, so that we can ensure
            // the result is a multiple of it by multiplying back below.
            double count = localDensity / (targetSSTableSize * baseShardCount);
            // Take a logarithm of the count (in base 2), and adjust it by the given growth modifier.
            // Adjust by 0.5 to round the exponent so that the result falls between targetSSTableSize * sqrt(0.5) and
            // targetSSTableSize * sqrt(2). Finally, make sure the exponent is at least 0 and not greater than the
            // fixed maximum.
            // Note: This code also works correctly for the special cases of sstableGrowthModifier == 0 and 1,
            //       but the above code avoids the floating point arithmetic for these common cases.
            // Note: We use log instead of getExponent because we also need the non-integer part of the logarithm
            //       in order to apply the growth modifier correctly.
            final double countLog = Math.log(count);
            double pow = countLog * INVERSE_LOG_2 * (1 - sstableGrowthModifier) + 0.5;
            if (pow >= MAX_SHARD_SHIFT)
                shards = baseShardCount << MAX_SHARD_SHIFT;
            else if (pow >= 0)
                shards = baseShardCount << (int) pow;
            else
                shards = baseShardCount;    // this also covers the case of pow == NaN

            if (logger.isDebugEnabled())
            {
                long targetSize = (long) (targetSSTableSize * Math.exp(countLog * sstableGrowthModifier));
                logger.debug("Shard count {} for density {}, {} times target {}. SStableGrowthModifier {}",
                             shards,
                             FBUtilities.prettyPrintBinary(localDensity, "B", " "),
                             localDensity / targetSize,
                             FBUtilities.prettyPrintBinary(targetSize, "B", " "),
                             sstableGrowthModifier);
            }
            return shards;
        }
    }

    /**
     * @return whether L0 should use shards
     */
    public boolean areL0ShardsEnabled()
    {
        return l0ShardsEnabled;
    }

    /**
     * @return the survival factor o
     * @param index
     */
    public double getSurvivalFactor(int index)
    {
        if (index < 0)
            throw new IllegalArgumentException("Index should be >= 0: " + index);

        return index < survivalFactors.length ? survivalFactors[index] : survivalFactors[survivalFactors.length - 1];
    }

    /**
     * The user specified dataset size.
     *
     * @return the target size of the entire data set, in bytes.
     */
    public long getDataSetSizeBytes()
    {
        return dataSetSize;
    }

    public long getTargetSSTableSize()
    {
        return targetSSTableSize;
    }

    /**
     * Return the sstable size in bytes.
     *
     * This is either set by the user in the options or calculated by rounding up the first flush size to 50 MB.
     *
     * @return the minimum sstable size in bytes.
     */
    public long getMinSstableSizeBytes()
    {
        if (minSSTableSize >= 0)
            return minSSTableSize;

        synchronized (this)
        {
            if (minSSTableSize >= 0)
                return minSSTableSize;

            // round the avg flush size to the nearest byte
            long envFlushSize = Math.round(env.flushSize());
            long fiftyMB = 50 << 20;

            // round up to 50 MB
            long flushSize = ((Math.max(1, envFlushSize) + fiftyMB - 1) / fiftyMB) * fiftyMB;

            // If the env flush size is positive, then we've flushed at least once and we use this value permanently
            if (envFlushSize > 0)
            {
                // When a target size is specified, the minimum cannot be higher than the lower bound for that target size.
                flushSize = Math.min(flushSize, (long) (targetSSTableSize * INVERSE_SQRT_2));
                minSSTableSize = flushSize;
            }

            return flushSize;
        }
    }

    /**
     * Return the flush sstable size in bytes.
     *
     * This is usually obtained from the observed sstable flush sizes, refreshed when it differs significantly
     * from the current values.
     * It can also be set by the user in the options.
     *
     * @return the flush size in bytes.
     */
    public long getFlushSizeBytes()
    {
        if (flushSizeOverride > 0)
            return flushSizeOverride;

        double envFlushSize = env.flushSize();
        if (currentFlushSize == 0 || Math.abs(1 - (currentFlushSize / envFlushSize)) > 0.5)
        {
            // The current size is not initialized, or it differs by over 50% from the observed.
            // Use the observed size rounded up to a whole megabyte.
            currentFlushSize = ((long) (Math.ceil(Math.scalb(envFlushSize, -20)))) << 20;
        }
        return currentFlushSize;
    }

    /**
     * Returns the maximum tolerable compaction-induced space amplification, as a fraction of the dataset size.
     * Currently this is not a strict limit for which compaction gives an ironclad guarantee never to exceed it, but
     * the main input in a simple heuristic that is designed to limit UCS' space amplification in exchange of some
     * delay in top bucket compactions.
     *
     * @return a {@code double} value between 0.01 and 1.0, representing the fraction of the expected uncompacted
     * dataset size that should be additionally available for compaction's space amplification overhead.
     */
    public double getMaxSpaceOverhead()
    {
        return maxSpaceOverhead;
    }

    /**
     * Returns the number of reserved threads per level. If the size of SSTables is small, this can be 0 as operations
     * finish quickly and the prioritization will do a good job of assigning threads to the levels. If the size of
     * SSTables can grow large, threads must be reserved to ensure that compactions, esp. on level 0, do not have to
     * wait for long operations to complete.
     */
    public int getReservedThreads()
    {
        return reservedThreads;
    }

    public Reservations.Type getReservationsType()
    {
        return reservationsType;
    }

    /**
     * @return whether is allowed to drop expired SSTables without checking if partition keys appear in other SSTables.
     * Same behavior as in TWCS.
     */
    public boolean getIgnoreOverlapsInExpirationCheck()
    {
        return ignoreOverlapsInExpirationCheck;
    }

    public long getExpiredSSTableCheckFrequency()
    {
        return expiredSSTableCheckFrequency;
    }

    /**
     * Perform any initialization that requires the strategy.
     */
    public void startup(UnifiedCompactionStrategy strategy, ScheduledExecutorService executorService)
    {
        if (calculator != null)
            throw new IllegalStateException("Already started");

        startup(strategy, new CostsCalculator(env, strategy, executorService));
    }

    @VisibleForTesting
    void startup(UnifiedCompactionStrategy strategy, CostsCalculator calculator)
    {
        this.calculator = calculator;
        metrics = allMetrics.computeIfAbsent(strategy.getMetadata(), Controller.Metrics::new);
        metrics.setController(this);
        logger.debug("Started compaction {}", this);
    }

    /**
     * Signals that the strategy is about to be deleted or stopped.
     */
    public void shutdown()
    {
        if (calculator == null)
            return;

        calculator.close();
        calculator = null;

        if (metrics != null)
        {
            metrics.release();
            metrics.removeController();
            metrics = null;
        }

        logger.debug("Stopped compaction controller {}", this);
    }

    /**
     * @return true if the controller is running
     */
    public boolean isRunning()
    {
        return calculator != null;
    }

    /**
     * @return the cost calculator, will be null until {@link this#startup(UnifiedCompactionStrategy, ScheduledExecutorService)} is called.
     */
    @Nullable
    @VisibleForTesting
    public CostsCalculator getCalculator()
    {
        return calculator;
    }

    /**
     * The strategy will call this method each time {@link CompactionStrategy#getNextBackgroundTasks(int)} is called.
     */
    public void onStrategyBackgroundTaskRequest()
    {
    }

    /**
     * Calculate the read amplification assuming a single scaling parameter W and a given total
     * length of data on disk.
     *
     * @param length the total length on disk
     * @param scalingParameter the scaling parameter to use for the calculation
     *
     * @return the read amplification of all the buckets needed to cover the total length
     */
    public int readAmplification(long length, int scalingParameter)
    {
        double o = getSurvivalFactor(0);
        long m = getFlushSizeBytes();

        int F = UnifiedCompactionStrategy.fanoutFromScalingParameter(scalingParameter);
        int T = UnifiedCompactionStrategy.thresholdFromScalingParameter(scalingParameter);
        int maxIndex = maxBucketIndex(length, F);

        int ret = 0;
        for (int i = 0; i < maxIndex; i++)
            ret += T - 1;

        if (scalingParameter >= 0)
            ret += Math.max(0, Math.ceil(length / (m * Math.pow(o * F, maxIndex))) - 1);
        else
            ret += 1;

        return ret;
    }

    /**
     * Calculate the write amplification assuming a single scaling parameter W and a given total
     * length of data on disk.
     *
     * @param length the total length on disk
     * @param scalingParameter the scaling parameter to use for the calculation
     *
     * @return the write amplification of all the buckets needed to cover the total length
     */
    public int writeAmplification(long length, int scalingParameter)
    {
        double o = getSurvivalFactor(0);
        long m = getFlushSizeBytes();

        int F = UnifiedCompactionStrategy.fanoutFromScalingParameter(scalingParameter);
        int maxIndex = maxBucketIndex(length, F);

        int ret = 0;

        if (scalingParameter >= 0)
        {   // for tiered, at each level the WA is 1. We start at level 0 and end up at level maxIndex so that's a WA of maxIndex.
            ret += maxIndex + 1;
        }
        else
        {   // for leveled, at each level the WA is F - 1 except for the last one, where it's (size / size of previous level) - 1
            // or (size / (m*(o*F)^maxIndex)) - 1
            for (int i = 0; i < maxIndex; i++)
                ret += F - 1;

            ret += Math.max(0, Math.ceil(length / (m * Math.pow(o * F, maxIndex))));
        }

        return ret;
    }

    /**
     * Returns a maximum bucket index for the given data size and fanout.
     */
    private int maxBucketIndex(long totalLength, int fanout)
    {
        double o = getSurvivalFactor(0);
        long m = getFlushSizeBytes();
        return Math.max(0, (int) Math.floor((Math.log(totalLength) - Math.log(m)) / (Math.log(fanout) - Math.log(o))));
    }

    private double getReadIOCost()
    {
        if (calculator == null)
            return 0;

        int scalingParameter = getScalingParameter(0);
        long length = (long) Math.ceil(calculator.spaceUsed());
        return calculator.getReadCostForQueries(readAmplification(length, scalingParameter));
    }

    private double getWriteIOCost()
    {
        if (calculator == null)
            return 0;

        int scalingParameter = getScalingParameter(0);
        long length = (long) Math.ceil(calculator.spaceUsed());
        return calculator.getWriteCostForQueries(writeAmplification(length, scalingParameter));
    }

    public static Controller fromOptions(CompactionRealm realm, Map<String, String> options)
    {
        boolean adaptive = options.containsKey(ADAPTIVE_OPTION) ? Boolean.parseBoolean(options.get(ADAPTIVE_OPTION)) : DEFAULT_ADAPTIVE;
        long dataSetSize = getSizeWithAlt(options, DATASET_SIZE_OPTION, DATASET_SIZE_OPTION_GB, 30, DEFAULT_DATASET_SIZE);
        long flushSizeOverride = getSizeWithAlt(options, FLUSH_SIZE_OVERRIDE_OPTION, FLUSH_SIZE_OVERRIDE_OPTION_MB, 20, 0);
        double maxSpaceOverhead = options.containsKey(MAX_SPACE_OVERHEAD_OPTION)
                ? FBUtilities.parsePercent(options.get(MAX_SPACE_OVERHEAD_OPTION))
                : DEFAULT_MAX_SPACE_OVERHEAD;
        int maxSSTablesToCompact = Integer.parseInt(options.getOrDefault(MAX_SSTABLES_TO_COMPACT_OPTION, "0"));
        long expiredSSTableCheckFrequency = options.containsKey(EXPIRED_SSTABLE_CHECK_FREQUENCY_SECONDS_OPTION)
                ? Long.parseLong(options.get(EXPIRED_SSTABLE_CHECK_FREQUENCY_SECONDS_OPTION))
                : DEFAULT_EXPIRED_SSTABLE_CHECK_FREQUENCY_SECONDS;
        boolean ignoreOverlapsInExpirationCheck = options.containsKey(ALLOW_UNSAFE_AGGRESSIVE_SSTABLE_EXPIRATION_OPTION)
                ? Boolean.parseBoolean(options.get(ALLOW_UNSAFE_AGGRESSIVE_SSTABLE_EXPIRATION_OPTION))
                : DEFAULT_ALLOW_UNSAFE_AGGRESSIVE_SSTABLE_EXPIRATION;

        int baseShardCount;
        if (options.containsKey(BASE_SHARD_COUNT_OPTION))
        {
            baseShardCount = Integer.parseInt(options.get(BASE_SHARD_COUNT_OPTION));
        }
        else
        {
            baseShardCount = DEFAULT_BASE_SHARD_COUNT;
        }

        long targetSStableSize = options.containsKey(TARGET_SSTABLE_SIZE_OPTION)
                                 ? FBUtilities.parseHumanReadableBytes(options.get(TARGET_SSTABLE_SIZE_OPTION))
                                 : DEFAULT_TARGET_SSTABLE_SIZE;
        long minSSTableSize = getSizeWithAltAndSpecial(options, MIN_SSTABLE_SIZE_OPTION, MIN_SSTABLE_SIZE_OPTION_MB, 20, MIN_SSTABLE_SIZE_OPTION_AUTO, MIN_SSTABLE_SIZE_AUTO, DEFAULT_MIN_SSTABLE_SIZE);

        double sstableGrowthModifier = DEFAULT_SSTABLE_GROWTH;
        if (options.containsKey(SSTABLE_GROWTH_OPTION))
            sstableGrowthModifier = FBUtilities.parsePercent(options.get(SSTABLE_GROWTH_OPTION));

        int reservedThreadsPerLevel = options.containsKey(RESERVED_THREADS_OPTION)
                                      ? FBUtilities.parseIntAllowingMax(options.get(RESERVED_THREADS_OPTION))
                                      : DEFAULT_RESERVED_THREADS;
        Reservations.Type reservationsType = options.containsKey(RESERVATIONS_TYPE_OPTION)
                                                  ? Reservations.Type.valueOf(options.get(RESERVATIONS_TYPE_OPTION).toUpperCase())
                                                  : DEFAULT_RESERVED_THREADS_TYPE;

        if (options.containsKey(NUM_SHARDS_OPTION) || DEFAULT_NUM_SHARDS.isPresent())
        {
            // Legacy V1 mode is enabled when the number of shards is defined and has a positive value.
            // Table property takes precendence over system property.
            int numShards = options.containsKey(NUM_SHARDS_OPTION)
                            ? Integer.parseInt(options.get(NUM_SHARDS_OPTION))
                            : DEFAULT_NUM_SHARDS.get();

            if (numShards > 0)
            {
                if (!options.containsKey(MIN_SSTABLE_SIZE_OPTION))
                    minSSTableSize = MIN_SSTABLE_SIZE_AUTO;
                baseShardCount = numShards;
                sstableGrowthModifier = 1.0;
                targetSStableSize = Long.MAX_VALUE; // this no longer plays a part, the result of getNumShards before
                // accounting for minimum size is always baseShardCount

                double maxSpaceOverheadLowerBound = 1.0d / numShards;
                if (maxSpaceOverhead < maxSpaceOverheadLowerBound)
                {
                    logger.warn("{} shards are not enough to maintain the required maximum space overhead of {}!\n" +
                                "Falling back to {}={} instead. If this limit needs to be satisfied, please increase the number" +
                                " of shards.",
                                numShards,
                                maxSpaceOverhead,
                                MAX_SPACE_OVERHEAD_OPTION,
                                String.format("%.3f", maxSpaceOverheadLowerBound));
                    maxSpaceOverhead = maxSpaceOverheadLowerBound;
                }
            }
        }

        Environment env = new RealEnvironment(realm);

        // For remote storage, the sstables on L0 are created by the different replicas, and therefore it is likely
        // that there are RF identical copies, so here we adjust the survival factor for L0
        double[] survivalFactors = System.getProperty(PREFIX + SHARED_STORAGE) == null || !Boolean.getBoolean(PREFIX + SHARED_STORAGE)
                                   ? DEFAULT_SURVIVAL_FACTORS
                                   : new double[] { DEFAULT_SURVIVAL_FACTOR / realm.getKeyspaceReplicationStrategy().getReplicationFactor().allReplicas, DEFAULT_SURVIVAL_FACTOR };

        Overlaps.InclusionMethod overlapInclusionMethod = options.containsKey(OVERLAP_INCLUSION_METHOD_OPTION)
                                                          ? Overlaps.InclusionMethod.valueOf(options.get(OVERLAP_INCLUSION_METHOD_OPTION).toUpperCase())
                                                          : DEFAULT_OVERLAP_INCLUSION_METHOD;

        return adaptive
               ? AdaptiveController.fromOptions(env,
                                                survivalFactors,
                                                dataSetSize,
                                                minSSTableSize,
                                                flushSizeOverride,
                                                maxSpaceOverhead,
                                                maxSSTablesToCompact,
                                                expiredSSTableCheckFrequency,
                                                ignoreOverlapsInExpirationCheck,
                                                baseShardCount,
                                                targetSStableSize,
                                                sstableGrowthModifier,
                                                reservedThreadsPerLevel,
                                                reservationsType,
                                                overlapInclusionMethod,
                                                realm.getKeyspaceName(),
                                                realm.getTableName(),
                                                options)
               : StaticController.fromOptions(env,
                                              survivalFactors,
                                              dataSetSize,
                                              minSSTableSize,
                                              flushSizeOverride,
                                              maxSpaceOverhead,
                                              maxSSTablesToCompact,
                                              expiredSSTableCheckFrequency,
                                              ignoreOverlapsInExpirationCheck,
                                              baseShardCount,
                                              targetSStableSize,
                                              sstableGrowthModifier,
                                              reservedThreadsPerLevel,
                                              reservationsType,
                                              overlapInclusionMethod,
                                              realm.getKeyspaceName(),
                                              realm.getTableName(),
                                              options);
    }

    public static Map<String, String> validateOptions(Map<String, String> options) throws ConfigurationException
    {
        String nonPositiveErr = "Invalid configuration, %s should be positive: %d";
        String booleanParseErr = "%s should either be 'true' or 'false', not %s";
        String intParseErr = "%s is not a parsable int (base10) for %s";
        String longParseErr = "%s is not a parsable long (base10) for %s";
        String floatParseErr = "%s is not a parsable float for %s";
        options = new HashMap<>(options);
        String s;
        boolean adaptive = DEFAULT_ADAPTIVE;
        long minSSTableSize = -1;
        long targetSSTableSize = DEFAULT_TARGET_SSTABLE_SIZE;

        s = options.remove(NUM_SHARDS_OPTION);
        if (s != null)
        {
            try
            {
                int numShards = Integer.parseInt(s);
                if (numShards <= 0 && numShards != -1)
                    throw new ConfigurationException(String.format("Invalid configuration, %s should be positive: %d or -1 " +
                                                                   "if static sharding is explicitly disabled for this table.",
                                                                   NUM_SHARDS_OPTION,
                                                                   numShards));
                if (numShards != -1)
                {
                    List<String> incompatibleOptions = List.of(TARGET_SSTABLE_SIZE_OPTION, SSTABLE_GROWTH_OPTION, BASE_SHARD_COUNT_OPTION);
                    if (incompatibleOptions.stream().anyMatch(options::containsKey))
                    {
                        throw new ConfigurationException(String.format("Option %s cannot be used in combination with %s",
                                                                       NUM_SHARDS_OPTION,
                                                                       incompatibleOptions.stream().filter(options::containsKey).collect(Collectors.joining(", "))));
                    }
                }
            }
            catch (NumberFormatException e)
            {
                throw new ConfigurationException(String.format(intParseErr, s, NUM_SHARDS_OPTION), e);
            }
        }

        s = options.remove(ADAPTIVE_OPTION);
        if (s != null)
        {
            if (!s.equalsIgnoreCase("true") && !s.equalsIgnoreCase("false"))
            {
                throw new ConfigurationException(String.format(booleanParseErr, ADAPTIVE_OPTION, s));
            }
            adaptive = Boolean.parseBoolean(s);
        }

        minSSTableSize = validateSizeWithAlt(options, MIN_SSTABLE_SIZE_OPTION, MIN_SSTABLE_SIZE_OPTION_MB, 20, MIN_SSTABLE_SIZE_OPTION_AUTO, -1, DEFAULT_MIN_SSTABLE_SIZE);
        validateSizeWithAlt(options, FLUSH_SIZE_OVERRIDE_OPTION, FLUSH_SIZE_OVERRIDE_OPTION_MB, 20);
        validateSizeWithAlt(options, DATASET_SIZE_OPTION, DATASET_SIZE_OPTION_GB, 30);

        s = options.remove(MAX_SSTABLES_TO_COMPACT_OPTION);
        if (s != null)
        {
             try
             {
                 Integer.parseInt(s); // values less than or equal to 0 enable the default
             }
             catch (NumberFormatException e)
             {
                 throw new ConfigurationException(String.format(intParseErr,
                                                                s,
                                                                MAX_SSTABLES_TO_COMPACT_OPTION),
                                                  e);
             }
        }
        s = options.remove(EXPIRED_SSTABLE_CHECK_FREQUENCY_SECONDS_OPTION);
        if (s != null)
        {
            try
            {
                long expiredSSTableCheckFrequency = Long.parseLong(s);
                if (expiredSSTableCheckFrequency <= 0)
                    throw new ConfigurationException(String.format(nonPositiveErr,
                                                                   EXPIRED_SSTABLE_CHECK_FREQUENCY_SECONDS_OPTION,
                                                                   expiredSSTableCheckFrequency));
            }
            catch (NumberFormatException e)
            {
                throw new ConfigurationException(String.format(longParseErr,
                                                               s,
                                                               EXPIRED_SSTABLE_CHECK_FREQUENCY_SECONDS_OPTION),
                                                 e);
            }
        }

        s = options.remove(MAX_SPACE_OVERHEAD_OPTION);
        if (s != null)
        {
            try
            {
                double maxSpaceOverhead = FBUtilities.parsePercent(s);
                if (maxSpaceOverhead < MAX_SPACE_OVERHEAD_LOWER_BOUND || maxSpaceOverhead > MAX_SPACE_OVERHEAD_UPPER_BOUND)
                    throw new ConfigurationException(String.format("Invalid configuration, %s must be between %f and %f: %s",
                                                                   MAX_SPACE_OVERHEAD_OPTION,
                                                                   MAX_SPACE_OVERHEAD_LOWER_BOUND,
                                                                   MAX_SPACE_OVERHEAD_UPPER_BOUND,
                                                                   s));
            }
            catch (NumberFormatException e)
            {
                throw new ConfigurationException(String.format(floatParseErr,
                                                               s,
                                                               MAX_SPACE_OVERHEAD_OPTION),
                                                 e);
            }
        }

        s = options.remove(ALLOW_UNSAFE_AGGRESSIVE_SSTABLE_EXPIRATION_OPTION);
        if (s != null && !s.equalsIgnoreCase("true") && !s.equalsIgnoreCase("false"))
        {
            throw new ConfigurationException(String.format(booleanParseErr,
                                                           ALLOW_UNSAFE_AGGRESSIVE_SSTABLE_EXPIRATION_OPTION, s));
        }

        s = options.remove(BASE_SHARD_COUNT_OPTION);
        if (s != null)
        {
            try
            {
                int numShards = Integer.parseInt(s);
                if (numShards <= 0)
                    throw new ConfigurationException(String.format(nonPositiveErr,
                                                                   BASE_SHARD_COUNT_OPTION,
                                                                   numShards));
            }
            catch (NumberFormatException e)
            {
                throw new ConfigurationException(String.format(intParseErr, s, BASE_SHARD_COUNT_OPTION), e);
            }
        }

        s = options.remove(TARGET_SSTABLE_SIZE_OPTION);
        if (s != null)
        {
            try
            {
                targetSSTableSize = FBUtilities.parseHumanReadableBytes(s);
                if (targetSSTableSize < MIN_TARGET_SSTABLE_SIZE)
                    throw new ConfigurationException(String.format("%s %s is not acceptable, size must be at least %s",
                                                                   TARGET_SSTABLE_SIZE_OPTION,
                                                                   s,
                                                                   FBUtilities.prettyPrintMemory(MIN_TARGET_SSTABLE_SIZE)));
            }
            catch (NumberFormatException e)
            {
                throw new ConfigurationException(String.format("%s is not a valid size in bytes: %s",
                                                               TARGET_SSTABLE_SIZE_OPTION,
                                                               e.getMessage()),
                                                 e);
            }
        }

        s = options.remove(SSTABLE_GROWTH_OPTION);
        if (s != null)
        {
            try
            {
                double targetSSTableGrowth = FBUtilities.parsePercent(s);
                if (targetSSTableGrowth < 0 || targetSSTableGrowth > 1)
                    throw new ConfigurationException(String.format("%s %s must be between 0 and 1",
                                                                   SSTABLE_GROWTH_OPTION,
                                                                   s));
            }
            catch (NumberFormatException e)
            {
                throw new ConfigurationException(String.format("%s is not a valid number between 0 and 1: %s",
                                                               SSTABLE_GROWTH_OPTION,
                                                               e.getMessage()),
                                                 e);
            }
        }

        s = options.remove(RESERVED_THREADS_OPTION);
        if (s != null)
        {
            try
            {
                int reservedThreads = FBUtilities.parseIntAllowingMax(s);
                if (reservedThreads < 0)
                    throw new ConfigurationException(String.format("%s %s must be an integer >= 0 or \"max\"",
                                                                   RESERVED_THREADS_OPTION,
                                                                   s));
            }
            catch (NumberFormatException e)
            {
                throw new ConfigurationException(String.format("%s is not a valid integer >= 0 or \"max\": %s",
                                                               RESERVED_THREADS_OPTION,
                                                               e.getMessage()),
                                                 e);
            }
        }

        s = options.remove(RESERVATIONS_TYPE_OPTION);
        if (s != null)
        {
            try
            {
                Reservations.Type.valueOf(s.toUpperCase());
            }
            catch (IllegalArgumentException e)
            {
                throw new ConfigurationException(String.format("Invalid reserved threads type %s. The valid options are %s.",
                                                               s,
                                                               Arrays.toString(Reservations.Type.values())));
            }
        }

        s = options.remove(OVERLAP_INCLUSION_METHOD_OPTION);
        if (s != null)
        {
            try
            {
                Overlaps.InclusionMethod.valueOf(s.toUpperCase());
            }
            catch (IllegalArgumentException e)
            {
                throw new ConfigurationException(String.format("Invalid overlap inclusion method %s. The valid options are %s.",
                                                               s,
                                                               Arrays.toString(Overlaps.InclusionMethod.values())));
            }
        }

        if (minSSTableSize > targetSSTableSize * INVERSE_SQRT_2)
            throw new ConfigurationException(String.format("The minimum sstable size %s cannot be larger than the target size's lower bound %s.",
                                                           FBUtilities.prettyPrintMemory(minSSTableSize),
                                                           FBUtilities.prettyPrintMemory((long) (targetSSTableSize * INVERSE_SQRT_2))));

        return adaptive ? AdaptiveController.validateOptions(options) : StaticController.validateOptions(options);
    }

    private static long getSizeWithAlt(Map<String, String> options, String optionHumanReadable, String optionAlt, int altShift, long defaultValue)
    {
        if (options.containsKey(optionHumanReadable))
            return FBUtilities.parseHumanReadableBytes(options.get(optionHumanReadable));
        else if (options.containsKey(optionAlt))
            return Long.parseLong(options.get(optionAlt)) << altShift;
        else
            return defaultValue;
    }

    private static long getSizeWithAltAndSpecial(Map<String, String> options, String optionHumanReadable, String optionAlt, int altShift, String specialText, long specialValue, long defaultValue)
    {
        if (specialText.equalsIgnoreCase(options.get(optionHumanReadable)))
            return specialValue;
        else
            return getSizeWithAlt(options, optionHumanReadable, optionAlt, altShift, defaultValue);
    }

    private static void validateSizeWithAlt(Map<String, String> options, String optionHumanReadable, String optionAlt, int altShift)
    {
        validateSizeWithAlt(options, optionHumanReadable, optionAlt, altShift, null, 0, 0);
    }

    private static long validateSizeWithAlt(Map<String, String> options, String optionHumanReadable, String optionAlt, int altShift, String specialText, long specialValue, long defaultValue)
    {
        validateOneOf(options, optionHumanReadable, optionAlt);
        long sizeInBytes;
        String s = null;
        String opt = optionHumanReadable;
        try
        {
            s = options.remove(opt);
            if (s != null)
            {
                if (s.equalsIgnoreCase(specialText))
                    return specialValue; // all good
                sizeInBytes = FBUtilities.parseHumanReadableBytes(s);
            }
            else
            {
                opt = optionAlt;
                s = options.remove(opt);
                if (s != null)
                    sizeInBytes = Long.parseLong(s) << altShift;
                else
                    return defaultValue;
            }

        }
        catch (NumberFormatException e)
        {
            if (specialText != null)
                throw new ConfigurationException(String.format("%s must be a valid size in bytes or %s for %s",
                                                               s,
                                                               specialText,
                                                               opt),
                                                 e);
            else
                throw new ConfigurationException(String.format("%s is not a valid size in bytes for %s",
                                                               s,
                                                               opt),
                                                 e);
        }

        if (sizeInBytes < 0)
            throw new ConfigurationException(String.format("Invalid configuration, %s should be positive: %s",
                                                           opt,
                                                           s));
        return sizeInBytes;
    }

    private static void validateOneOf(Map<String, String> options, String option1, String option2)
    {
        if (options.containsKey(option1) && options.containsKey(option2))
        {
            throw new ConfigurationException(String.format("Cannot specify both %s and %s",
                                                           option1,
                                                           option2));
        }
    }

    // The methods below are implemented here (rather than directly in UCS) to aid testability.

    public double getBaseSstableSize(int F)
    {
        // The compaction hierarchy should start at a minimum size which is close to the typical flush size, with
        // some leeway to make sure we don't overcompact when flushes end up a little smaller.
        // The leeway should be less than 1/F, though, to make sure we don't overshoot the boundary combining F-1
        // sources instead of F.
        // Note that while we have not had flushes, the size will be 0 and we will use 1MB as the flush size. With
        // fixed and positive W this should not hurt us, as the hierarchy will be in multiples of F and will still
        // result in the same buckets, but for negative W or hybrid strategies this may cause temporary overcompaction.
        // If this is a concern, the flush size override should be used to avoid it until DB-4401.
        return Math.max(1 << 20, getFlushSizeBytes()) * (1.0 - 0.9 / F);
    }

    public double getMaxLevelDensity(int index, double minSize)
    {
        return Math.floor(minSize * getFanout(index) * getSurvivalFactor(index));
    }

    public double maxThroughput()
    {
        return env.maxThroughput();
    }

    public long getOverheadSizeInBytes(CompactionPick compactionPick)
    {
        return env.getOverheadSizeInBytes(compactionPick);
    }

    public int maxConcurrentCompactions()
    {
        return env.maxConcurrentCompactions();
    }

    public long maxCompactionSpaceBytes()
    {
        // Note: Compaction will not proceed with operations larger than this size (i.e. it will compact on the lower
        // levels but will accumulate sstables on the top until the space on the drive fills up). This sounds risky but
        // is less of a problem than running out of space during compaction.
        return (long) (getDataSetSizeBytes() * getMaxSpaceOverhead());
    }

    public int maxSSTablesToCompact()
    {
        return maxSSTablesToCompact;
    }

    /**
     * Random number generator to be used for the selection of tasks.
     * Replaced by some tests.
     */
    public Random random()
    {
        return ThreadLocalRandom.current();
    }

    /**
     * Return the overlap inclusion method to use when combining overlap sections into a bucket. For example, with
     * SSTables A(0, 5), B(2, 9), C(6, 12), D(10, 12) whose overlap sections calculation returns [AB, BC, CD],
     *   - NONE means no sections are to be merged. AB, BC and CD will be separate buckets, compactions AB, BC and CD
     *     will be added separately, thus some SSTables will be partially used / single-source compacted, likely
     *     to be recompacted again with the next selected bucket.
     *   - SINGLE means only overlaps of the sstables in the selected bucket will be added. AB+BC will be one bucket,
     *     and CD will be another (as BC is already used). A middle ground of sorts, should reduce overcompaction but
     *     still has some.
     *   - TRANSITIVE means a transitive closure of overlapping sstables will be selected. AB+BC+CD will be in the same
     *     bucket, selected compactions will apply to all overlapping sstables and no overcompaction will be done, at
     *     the cost of reduced compaction parallelism and increased length of the operation.
     * TRANSITIVE is the default and makes most sense. NONE is a closer approximation to operation of legacy UCS.
     * The option is exposed for experimentation.
     */
    public Overlaps.InclusionMethod overlapInclusionMethod()
    {
        return overlapInclusionMethod;
    }

    public static int[] parseScalingParameters(String str)
    {
        String[] vals = str.split(",");
        int[] ret = new int[vals.length];
        for (int i = 0; i < vals.length; i++)
        {
            String value = vals[i].trim();
            int W = UnifiedCompactionStrategy.parseScalingParameter(value);
            ret[i] = W;
        }

        return ret;
    }

    public static String printScalingParameters(int[] parameters)
    {
        StringBuilder builder = new StringBuilder();
        int i;
        for (i = 0; i < parameters.length - 1; ++i)
        {
            builder.append(UnifiedCompactionStrategy.printScalingParameter(parameters[i]));
            builder.append(", ");
        }
        builder.append(UnifiedCompactionStrategy.printScalingParameter(parameters[i]));
        return builder.toString();
    }

    /**
     * Prioritize the given aggregates. Because overlap is the primary measure we aim to control, reducing the max
     * overlap of the aggregates is the primary goal. We do this by sorting the aggregates by max overlap, so that
     * the ones with the highest overlap are chosen first.
     * Among choices with matching overlap, we order randomly to give each level and bucket a good chance to run.
     */
    public List<CompactionAggregate.UnifiedAggregate> prioritize(List<CompactionAggregate.UnifiedAggregate> aggregates)
    {
        // Randomize the list.
        Collections.shuffle(aggregates, random());
        // Sort the array so that aggregates with the highest overlap come first. On ties, prefer lower levels.
        // Because this is a stable sort, entries with the same overlap and level will remain randomly ordered.
        aggregates.sort((a1, a2) -> {
            int cmp = Long.compare(a2.maxOverlap(), a1.maxOverlap());
            if (cmp != 0)
                return cmp;
            else
                return Integer.compare(a1.bucketIndex(), a2.bucketIndex());
        });
        return aggregates;
    }

    static final class Metrics
    {
        private final MetricNameFactory factory;
        private final AtomicReference<Controller> controllerRef;
        private final Gauge<Double> totWAGauge;
        private final Gauge<Double> readIOCostGauge;
        private final Gauge<Double> writeIOCostGauge;
        private final Gauge<Double> totIOCostGauge;

        Metrics(TableMetadata metadata)
        {
            this.factory = new DefaultNameFactory("CompactionCosts",
                                                  String.format("%s.%s", metadata.keyspace, metadata.name));
            this.controllerRef = new AtomicReference<>();
            this.totWAGauge = Metrics.register(factory.createMetricName("WA"), this::getMeasuredWA);
            this.readIOCostGauge = Metrics.register(factory.createMetricName("ReadIOCost"), this::getReadIOCost);
            this.writeIOCostGauge = Metrics.register(factory.createMetricName("WriteIOCost"), this::getWriteIOCost);
            this.totIOCostGauge = Metrics.register(factory.createMetricName("TotIOCost"), this::getTotalIOCost);
        }

        void setController(Controller controller)
        {
            this.controllerRef.set(controller);
        }

        void removeController()
        {
           this.controllerRef.set(null);
        }

        void release()
        {
            Metrics.remove(factory.createMetricName("WA"));
            Metrics.remove(factory.createMetricName("ReadIOCost"));
            Metrics.remove(factory.createMetricName("WriteIOCost"));
            Metrics.remove(factory.createMetricName("TotIOCost"));
        }

        double getMeasuredWA()
        {
            double ret = 0;
            Controller controller = controllerRef.get();
            if (controller != null)
                ret = controller.env.WA();

            return ret;
        }

        double getReadIOCost()
        {
            double ret = 0;
            Controller controller = controllerRef.get();
            if (controller != null)
                ret = controller.getReadIOCost();

            return ret;
        }

        double getWriteIOCost()
        {
            double ret = 0;
            Controller controller = controllerRef.get();
            if (controller != null)
                ret = controller.getWriteIOCost();

            return ret;
        }

        double getTotalIOCost()
        {
            return getReadIOCost() + getWriteIOCost();
        }
    }
}<|MERGE_RESOLUTION|>--- conflicted
+++ resolved
@@ -191,11 +191,7 @@
      * a growth value of 0.333, and 64 (~16GiB each) for a growth value of 0.5.
      */
     static final String SSTABLE_GROWTH_OPTION = "sstable_growth";
-<<<<<<< HEAD
     static final double DEFAULT_SSTABLE_GROWTH = FBUtilities.parsePercent(System.getProperty(PREFIX + SSTABLE_GROWTH_OPTION, "0.5"));
-=======
-    static final double DEFAULT_SSTABLE_GROWTH = FBUtilities.parsePercent(System.getProperty(PREFIX + SSTABLE_GROWTH_OPTION, "0.333"));
->>>>>>> e9d02f9d
 
     /**
      * Number of reserved threads to keep for each compaction level. This is used to ensure that there are always
