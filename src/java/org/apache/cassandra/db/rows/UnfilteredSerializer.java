--- conflicted
+++ resolved
@@ -19,16 +19,11 @@
 
 import java.io.IOException;
 
-<<<<<<< HEAD
 import net.nicoulaj.compilecommand.annotations.Inline;
 import org.apache.cassandra.db.marshal.ByteArrayAccessor;
+import org.apache.cassandra.db.marshal.UTF8Type;
+import org.apache.cassandra.exceptions.UnknownColumnException;
 import org.apache.cassandra.schema.ColumnMetadata;
-=======
-
-import net.nicoulaj.compilecommand.annotations.Inline;
-import org.apache.cassandra.config.ColumnDefinition;
-import org.apache.cassandra.db.marshal.UTF8Type;
->>>>>>> 9bf1ab1a
 import org.apache.cassandra.db.*;
 import org.apache.cassandra.db.rows.Row.Deletion;
 import org.apache.cassandra.io.util.DataInputPlus;
@@ -159,11 +154,10 @@
 
         boolean isStatic = row.isStatic();
         SerializationHeader header = helper.header;
-        Columns headerColumns = header.columns(isStatic);
         LivenessInfo pkLiveness = row.primaryKeyLivenessInfo();
         Row.Deletion deletion = row.deletion();
         boolean hasComplexDeletion = row.hasComplexDeletion();
-        boolean hasAllColumns = header.hasAllColumns(row, isStatic);
+        boolean hasAllColumns = helper.hasAllColumns(row, isStatic);
         boolean hasExtendedFlags = hasExtendedFlags(row);
 
         if (isStatic)
@@ -247,18 +241,13 @@
                 // and if that type have been recently altered, that may not be the type we want to serialize the column
                 // with. So we use the ColumnMetadata from the "header" which is "current". Also see #11810 for what
                 // happens if we don't do that.
-<<<<<<< HEAD
                 ColumnMetadata column = si.next(cd.column());
-                assert column != null : cd.column.toString();
-=======
-                ColumnDefinition column = si.next(cd.column());
 
                 // we may have columns that the remote node isn't aware of due to inflight schema changes
                 // in cases where it tries to fetch all columns, it will set the `all columns` flag, but only
                 // expect a subset of columns (from this node's perspective). See CASSANDRA-15899
                 if (column == null)
                     return;
->>>>>>> 9bf1ab1a
 
                 try
                 {
@@ -353,11 +342,10 @@
             size += TypeSizes.sizeofUnsignedVInt(previousUnfilteredSize);
 
         boolean isStatic = row.isStatic();
-        Columns headerColumns = header.columns(isStatic);
         LivenessInfo pkLiveness = row.primaryKeyLivenessInfo();
         Row.Deletion deletion = row.deletion();
         boolean hasComplexDeletion = row.hasComplexDeletion();
-        boolean hasAllColumns = header.hasAllColumns(row, isStatic);
+        boolean hasAllColumns = helper.hasAllColumns(row, isStatic);
 
         if (!pkLiveness.isEmpty())
             size += header.timestampSerializedSize(pkLiveness.timestamp());
@@ -372,19 +360,12 @@
         if (!hasAllColumns)
             size += Columns.serializer.serializedSubsetSize(row.columns(), header.columns(isStatic));
 
-<<<<<<< HEAD
         SearchIterator<ColumnMetadata, ColumnMetadata> si = helper.iterator(isStatic);
         return row.accumulate((data, v) -> {
             ColumnMetadata column = si.next(data.column());
-            assert column != null;
-=======
-        SearchIterator<ColumnDefinition, ColumnDefinition> si = headerColumns.iterator();
-        for (ColumnData data : row)
-        {
-            ColumnDefinition column = si.next(data.column());
+
             if (column == null)
-                continue;
->>>>>>> 9bf1ab1a
+                return v;
 
             if (data.column.isSimple())
                 return v + Cell.serializer.serializedSize((Cell<?>) data, column, pkLiveness, header);
@@ -633,7 +614,7 @@
                     {
                         // if the column is a placeholder, then it's not part of our schema, and we can't deserialize it
                         if (column.isPlaceholder())
-                            throw new UnknownColumnException(column.ksName, column.cfName, column.name.bytes);
+                            throw new UnknownColumnException("Unknown column " + UTF8Type.instance.getString(column.name.bytes) + " during deserialization");
 
                         if (column.isSimple())
                             readSimpleColumn(column, in, header, helper, builder, livenessInfo);
