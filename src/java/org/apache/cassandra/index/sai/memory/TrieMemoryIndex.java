/*
 * All changes to the original code are Copyright DataStax, Inc.
 *
 * Please see the included license file for details.
 */

/*
 * Licensed to the Apache Software Foundation (ASF) under one
 * or more contributor license agreements.  See the NOTICE file
 * distributed with this work for additional information
 * regarding copyright ownership.  The ASF licenses this file
 * to you under the Apache License, Version 2.0 (the
 * "License"); you may not use this file except in compliance
 * with the License.  You may obtain a copy of the License at
 *
 *     http://www.apache.org/licenses/LICENSE-2.0
 *
 * Unless required by applicable law or agreed to in writing, software
 * distributed under the License is distributed on an "AS IS" BASIS,
 * WITHOUT WARRANTIES OR CONDITIONS OF ANY KIND, either express or implied.
 * See the License for the specific language governing permissions and
 * limitations under the License.
 */

package org.apache.cassandra.index.sai.memory;

import java.nio.ByteBuffer;
import java.util.Iterator;
import java.util.List;
import java.util.Map;
import java.util.PriorityQueue;
import java.util.SortedSet;
import java.util.concurrent.atomic.LongAdder;
import java.util.function.LongConsumer;

import com.google.common.annotations.VisibleForTesting;
import org.slf4j.Logger;
import org.slf4j.LoggerFactory;

import io.netty.util.concurrent.FastThreadLocal;
import org.apache.cassandra.db.Clustering;
import org.apache.cassandra.db.DecoratedKey;
import org.apache.cassandra.db.PartitionPosition;
<<<<<<< HEAD
import org.apache.cassandra.db.marshal.CompositeType;
import org.apache.cassandra.db.memtable.Memtable;
=======
>>>>>>> 9291155a
import org.apache.cassandra.db.memtable.TrieMemtable;
import org.apache.cassandra.db.tries.Direction;
import org.apache.cassandra.db.tries.MemtableTrie;
import org.apache.cassandra.db.tries.Trie;
import org.apache.cassandra.dht.AbstractBounds;
import org.apache.cassandra.index.sai.IndexContext;
import org.apache.cassandra.index.sai.QueryContext;
import org.apache.cassandra.index.sai.analyzer.AbstractAnalyzer;
import org.apache.cassandra.index.sai.disk.format.Version;
import org.apache.cassandra.index.sai.plan.Expression;
import org.apache.cassandra.index.sai.plan.Orderer;
import org.apache.cassandra.index.sai.utils.PrimaryKey;
import org.apache.cassandra.index.sai.utils.PrimaryKeyWithByteComparable;
import org.apache.cassandra.index.sai.utils.PrimaryKeyWithSortKey;
import org.apache.cassandra.index.sai.utils.PrimaryKeys;
import org.apache.cassandra.index.sai.utils.RangeIterator;
import org.apache.cassandra.index.sai.utils.TypeUtil;
import org.apache.cassandra.utils.AbstractIterator;
import org.apache.cassandra.utils.CloseableIterator;
import org.apache.cassandra.utils.Pair;
import org.apache.cassandra.utils.Throwables;
import org.apache.cassandra.utils.bytecomparable.ByteComparable;
import org.apache.cassandra.utils.bytecomparable.ByteSourceInverse;

public class TrieMemoryIndex extends MemoryIndex
{
    private static final Logger logger = LoggerFactory.getLogger(TrieMemoryIndex.class);
    private static final int MINIMUM_QUEUE_SIZE = 128;
    private static final int MAX_RECURSIVE_KEY_LENGTH = 128;

    private final MemtableTrie<PrimaryKeys> data;
    private final PrimaryKeysReducer primaryKeysReducer;

    private final Memtable memtable;

    private ByteBuffer minTerm;
    private ByteBuffer maxTerm;

    private static final FastThreadLocal<Integer> lastQueueSize = new FastThreadLocal<Integer>()
    {
        protected Integer initialValue()
        {
            return MINIMUM_QUEUE_SIZE;
        }
    };

    @VisibleForTesting
    public TrieMemoryIndex(IndexContext indexContext)
    {
        this(indexContext, null);
    }

    public TrieMemoryIndex(IndexContext indexContext, Memtable memtable)
    {
        super(indexContext);
        this.data = new MemtableTrie<>(TrieMemtable.BUFFER_TYPE);
        this.primaryKeysReducer = new PrimaryKeysReducer();
        this.memtable = memtable;
    }

    public synchronized void add(DecoratedKey key,
                                 Clustering clustering,
                                 ByteBuffer value,
                                 LongConsumer onHeapAllocationsTracker,
                                 LongConsumer offHeapAllocationsTracker)
    {
        AbstractAnalyzer analyzer = indexContext.getAnalyzerFactory().create();
        try
        {
            value = TypeUtil.encode(value, indexContext.getValidator());
            analyzer.reset(value);
            final PrimaryKey primaryKey = indexContext.keyFactory().create(key, clustering);
            final long initialSizeOnHeap = data.sizeOnHeap();
            final long initialSizeOffHeap = data.sizeOffHeap();
            final long reducerHeapSize = primaryKeysReducer.heapAllocations();

            while (analyzer.hasNext())
            {
                final ByteBuffer term = analyzer.next();
                if (!indexContext.validateMaxTermSize(key, term))
                    continue;

                // Note that this term is already encoded once by the TypeUtil.encode call above.
                setMinMaxTerm(term.duplicate());

                final ByteComparable encodedTerm = encode(term.duplicate());

                try
                {
                    if (term.limit() <= MAX_RECURSIVE_KEY_LENGTH)
                    {
                        data.putRecursive(encodedTerm, primaryKey, primaryKeysReducer);
                    }
                    else
                    {
                        data.apply(Trie.singleton(encodedTerm, primaryKey), primaryKeysReducer);
                    }
                }
                catch (MemtableTrie.SpaceExhaustedException e)
                {
                    Throwables.throwAsUncheckedException(e);
                }
            }

            onHeapAllocationsTracker.accept((data.sizeOnHeap() - initialSizeOnHeap) +
                                            (primaryKeysReducer.heapAllocations() - reducerHeapSize));
            offHeapAllocationsTracker.accept(data.sizeOffHeap() - initialSizeOffHeap);
        }
        finally
        {
            analyzer.end();
        }
    }

    @Override
    public Iterator<Pair<ByteComparable, PrimaryKeys>> iterator()
    {
        Iterator<Map.Entry<ByteComparable, PrimaryKeys>> iterator = data.entrySet().iterator();
        return new Iterator<Pair<ByteComparable, PrimaryKeys>>()
        {
            @Override
            public boolean hasNext()
            {
                return iterator.hasNext();
            }

            @Override
            public Pair<ByteComparable, PrimaryKeys> next()
            {
                Map.Entry<ByteComparable, PrimaryKeys> entry = iterator.next();
                return Pair.create(entry.getKey(), entry.getValue());
            }
        };
    }

    @Override
    public CloseableIterator<? extends PrimaryKeyWithSortKey> orderBy(QueryContext queryContext, Orderer orderer, AbstractBounds<PartitionPosition> keyRange, int limit)
    {
        if (data.isEmpty())
            return CloseableIterator.emptyIterator();
        var iter = data.entrySet(orderer.isAscending() ? Direction.FORWARD : Direction.REVERSE).iterator();
        return new AllTermsIterator(iter);
    }

    @Override
    public CloseableIterator<? extends PrimaryKeyWithSortKey> orderResultsBy(QueryContext context, List<PrimaryKey> keys, Orderer orderer, int limit)
    {
        // The current implementation is one level higher in the TrieMemtableIndex.
        throw new UnsupportedOperationException("Not supported");
    }

    @Override
    public RangeIterator search(Expression expression, AbstractBounds<PartitionPosition> keyRange)
    {
        if (logger.isTraceEnabled())
            logger.trace("Searching memtable index on expression '{}'...", expression);

        switch (expression.getOp())
        {
            case MATCH:
            case EQ:
            case CONTAINS_KEY:
            case CONTAINS_VALUE:
                return exactMatch(expression, keyRange);
            case RANGE:
                return rangeMatch(expression, keyRange);
            default:
                throw new IllegalArgumentException("Unsupported expression: " + expression);
        }
    }

    public RangeIterator exactMatch(Expression expression, AbstractBounds<PartitionPosition> keyRange)
    {
        final ByteComparable prefix = expression.lower == null ? ByteComparable.EMPTY : encode(expression.lower.value.encoded);
        final PrimaryKeys primaryKeys = data.get(prefix);
        if (primaryKeys == null)
        {
            return RangeIterator.empty();
        }
        return new FilteringKeyRangeIterator(primaryKeys.keys(), keyRange);
    }

    private RangeIterator rangeMatch(Expression expression, AbstractBounds<PartitionPosition> keyRange)
    {
        ByteComparable lowerBound, upperBound;
        boolean lowerInclusive, upperInclusive;
        if (expression.lower != null)
        {
            lowerBound = expression.getEncodedLowerBoundByteComparable(Version.latest());
            lowerInclusive = expression.lower.inclusive;
        }
        else
        {
            lowerBound = ByteComparable.EMPTY;
            lowerInclusive = false;
        }

        if (expression.upper != null)
        {
            upperBound = expression.getEncodedUpperBoundByteComparable(Version.latest());
            upperInclusive = expression.upper.inclusive;
        }
        else
        {
            upperBound = null;
            upperInclusive = false;
        }

        Collector cd = new Collector(keyRange);
        Trie<PrimaryKeys> subtrie = data.subtrie(lowerBound, lowerInclusive, upperBound, upperInclusive);
        if (!Version.latest().onOrAfter(Version.DB) && TypeUtil.isComposite(expression.validator))
            subtrie.entrySet().forEach(entry -> {
                // Before version DB, we encoded composite types using a non order-preserving function. In order to
                // perform a range query on a map, we use the bounds to get all entries for a given map key and then
                // only keep the map entries that satisfy the expression.
                byte[] key = ByteSourceInverse.readBytes(entry.getKey().asComparableBytes(ByteComparable.Version.OSS41));
                if (expression.isSatisfiedBy(ByteBuffer.wrap(key)))
                    cd.processContent(entry.getValue());
            });
        else
            subtrie.values().forEach(cd::processContent);

        if (cd.mergedKeys.isEmpty())
        {
            return RangeIterator.empty();
        }

        lastQueueSize.set(Math.max(MINIMUM_QUEUE_SIZE, cd.mergedKeys.size()));
        return new KeyRangeIterator(cd.minimumKey, cd.maximumKey, cd.mergedKeys);
    }

    public ByteBuffer getMinTerm()
    {
        return minTerm;
    }

    public ByteBuffer getMaxTerm()
    {
        return maxTerm;
    }

    private void setMinMaxTerm(ByteBuffer term)
    {
        assert term != null;

        minTerm = TypeUtil.min(term, minTerm, indexContext.getValidator(), Version.latest());
        maxTerm = TypeUtil.max(term, maxTerm, indexContext.getValidator(), Version.latest());
    }

    private ByteComparable encode(ByteBuffer input)
    {
<<<<<<< HEAD
        return indexContext.isLiteral() ? version -> append(ByteSource.of(input, version), ByteSource.TERMINATOR)
                                        : version -> TypeUtil.asComparableBytes(input, indexContext.getValidator(), version);
    }

    private ByteComparable decode(ByteComparable term)
    {
        return indexContext.isLiteral() ? version -> ByteSourceInverse.unescape(ByteSource.peekable(term.asComparableBytes(version)))
                                        : term;
    }

    private static ByteSource append(ByteSource src, int lastByte)
    {
        return new ByteSource()
        {
            boolean done = false;

            @Override
            public int next()
            {
                if (done)
                    return END_OF_STREAM;
                int n = src.next();
                if (n != END_OF_STREAM)
                    return n;

                done = true;
                return lastByte;
            }
        };
=======
        return Version.latest().onDiskFormat().encodeForTrie(input, indexContext.getValidator());
>>>>>>> 9291155a
    }


    class PrimaryKeysReducer implements MemtableTrie.UpsertTransformer<PrimaryKeys, PrimaryKey>
    {
        private final LongAdder heapAllocations = new LongAdder();

        @Override
        public PrimaryKeys apply(PrimaryKeys existing, PrimaryKey neww)
        {
            if (existing == null)
            {
                existing = new PrimaryKeys();
                heapAllocations.add(existing.unsharedHeapSize());
            }
            heapAllocations.add(existing.add(neww));
            return existing;
        }

        long heapAllocations()
        {
            return heapAllocations.longValue();
        }
    }

    class Collector
    {
        PrimaryKey minimumKey = null;
        PrimaryKey maximumKey = null;
        PriorityQueue<PrimaryKey> mergedKeys = new PriorityQueue<>(lastQueueSize.get());

        AbstractBounds<PartitionPosition> keyRange;

        public Collector(AbstractBounds<PartitionPosition> keyRange)
        {
            this.keyRange = keyRange;
        }

        public void processContent(PrimaryKeys keys)
        {
            if (keys.isEmpty())
                return;

            SortedSet<PrimaryKey> primaryKeys = keys.keys();

            // shortcut to avoid generating iterator
            if (primaryKeys.size() == 1)
            {
                PrimaryKey first = primaryKeys.first();
                if (keyRange.contains(first.partitionKey()))
                {
                    mergedKeys.add(first);

                    minimumKey = minimumKey == null ? first : first.compareTo(minimumKey) < 0 ? first : minimumKey;
                    maximumKey = maximumKey == null ? first : first.compareTo(maximumKey) > 0 ? first : maximumKey;
                }

                return;
            }

            // skip entire partition keys if they don't overlap
            if (!keyRange.right.isMinimum() && primaryKeys.first().partitionKey().compareTo(keyRange.right) > 0
                || primaryKeys.last().partitionKey().compareTo(keyRange.left) < 0)
                return;

            for (PrimaryKey key : primaryKeys)
            {
                if (keyRange.contains(key.partitionKey()))
                {
                    mergedKeys.add(key);

                    minimumKey = minimumKey == null ? key : key.compareTo(minimumKey) < 0 ? key : minimumKey;
                    maximumKey = maximumKey == null ? key : key.compareTo(maximumKey) > 0 ? key : maximumKey;
                }
            }
        }
    }

    private class AllTermsIterator extends AbstractIterator<PrimaryKeyWithByteComparable>
    {
        private final Iterator<Map.Entry<ByteComparable, PrimaryKeys>> iterator;
        private Iterator<PrimaryKey> primaryKeysIterator = CloseableIterator.emptyIterator();
        private ByteComparable byteComparableTerm = null;

        public AllTermsIterator(Iterator<Map.Entry<ByteComparable, PrimaryKeys>> iterator)
        {
            this.iterator = iterator;
        }

        @Override
        protected PrimaryKeyWithByteComparable computeNext()
        {
            assert memtable != null;
            if (primaryKeysIterator.hasNext())
                return new PrimaryKeyWithByteComparable(indexContext, memtable, primaryKeysIterator.next(), byteComparableTerm);

            if (iterator.hasNext())
            {
                var entry = iterator.next();
                primaryKeysIterator = entry.getValue().keys().iterator();
                // Literal terms are compared differently than the way they are inserted into the trie.
                byteComparableTerm = decode(entry.getKey());
                return new PrimaryKeyWithByteComparable(indexContext, memtable, primaryKeysIterator.next(), byteComparableTerm);
            }
            return endOfData();
        }
    }
}<|MERGE_RESOLUTION|>--- conflicted
+++ resolved
@@ -41,11 +41,8 @@
 import org.apache.cassandra.db.Clustering;
 import org.apache.cassandra.db.DecoratedKey;
 import org.apache.cassandra.db.PartitionPosition;
-<<<<<<< HEAD
 import org.apache.cassandra.db.marshal.CompositeType;
 import org.apache.cassandra.db.memtable.Memtable;
-=======
->>>>>>> 9291155a
 import org.apache.cassandra.db.memtable.TrieMemtable;
 import org.apache.cassandra.db.tries.Direction;
 import org.apache.cassandra.db.tries.MemtableTrie;
@@ -297,39 +294,7 @@
 
     private ByteComparable encode(ByteBuffer input)
     {
-<<<<<<< HEAD
-        return indexContext.isLiteral() ? version -> append(ByteSource.of(input, version), ByteSource.TERMINATOR)
-                                        : version -> TypeUtil.asComparableBytes(input, indexContext.getValidator(), version);
-    }
-
-    private ByteComparable decode(ByteComparable term)
-    {
-        return indexContext.isLiteral() ? version -> ByteSourceInverse.unescape(ByteSource.peekable(term.asComparableBytes(version)))
-                                        : term;
-    }
-
-    private static ByteSource append(ByteSource src, int lastByte)
-    {
-        return new ByteSource()
-        {
-            boolean done = false;
-
-            @Override
-            public int next()
-            {
-                if (done)
-                    return END_OF_STREAM;
-                int n = src.next();
-                if (n != END_OF_STREAM)
-                    return n;
-
-                done = true;
-                return lastByte;
-            }
-        };
-=======
         return Version.latest().onDiskFormat().encodeForTrie(input, indexContext.getValidator());
->>>>>>> 9291155a
     }
 
 
@@ -430,9 +395,7 @@
             {
                 var entry = iterator.next();
                 primaryKeysIterator = entry.getValue().keys().iterator();
-                // Literal terms are compared differently than the way they are inserted into the trie.
-                byteComparableTerm = decode(entry.getKey());
-                return new PrimaryKeyWithByteComparable(indexContext, memtable, primaryKeysIterator.next(), byteComparableTerm);
+                return new PrimaryKeyWithByteComparable(indexContext, memtable, primaryKeysIterator.next(), entry.getKey());
             }
             return endOfData();
         }
