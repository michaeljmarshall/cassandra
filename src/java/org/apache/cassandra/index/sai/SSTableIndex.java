--- conflicted
+++ resolved
@@ -194,22 +194,13 @@
         return searchableIndex.search(expression, keyRange, context, defer, limit);
     }
 
-<<<<<<< HEAD
     public List<CloseableIterator<? extends PrimaryKeyWithSortKey>> orderBy(Orderer orderer,
                                                                             AbstractBounds<PartitionPosition> keyRange,
                                                                             QueryContext context,
-                                                                            int limit) throws IOException
-    {
-        return searchableIndex.orderBy(orderer, keyRange, context, limit);
-=======
-    public List<CloseableIterator<ScoredPrimaryKey>> orderBy(Expression expression,
-                                                             AbstractBounds<PartitionPosition> keyRange,
-                                                             QueryContext context,
-                                                             int limit,
-                                                             long totalRows) throws IOException
-    {
-        return searchableIndex.orderBy(expression, keyRange, context, limit, totalRows);
->>>>>>> 46282878
+                                                                            int limit,
+                                                                            long totalRows) throws IOException
+    {
+        return searchableIndex.orderBy(orderer, keyRange, context, limit, totalRows);
     }
 
     public void populateSegmentView(SimpleDataSet dataSet)
@@ -297,15 +288,9 @@
         return Objects.hashCode(sstableContext, indexContext);
     }
 
-<<<<<<< HEAD
-    public List<CloseableIterator<? extends PrimaryKeyWithSortKey>> orderResultsBy(QueryContext context, List<PrimaryKey> keys, Orderer orderer, int limit) throws IOException
-    {
-        return searchableIndex.orderResultsBy(context, keys, orderer, limit);
-=======
-    public List<CloseableIterator<ScoredPrimaryKey>> orderResultsBy(QueryContext context, List<PrimaryKey> keys, Expression exp, int limit, long totalRows) throws IOException
-    {
-        return searchableIndex.orderResultsBy(context, keys, exp, limit, totalRows);
->>>>>>> 46282878
+    public List<CloseableIterator<? extends PrimaryKeyWithSortKey>> orderResultsBy(QueryContext context, List<PrimaryKey> keys, Orderer orderer, int limit, long totalRows) throws IOException
+    {
+        return searchableIndex.orderResultsBy(context, keys, orderer, limit, totalRows);
     }
 
     public String toString()
