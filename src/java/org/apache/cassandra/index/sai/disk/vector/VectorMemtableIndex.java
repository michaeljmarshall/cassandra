/*
 * Licensed to the Apache Software Foundation (ASF) under one
 * or more contributor license agreements.  See the NOTICE file
 * distributed with this work for additional information
 * regarding copyright ownership.  The ASF licenses this file
 * to you under the Apache License, Version 2.0 (the
 * "License"); you may not use this file except in compliance
 * with the License.  You may obtain a copy of the License at
 *
 *     http://www.apache.org/licenses/LICENSE-2.0
 *
 * Unless required by applicable law or agreed to in writing, software
 * distributed under the License is distributed on an "AS IS" BASIS,
 * WITHOUT WARRANTIES OR CONDITIONS OF ANY KIND, either express or implied.
 * See the License for the specific language governing permissions and
 * limitations under the License.
 */

package org.apache.cassandra.index.sai.disk.vector;

import java.io.IOException;
import java.nio.ByteBuffer;
import java.util.ArrayList;
import java.util.Collection;
import java.util.Collections;
import java.util.Comparator;
import java.util.HashSet;
import java.util.Iterator;
import java.util.List;
import java.util.NavigableSet;
import java.util.PriorityQueue;
import java.util.Set;
import java.util.concurrent.ConcurrentSkipListSet;
import java.util.concurrent.atomic.LongAdder;
import java.util.function.Function;
import javax.annotation.Nullable;

import org.slf4j.Logger;
import org.slf4j.LoggerFactory;

import io.github.jbellis.jvector.graph.SearchResult;
import io.github.jbellis.jvector.util.Bits;
import io.github.jbellis.jvector.vector.VectorizationProvider;
import io.github.jbellis.jvector.vector.types.VectorFloat;
import io.github.jbellis.jvector.vector.types.VectorTypeSupport;
<<<<<<< HEAD
import org.apache.cassandra.cql3.Operator;
=======
import org.agrona.collections.IntHashSet;
>>>>>>> 46282878
import org.apache.cassandra.db.Clustering;
import org.apache.cassandra.db.DecoratedKey;
import org.apache.cassandra.db.PartitionPosition;
import org.apache.cassandra.db.memtable.Memtable;
import org.apache.cassandra.dht.AbstractBounds;
import org.apache.cassandra.index.sai.IndexContext;
import org.apache.cassandra.index.sai.QueryContext;
import org.apache.cassandra.index.sai.disk.format.IndexComponents;
import org.apache.cassandra.index.sai.disk.v1.SegmentMetadata;
import org.apache.cassandra.index.sai.memory.MemtableIndex;
import org.apache.cassandra.index.sai.plan.Expression;
import org.apache.cassandra.index.sai.plan.Plan;
import org.apache.cassandra.index.sai.plan.Orderer;
import org.apache.cassandra.index.sai.utils.PrimaryKey;
import org.apache.cassandra.index.sai.utils.PrimaryKeyWithScore;
import org.apache.cassandra.index.sai.utils.PriorityQueueIterator;
import org.apache.cassandra.index.sai.utils.RangeIterator;
import org.apache.cassandra.index.sai.utils.RangeUtil;
import org.apache.cassandra.index.sai.utils.PrimaryKeyWithSortKey;
import org.apache.cassandra.tracing.Tracing;
import org.apache.cassandra.utils.AbstractIterator;
import org.apache.cassandra.utils.CloseableIterator;
import org.apache.cassandra.utils.Pair;
import org.apache.cassandra.utils.bytecomparable.ByteComparable;
import org.apache.cassandra.utils.concurrent.OpOrder;

import static java.lang.Math.log;
import static java.lang.Math.max;
import static java.lang.Math.min;
import static java.lang.Math.pow;

public class VectorMemtableIndex implements MemtableIndex
{
    private static final Logger logger = LoggerFactory.getLogger(VectorMemtableIndex.class);
    private static final VectorTypeSupport vts = VectorizationProvider.getInstance().getVectorTypeSupport();
    public static int GLOBAL_BRUTE_FORCE_ROWS = Integer.MAX_VALUE; // not final so test can inject its own setting

    private final IndexContext indexContext;
    private final CassandraOnHeapGraph<PrimaryKey> graph;
    private final LongAdder writeCount = new LongAdder();

    private PrimaryKey minimumKey;
    private PrimaryKey maximumKey;

    private final NavigableSet<PrimaryKey> primaryKeys = new ConcurrentSkipListSet<>();
    private final Memtable mt;

    public VectorMemtableIndex(IndexContext indexContext, Memtable mt)
    {
        this.indexContext = indexContext;
        this.graph = new CassandraOnHeapGraph<>(indexContext, true);
        this.mt = mt;
    }

    @Override
    public Memtable getMemtable()
    {
        return mt;
    }

    @Override
    public void index(DecoratedKey key, Clustering clustering, ByteBuffer value, Memtable memtable, OpOrder.Group opGroup)
    {
        if (value == null || value.remaining() == 0)
            return;

        var primaryKey = indexContext.keyFactory().create(key, clustering);
        long allocatedBytes = index(primaryKey, value);
        memtable.markExtraOnHeapUsed(allocatedBytes, opGroup);
    }

    private long index(PrimaryKey primaryKey, ByteBuffer value)
    {
        if (value == null || value.remaining() == 0)
            return 0;

        updateKeyBounds(primaryKey);

        writeCount.increment();
        primaryKeys.add(primaryKey);
        return graph.add(value, primaryKey);
    }

    @Override
    public void update(DecoratedKey key, Clustering clustering, ByteBuffer oldValue, ByteBuffer newValue, Memtable memtable, OpOrder.Group opGroup)
    {
        int oldRemaining = oldValue == null ? 0 : oldValue.remaining();
        int newRemaining = newValue == null ? 0 : newValue.remaining();
        if (oldRemaining == 0 && newRemaining == 0)
            return;

        boolean different;
        if (oldRemaining != newRemaining)
        {
            assert oldRemaining == 0 || newRemaining == 0; // one of them is null
            different = true;
        }
        else
        {
            different = indexContext.getValidator().compare(oldValue, newValue) != 0;
        }

        if (different)
        {
            var primaryKey = indexContext.keyFactory().create(key, clustering);
            // update bounds because only rows with vectors are included in the key bounds,
            // so if the vector was null before, we won't have included it
            updateKeyBounds(primaryKey);

            // make the changes in this order so we don't have a window where the row is not in the index at all
            if (newRemaining > 0)
                graph.add(newValue, primaryKey);
            if (oldRemaining > 0)
                graph.remove(oldValue, primaryKey);

            // remove primary key if it's no longer indexed
            if (newRemaining <= 0 && oldRemaining > 0)
                primaryKeys.remove(primaryKey);
        }
    }

    private void updateKeyBounds(PrimaryKey primaryKey) {
        if (minimumKey == null)
            minimumKey = primaryKey;
        else if (primaryKey.compareTo(minimumKey) < 0)
            minimumKey = primaryKey;
        if (maximumKey == null)
            maximumKey = primaryKey;
        else if (primaryKey.compareTo(maximumKey) > 0)
            maximumKey = primaryKey;
    }

    @Override
    public RangeIterator search(QueryContext context, Expression expr, AbstractBounds<PartitionPosition> keyRange, int limit)
    {
        if (expr.getOp() != Expression.Op.BOUNDED_ANN)
            throw new IllegalArgumentException(indexContext.logMessage("Only BOUNDED_ANN is supported, received: " + expr));
        var qv = vts.createFloatVector(expr.lower.value.vector);
        float threshold = expr.getEuclideanSearchThreshold();

        PriorityQueue<PrimaryKey> keyQueue = new PriorityQueue<>();
        try (var pkIterator = searchInternal(context, qv, keyRange, graph.size(), threshold))
        {
            while (pkIterator.hasNext())
                keyQueue.add(pkIterator.next().primaryKey());
        }

        if (keyQueue.isEmpty())
            return RangeIterator.empty();
        return new ReorderingRangeIterator(keyQueue);
    }

    @Override
    public CloseableIterator<? extends PrimaryKeyWithSortKey> orderBy(QueryContext context, Orderer orderer, AbstractBounds<PartitionPosition> keyRange, int limit)
    {
        assert orderer.isANN() : "Only ANN is supported for vector search, received " + orderer.operator;

        var qv = vts.createFloatVector(orderer.vector);

        return searchInternal(context, qv, keyRange, limit, 0);
    }

    private CloseableIterator<PrimaryKeyWithScore> searchInternal(QueryContext context,
                                                                  VectorFloat<?> queryVector,
                                                                  AbstractBounds<PartitionPosition> keyRange,
                                                                  int limit,
                                                                  float threshold)
    {
        Bits bits;
        if (RangeUtil.coversFullRing(keyRange))
        {
            bits = Bits.ALL;
        }
        else
        {
            // if left bound is MIN_BOUND or KEY_BOUND, we need to include all token-only PrimaryKeys with same token
            boolean leftInclusive = keyRange.left.kind() != PartitionPosition.Kind.MAX_BOUND;
            // if right bound is MAX_BOUND or KEY_BOUND, we need to include all token-only PrimaryKeys with same token
            boolean rightInclusive = keyRange.right.kind() != PartitionPosition.Kind.MIN_BOUND;
            // if right token is MAX (Long.MIN_VALUE), there is no upper bound
            boolean isMaxToken = keyRange.right.getToken().isMinimum(); // max token

            PrimaryKey left = indexContext.keyFactory().createTokenOnly(keyRange.left.getToken()); // lower bound
            PrimaryKey right = isMaxToken ? null : indexContext.keyFactory().createTokenOnly(keyRange.right.getToken()); // upper bound

            NavigableSet<PrimaryKey> resultKeys = isMaxToken ? primaryKeys.tailSet(left, leftInclusive)
                                                             : primaryKeys.subSet(left, leftInclusive, right, rightInclusive);

            if (resultKeys.isEmpty())
                return CloseableIterator.emptyIterator();

            int bruteForceRows = maxBruteForceRows(limit, resultKeys.size(), graph.size());
            logger.trace("Search range covers {} rows; max brute force rows is {} for memtable index with {} nodes, LIMIT {}",
                         resultKeys.size(), bruteForceRows, graph.size(), limit);
            Tracing.trace("Search range covers {} rows; max brute force rows is {} for memtable index with {} nodes, LIMIT {}",
                          resultKeys.size(), bruteForceRows, graph.size(), limit);
            if (resultKeys.size() <= bruteForceRows)
                // When we have a threshold, we only need to filter the results, not order them, because it means we're
                // evaluating a boolean predicate in the SAI pipeline that wants to collate by PK
                if (threshold > 0)
                    return filterByBruteForce(queryVector, threshold, resultKeys);
                else
                    return orderByBruteForce(queryVector, resultKeys);
            else
                bits = new KeyRangeFilteringBits(keyRange);
        }

        var nodeScoreIterator = graph.search(context, queryVector, limit, threshold, bits);
        return new NodeScoreToScoredPrimaryKeyIterator(nodeScoreIterator);
    }


    @Override
    public CloseableIterator<? extends PrimaryKeyWithSortKey> orderResultsBy(QueryContext context, List<PrimaryKey> keys, Orderer orderer, int limit)
    {
        if (minimumKey == null)
            // This case implies maximumKey is empty too.
            return CloseableIterator.emptyIterator();

<<<<<<< HEAD
        assert orderer.isANN() : "Only ANN is supported for vector search, received " + orderer;
        var qv = vts.createFloatVector(orderer.vector);
        List<PrimaryKey> keysInRange = keys.stream()
                                           .dropWhile(k -> k.compareTo(minimumKey) < 0)
                                           .takeWhile(k -> k.compareTo(maximumKey) <= 0)
                                           .collect(Collectors.toList());

        int maxBruteForceRows = maxBruteForceRows(limit, keysInRange.size(), graph.size());
        logger.trace("SAI materialized {} rows; max brute force rows is {} for memtable index with {} nodes, LIMIT {}",
                     keysInRange.size(), maxBruteForceRows, graph.size(), limit);
        Tracing.trace("SAI materialized {} rows; max brute force rows is {} for memtable index with {} nodes, LIMIT {}",
                      keysInRange.size(), maxBruteForceRows, graph.size(), limit);
        if (keysInRange.size() <= maxBruteForceRows)
=======
        // Compute the keys that exist in the current memtable and their corresponding graph ordinals
        var keysInGraph = new HashSet<PrimaryKey>();
        var relevantOrdinals = new IntHashSet();
        keys.stream()
            .dropWhile(k -> k.compareTo(minimumKey) < 0)
            .takeWhile(k -> k.compareTo(maximumKey) <= 0)
            .forEach(k ->
        {
            var v = graph.vectorForKey(k);
            if (v == null)
                return;
            var i = graph.getOrdinal(v);
            keysInGraph.add(k);
            relevantOrdinals.add(i);
        });

        int maxBruteForceRows = maxBruteForceRows(limit, relevantOrdinals.size(), graph.size());
        Tracing.logAndTrace(logger, "{} rows relevant to current memtable out of {} materialized by SAI; max brute force rows is {} for memtable index with {} nodes, LIMIT {}",
                            relevantOrdinals.size(), keys.size(), maxBruteForceRows, graph.size(), limit);

        // convert the expression value to query vector
        var qv = vts.createFloatVector(exp.lower.value.vector);
        // brute force path
        if (keysInGraph.size() <= maxBruteForceRows)
>>>>>>> 46282878
        {
            if (keysInGraph.isEmpty())
                return CloseableIterator.emptyIterator();
            return orderByBruteForce(qv, keysInGraph);
        }
        // indexed path
        var nodeScoreIterator = graph.search(context, qv, limit, 0, relevantOrdinals::contains);
        return new NodeScoreToScoredPrimaryKeyIterator(nodeScoreIterator);
    }

    /**
     * Filter the keys in the provided set by comparing their vectors to the query vector and returning only those
     * that have a similarity score >= the provided threshold.
     * NOTE: because the threshold is not used for ordering, the result is returned in PK order, not score order.
     * @param queryVector the query vector
     * @param threshold the minimum similarity score to accept
     * @param keys the keys to filter
     * @return an iterator over the keys that pass the filter in PK order
     */
    private CloseableIterator<PrimaryKeyWithScore> filterByBruteForce(VectorFloat<?> queryVector, float threshold, NavigableSet<PrimaryKey> keys)
    {
        // Keys are already ordered in ascending PK order, so just use an ArrayList to collect the results.
        var results = new ArrayList<PrimaryKeyWithScore>(keys.size());
        scoreKeysAndAddToCollector(queryVector, keys, threshold, results);
        return CloseableIterator.wrap(results.iterator());
    }

    private CloseableIterator<PrimaryKeyWithScore> orderByBruteForce(VectorFloat<?> queryVector, Collection<PrimaryKey> keys)
    {
        // Use a priority queue because we often don't need to consume the entire iterator
        var scoredPrimaryKeys = new PriorityQueue<PrimaryKeyWithScore>(keys.size(), Comparator.reverseOrder());
        scoreKeysAndAddToCollector(queryVector, keys, 0, scoredPrimaryKeys);
        return new PriorityQueueIterator<>(scoredPrimaryKeys);
    }

    private void scoreKeysAndAddToCollector(VectorFloat<?> queryVector,
                                            Collection<PrimaryKey> keys,
                                            float threshold,
                                            Collection<PrimaryKeyWithScore> collector)
    {
        var similarityFunction = indexContext.getIndexWriterConfig().getSimilarityFunction();
        for (var key : keys)
        {
            var vector = graph.vectorForKey(key);
            if (vector == null)
                continue;
            var score = similarityFunction.compare(queryVector, vector);
            if (score >= threshold)
                collector.add(new PrimaryKeyWithScore(indexContext, mt, key, score));
        }
    }

    private int maxBruteForceRows(int limit, int nPermittedOrdinals, int graphSize)
    {
        int expectedNodesVisited = expectedNodesVisited(limit, nPermittedOrdinals, graphSize);
        int expectedComparisons = indexContext.getIndexWriterConfig().getAnnMaxDegree() * expectedNodesVisited;
        return (int) min(max(limit, Plan.memoryToDiskFactor() * expectedComparisons), GLOBAL_BRUTE_FORCE_ROWS);
    }

    public int estimateAnnNodesVisited(int limit, int nPermittedOrdinals)
    {
        return expectedNodesVisited(limit, nPermittedOrdinals, graph.size());
    }

    /**
     * All parameters must be greater than zero.  nPermittedOrdinals may be larger than graphSize.
     */
    public static int expectedNodesVisited(int limit, int nPermittedOrdinals, int graphSize)
    {
        var K = limit;
        var B = min(nPermittedOrdinals, graphSize);
        var N = graphSize;
        // These constants come from running many searches on a variety of datasets and graph sizes.
        // * It is very consistent that the visited count is slightly less than linear wrt K, for both
        //   unconstrained (B = N) and constrained (B < N) searches.
        // * The behavior wrt B is hard to characterize.  Graphing the result F vs N/B shows ranges of
        //   growth very close to linear, interspersed with sharp jumps up to a higher visit count.  Overall,
        //   approximating it as linear is in the right ballpark.
        // * For unconstrained searches, the visited count is closest to log(N) but for constrained searches
        //   it is closer to log(N)**2 (or a higher exponent), perhaps as a result of N/B being too small.
        //
        // If we need to make this even more accurate, the relationship to B and to log(N) may be the best
        // places to start.
        var raw = (int) (100 + 0.025 * pow(log(N), 2) * pow(K, 0.95) * ((double) N / B));
        return ensureSaneEstimate(raw, limit, graphSize);
    }

    public static int ensureSaneEstimate(int rawEstimate, int limit, int graphSize)
    {
        // we will always visit at least min(limit, graphSize) nodes, and we can't visit more nodes than exist in the graph
        return min(max(rawEstimate, min(limit, graphSize)), graphSize);
    }

    @Override
    public Iterator<Pair<ByteComparable, Iterator<PrimaryKey>>> iterator(DecoratedKey min, DecoratedKey max)
    {
        // This method is only used when merging an in-memory index with a RowMapping. This is done a different
        // way with the graph using the writeData method below.
        throw new UnsupportedOperationException();
    }

    public Set<Integer> computeDeletedOrdinals(Function<PrimaryKey, Integer> ordinalMapper)
    {
        return graph.computeDeletedOrdinals(ordinalMapper);
    }

    public int size()
    {
        return graph.size();
    }

    public SegmentMetadata.ComponentMetadataMap writeData(IndexComponents.ForWrite perIndexComponents, Set<Integer> deletedOrdinals) throws IOException
    {
        return graph.flush(perIndexComponents, deletedOrdinals);
    }

    @Override
    public long writeCount()
    {
        return writeCount.longValue();
    }

    @Override
    public long estimatedOnHeapMemoryUsed()
    {
        return graph.ramBytesUsed();
    }

    @Override
    public long estimatedOffHeapMemoryUsed()
    {
        return 0;
    }

    @Override
    public boolean isEmpty()
    {
        return graph.isEmpty();
    }

    @Nullable
    @Override
    public ByteBuffer getMinTerm()
    {
        return null;
    }

    @Nullable
    @Override
    public ByteBuffer getMaxTerm()
    {
        return null;
    }

    /**
     * A {@link Bits} implementation that filters out all ordinals that do not correspond to a {@link PrimaryKey}
     * in the provided {@link AbstractBounds<PartitionPosition>}.
     */
    private class KeyRangeFilteringBits implements Bits
    {
        private final AbstractBounds<PartitionPosition> keyRange;

        public KeyRangeFilteringBits(AbstractBounds<PartitionPosition> keyRange)
        {
            this.keyRange = keyRange;
        }

        @Override
        public boolean get(int ordinal)
        {
            var keys = graph.keysFromOrdinal(ordinal);
            return keys.stream().anyMatch(k -> keyRange.contains(k.partitionKey()));
        }
    }

    private class ReorderingRangeIterator extends RangeIterator
    {
        private final PriorityQueue<PrimaryKey> keyQueue;

        ReorderingRangeIterator(PriorityQueue<PrimaryKey> keyQueue)
        {
            super(minimumKey, maximumKey, keyQueue.size());
            this.keyQueue = keyQueue;
        }

        @Override
        protected void performSkipTo(PrimaryKey nextKey)
        {
            while (!keyQueue.isEmpty() && keyQueue.peek().compareTo(nextKey) < 0)
                keyQueue.poll();
        }

        @Override
        public void close() {}

        @Override
        protected PrimaryKey computeNext()
        {
            if (keyQueue.isEmpty())
                return endOfData();
            return keyQueue.poll();
        }
    }

    /**
     * An iterator over {@link PrimaryKeyWithSortKey} sorted by score descending. The iterator converts ordinals (node ids)
     * to {@link PrimaryKey}s and pairs them with the score given by the index.
     */
    private class NodeScoreToScoredPrimaryKeyIterator extends AbstractIterator<PrimaryKeyWithScore>
    {
        private final Iterator<SearchResult.NodeScore> nodeScores;
        private Iterator<PrimaryKeyWithScore> primaryKeysForNode = Collections.emptyIterator();

        NodeScoreToScoredPrimaryKeyIterator(Iterator<SearchResult.NodeScore> nodeScores)
        {
            this.nodeScores = nodeScores;
        }

        @Override
        protected PrimaryKeyWithScore computeNext()
        {
            if (primaryKeysForNode.hasNext())
                return primaryKeysForNode.next();

            while (nodeScores.hasNext())
            {
                SearchResult.NodeScore nodeScore = nodeScores.next();
                primaryKeysForNode = graph.keysFromOrdinal(nodeScore.node)
                                          .stream()
                                          .map(pk -> new PrimaryKeyWithScore(indexContext, mt, pk, nodeScore.score))
                                          .iterator();
                if (primaryKeysForNode.hasNext())
                    return primaryKeysForNode.next();
            }

            return endOfData();
        }
    }

    /** ensures that the graph is connected -- normally not necessary but it can help tests reason about the state */
    public void cleanup()
    {
        graph.cleanup();
    }
}<|MERGE_RESOLUTION|>--- conflicted
+++ resolved
@@ -43,11 +43,8 @@
 import io.github.jbellis.jvector.vector.VectorizationProvider;
 import io.github.jbellis.jvector.vector.types.VectorFloat;
 import io.github.jbellis.jvector.vector.types.VectorTypeSupport;
-<<<<<<< HEAD
 import org.apache.cassandra.cql3.Operator;
-=======
 import org.agrona.collections.IntHashSet;
->>>>>>> 46282878
 import org.apache.cassandra.db.Clustering;
 import org.apache.cassandra.db.DecoratedKey;
 import org.apache.cassandra.db.PartitionPosition;
@@ -267,21 +264,7 @@
             // This case implies maximumKey is empty too.
             return CloseableIterator.emptyIterator();
 
-<<<<<<< HEAD
         assert orderer.isANN() : "Only ANN is supported for vector search, received " + orderer;
-        var qv = vts.createFloatVector(orderer.vector);
-        List<PrimaryKey> keysInRange = keys.stream()
-                                           .dropWhile(k -> k.compareTo(minimumKey) < 0)
-                                           .takeWhile(k -> k.compareTo(maximumKey) <= 0)
-                                           .collect(Collectors.toList());
-
-        int maxBruteForceRows = maxBruteForceRows(limit, keysInRange.size(), graph.size());
-        logger.trace("SAI materialized {} rows; max brute force rows is {} for memtable index with {} nodes, LIMIT {}",
-                     keysInRange.size(), maxBruteForceRows, graph.size(), limit);
-        Tracing.trace("SAI materialized {} rows; max brute force rows is {} for memtable index with {} nodes, LIMIT {}",
-                      keysInRange.size(), maxBruteForceRows, graph.size(), limit);
-        if (keysInRange.size() <= maxBruteForceRows)
-=======
         // Compute the keys that exist in the current memtable and their corresponding graph ordinals
         var keysInGraph = new HashSet<PrimaryKey>();
         var relevantOrdinals = new IntHashSet();
@@ -303,10 +286,9 @@
                             relevantOrdinals.size(), keys.size(), maxBruteForceRows, graph.size(), limit);
 
         // convert the expression value to query vector
-        var qv = vts.createFloatVector(exp.lower.value.vector);
+        var qv = vts.createFloatVector(orderer.vector);
         // brute force path
         if (keysInGraph.size() <= maxBruteForceRows)
->>>>>>> 46282878
         {
             if (keysInGraph.isEmpty())
                 return CloseableIterator.emptyIterator();
