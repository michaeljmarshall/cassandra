--- conflicted
+++ resolved
@@ -102,11 +102,7 @@
      * @return Row IDs associated with the topK vectors near the query
      */
     @Override
-<<<<<<< HEAD
-    public CloseableIterator<RowIdWithScore> search(float[] queryVector, int topK, float threshold, Bits acceptBits, QueryContext context, IntConsumer nodesVisited)
-=======
-    public CloseableIterator<ScoredRowId> search(VectorFloat<?> queryVector, int topK, float threshold, Bits acceptBits, QueryContext context, IntConsumer nodesVisited)
->>>>>>> a6f9076f
+    public CloseableIterator<RowIdWithScore> search(VectorFloat<?> queryVector, int topK, float threshold, Bits acceptBits, QueryContext context, IntConsumer nodesVisited)
     {
         if (threshold > 0)
             throw new InvalidRequestException("Geo queries are not supported for legacy SAI indexes -- drop the index and recreate it to enable these");
