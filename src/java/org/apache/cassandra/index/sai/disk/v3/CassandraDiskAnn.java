--- conflicted
+++ resolved
@@ -45,13 +45,9 @@
 import org.apache.cassandra.index.sai.disk.v1.PerIndexFiles;
 import org.apache.cassandra.index.sai.disk.v1.SegmentMetadata;
 import org.apache.cassandra.index.sai.disk.vector.AutoResumingNodeScoreIterator;
-<<<<<<< HEAD
 import org.apache.cassandra.index.sai.disk.vector.NodeScoreToRowIdWithScoreIterator;
-=======
 import org.apache.cassandra.index.sai.disk.vector.CassandraOnHeapGraph.PQVersion;
->>>>>>> 0313f152
 import org.apache.cassandra.index.sai.disk.vector.JVectorLuceneOnDiskGraph;
-import org.apache.cassandra.index.sai.disk.vector.NodeScoreToScoredRowIdIterator;
 import org.apache.cassandra.index.sai.disk.vector.OnDiskOrdinalsMap;
 import org.apache.cassandra.index.sai.disk.vector.OrdinalsView;
 import org.apache.cassandra.index.sai.disk.vector.VectorCompression;
@@ -165,22 +161,13 @@
      * with a similarity score >= threshold will be returned.
      */
     @Override
-<<<<<<< HEAD
     public CloseableIterator<RowIdWithScore> search(VectorFloat<?> queryVector,
-                                                    int topK,
+                                                    int limit,
+                                                    int rerankK,
                                                     float threshold,
                                                     Bits acceptBits,
                                                     QueryContext context,
                                                     IntConsumer nodesVisitedConsumer)
-=======
-    public CloseableIterator<ScoredRowId> search(VectorFloat<?> queryVector,
-                                                 int limit,
-                                                 int rerankK,
-                                                 float threshold,
-                                                 Bits acceptBits,
-                                                 QueryContext context,
-                                                 IntConsumer nodesVisitedConsumer)
->>>>>>> 0313f152
     {
         VectorValidation.validateIndexable(queryVector, similarityFunction);
 
@@ -215,13 +202,8 @@
         }
         else
         {
-<<<<<<< HEAD
-            var nodeScores = new AutoResumingNodeScoreIterator(searcher, result, nodesVisitedConsumer, topK, false);
+            var nodeScores = new AutoResumingNodeScoreIterator(searcher, result, nodesVisitedConsumer, limit, rerankK, false);
             return new NodeScoreToRowIdWithScoreIterator(nodeScores, ordinalsMap.getRowIdsView());
-=======
-            var nodeScores = new AutoResumingNodeScoreIterator(searcher, result, nodesVisitedConsumer, limit, rerankK, false);
-            return new NodeScoreToScoredRowIdIterator(nodeScores, ordinalsMap.getRowIdsView());
->>>>>>> 0313f152
         }
     }
 
