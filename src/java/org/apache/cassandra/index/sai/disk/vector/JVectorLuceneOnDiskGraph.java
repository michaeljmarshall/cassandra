--- conflicted
+++ resolved
@@ -65,11 +65,7 @@
     /**
      * See CassandraDiskANN::search
      */
-<<<<<<< HEAD
-    public abstract CloseableIterator<RowIdWithScore> search(VectorFloat<?> queryVector, int topK, float threshold, Bits bits, QueryContext context, IntConsumer nodesVisited);
-=======
-    public abstract CloseableIterator<ScoredRowId> search(VectorFloat<?> queryVector, int limit, int rerankK, float threshold, Bits bits, QueryContext context, IntConsumer nodesVisited);
->>>>>>> 0313f152
+    public abstract CloseableIterator<RowIdWithScore> search(VectorFloat<?> queryVector, int limit, int rerankK, float threshold, Bits bits, QueryContext context, IntConsumer nodesVisited);
 
     public abstract void close() throws IOException;
 
