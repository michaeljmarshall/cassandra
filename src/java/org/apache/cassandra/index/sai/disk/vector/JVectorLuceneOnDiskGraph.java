--- conflicted
+++ resolved
@@ -63,11 +63,7 @@
     /**
      * See CassandraDiskANN::search
      */
-<<<<<<< HEAD
-    public abstract CloseableIterator<RowIdWithScore> search(float[] queryVector, int topK, float threshold, Bits bits, QueryContext context, IntConsumer nodesVisited);
-=======
-    public abstract CloseableIterator<ScoredRowId> search(VectorFloat<?> queryVector, int topK, float threshold, Bits bits, QueryContext context, IntConsumer nodesVisited);
->>>>>>> a6f9076f
+    public abstract CloseableIterator<RowIdWithScore> search(VectorFloat<?> queryVector, int topK, float threshold, Bits bits, QueryContext context, IntConsumer nodesVisited);
 
     public abstract void close() throws IOException;
 
