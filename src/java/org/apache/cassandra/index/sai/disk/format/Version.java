--- conflicted
+++ resolved
@@ -32,11 +32,8 @@
 import org.apache.cassandra.index.sai.disk.v1.V1OnDiskFormat;
 import org.apache.cassandra.index.sai.disk.v2.V2OnDiskFormat;
 import org.apache.cassandra.index.sai.disk.v3.V3OnDiskFormat;
-<<<<<<< HEAD
 import org.apache.cassandra.index.sai.disk.v4.V4OnDiskFormat;
-=======
 import org.apache.cassandra.utils.bytecomparable.ByteComparable;
->>>>>>> d8db58c9
 
 import static com.google.common.base.Preconditions.checkArgument;
 
@@ -51,14 +48,10 @@
     // Stargazer
     public static final Version BA = new Version("ba", V2OnDiskFormat.instance, (c, i, g) -> stargazerFileNameFormat(c, i, g, "ba"));
     // Converged Cassandra with JVector
-<<<<<<< HEAD
-    public static final Version CA = new Version("ca", V3OnDiskFormat.instance, (c, i) -> stargazerFileNameFormat(c, i, "ca"));
+    public static final Version CA = new Version("ca", V3OnDiskFormat.instance, (c, i, g) -> stargazerFileNameFormat(c, i, g, "ca"));
     // NOTE: use DB to prevent collisions with upstream file formats
     // Encode trie entries using their AbstractType to ensure trie entries are sorted for range queries and are prefix free.
-    public static final Version DB = new Version("db", V4OnDiskFormat.instance, (c, i) -> stargazerFileNameFormat(c, i, "db"));
-=======
-    public static final Version CA = new Version("ca", V3OnDiskFormat.instance, (c, i, g) -> stargazerFileNameFormat(c, i, g, "ca"));
->>>>>>> d8db58c9
+    public static final Version DB = new Version("db", V4OnDiskFormat.instance, (c, i, g) -> stargazerFileNameFormat(c, i, g,"db"));
 
     // These are in reverse-chronological order so that the latest version is first. Version matching tests
     // are more likely to match the latest version so we want to test that one first.
@@ -67,16 +60,11 @@
     public static final Version EARLIEST = AA;
     public static final Version VECTOR_EARLIEST = BA;
     // The latest version can be configured to be an earlier version to support partial upgrades that don't
-<<<<<<< HEAD
-    // write newer versions of the on-disk formats.
-    public static final Version LATEST = parse(System.getProperty("cassandra.sai.latest.version", "db"));
-=======
     // write newer versions of the on-disk formats. This is volatile rather than final so that tests may
     // use reflection to change it and safely publish across threads.
-    private static volatile Version LATEST = parse(System.getProperty("cassandra.sai.latest.version", "ca"));
+    private static volatile Version LATEST = parse(System.getProperty("cassandra.sai.latest.version", "db"));
 
     private static final Pattern GENERATION_PATTERN = Pattern.compile("\\d+");
->>>>>>> d8db58c9
 
     private final String version;
     private final OnDiskFormat onDiskFormat;
