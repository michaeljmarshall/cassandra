--- conflicted
+++ resolved
@@ -55,22 +55,13 @@
 import org.apache.cassandra.index.sai.disk.vector.JVectorLuceneOnDiskGraph;
 import org.apache.cassandra.index.sai.disk.vector.VectorMemtableIndex;
 import org.apache.cassandra.index.sai.plan.Expression;
-<<<<<<< HEAD
 import org.apache.cassandra.index.sai.plan.Orderer;
 import org.apache.cassandra.index.sai.utils.PriorityQueueIterator;
 import org.apache.cassandra.index.sai.utils.PrimaryKeyWithSortKey;
-=======
->>>>>>> a6f9076f
 import org.apache.cassandra.index.sai.utils.PrimaryKey;
-import org.apache.cassandra.index.sai.utils.PriorityQueueIterator;
 import org.apache.cassandra.index.sai.utils.RangeIterator;
 import org.apache.cassandra.index.sai.utils.RangeUtil;
-<<<<<<< HEAD
 import org.apache.cassandra.index.sai.utils.RowIdWithScore;
-=======
-import org.apache.cassandra.index.sai.utils.ScoredPrimaryKey;
-import org.apache.cassandra.index.sai.utils.ScoredRowIdPrimaryKeyMapIterator;
->>>>>>> a6f9076f
 import org.apache.cassandra.index.sai.utils.SegmentOrdering;
 import org.apache.cassandra.io.sstable.format.SSTableReader;
 import org.apache.cassandra.metrics.LinearFit;
@@ -167,12 +158,9 @@
             throw new IllegalArgumentException(indexContext.logMessage("Unsupported expression during ANN index query: " + orderer));
 
         int topK = indexContext.getIndexWriterConfig().getSourceModel().topKFor(limit, graph.getCompressedVectors());
-<<<<<<< HEAD
-=======
-        var queryVector = vts.createFloatVector(exp.lower.value.vector);
->>>>>>> a6f9076f
-
-        var result = searchInternal(keyRange, context, orderer.vector, limit, topK, 0);
+        var queryVector = vts.createFloatVector(orderer.vector);
+
+        var result = searchInternal(keyRange, context, queryVector, limit, topK, 0);
         return toMetaSortedIterator(result, context);
     }
 
@@ -187,21 +175,12 @@
      * @param threshold the threshold for the query. When the threshold is greater than 0 and brute force logic is used,
      *                  the results will be filtered by the threshold.
      */
-<<<<<<< HEAD
     private CloseableIterator<RowIdWithScore> searchInternal(AbstractBounds<PartitionPosition> keyRange,
-                                                            QueryContext context,
-                                                            float[] queryVector,
-                                                            int limit,
-                                                            int topK,
-                                                            float threshold) throws IOException
-=======
-    private CloseableIterator<ScoredRowId> searchInternal(AbstractBounds<PartitionPosition> keyRange,
-                                                          QueryContext context,
-                                                          VectorFloat<?> queryVector,
-                                                          int limit,
-                                                          int topK,
-                                                          float threshold) throws IOException
->>>>>>> a6f9076f
+                                                             QueryContext context,
+                                                             VectorFloat<?> queryVector,
+                                                             int limit,
+                                                             int topK,
+                                                             float threshold) throws IOException
     {
         try (PrimaryKeyMap primaryKeyMap = primaryKeyMapFactory.newPerSSTablePrimaryKeyMap())
         {
@@ -276,28 +255,7 @@
         }
     }
 
-<<<<<<< HEAD
-    private CloseableIterator<RowIdWithScore> orderByBruteForce(float[] queryVector, IntArrayList segmentRowIds, int limit, int topK) throws IOException
-=======
-    protected CloseableIterator<ScoredPrimaryKey> toScoreOrderedIterator(CloseableIterator<ScoredRowId> scoredRowIdIterator, QueryContext queryContext) throws IOException
-    {
-        if (scoredRowIdIterator == null || !scoredRowIdIterator.hasNext())
-            return CloseableIterator.emptyIterator();
-
-        IndexSearcherContext searcherContext = new IndexSearcherContext(metadata.minKey,
-                                                                        metadata.maxKey,
-                                                                        metadata.minSSTableRowId,
-                                                                        metadata.maxSSTableRowId,
-                                                                        metadata.segmentRowIdOffset,
-                                                                        queryContext,
-                                                                        null);
-        return new ScoredRowIdPrimaryKeyMapIterator(scoredRowIdIterator,
-                                                    primaryKeyMapFactory.newPerSSTablePrimaryKeyMap(),
-                                                    searcherContext);
-    }
-
-    private CloseableIterator<ScoredRowId> orderByBruteForce(VectorFloat<?> queryVector, IntArrayList segmentRowIds, int limit, int topK) throws IOException
->>>>>>> a6f9076f
+    private CloseableIterator<RowIdWithScore> orderByBruteForce(VectorFloat<?> queryVector, IntArrayList segmentRowIds, int limit, int topK) throws IOException
     {
         // If we use compressed vectors, we still have to order the topK results using full resolution similarity
         // scores, so only use the compressed vectors when there are enough vectors to make it worthwhile.
@@ -313,19 +271,11 @@
      * approximate similarity score, and then pass to the {@link BruteForceRowIdIterator} to lazily resolve the
      * full resolution ordering as needed.
      */
-<<<<<<< HEAD
     private CloseableIterator<RowIdWithScore> orderByBruteForce(CompressedVectors cv,
-                                                                float[] queryVector,
+                                                                VectorFloat<?> queryVector,
                                                                 IntArrayList segmentRowIds,
                                                                 int limit,
                                                                 int topK) throws IOException
-=======
-    private CloseableIterator<ScoredRowId> orderByBruteForce(CompressedVectors cv,
-                                                             VectorFloat<?> queryVector,
-                                                             IntArrayList segmentRowIds,
-                                                             int limit,
-                                                             int topK) throws IOException
->>>>>>> a6f9076f
     {
         var approximateScores = new PriorityQueue<BruteForceRowIdIterator.RowWithApproximateScore>(segmentRowIds.size(),
                                                                                                    (a, b) -> Float.compare(b.getApproximateScore(), a.getApproximateScore()));
@@ -354,11 +304,7 @@
      * vectors, read all vectors and put them into a priority queue to rank them lazily. It is assumed that the whole
      * PQ will often not be needed.
      */
-<<<<<<< HEAD
-    private CloseableIterator<RowIdWithScore> orderByBruteForce(float[] queryVector, IntArrayList segmentRowIds) throws IOException
-=======
-    private CloseableIterator<ScoredRowId> orderByBruteForce(VectorFloat<?> queryVector, IntArrayList segmentRowIds) throws IOException
->>>>>>> a6f9076f
+    private CloseableIterator<RowIdWithScore> orderByBruteForce(VectorFloat<?> queryVector, IntArrayList segmentRowIds) throws IOException
     {
         var scoredRowIds = new PriorityQueue<RowIdWithScore>(segmentRowIds.size());
         addScoredRowIdsToCollector(queryVector, segmentRowIds, 0, scoredRowIds);
@@ -370,15 +316,9 @@
      * out rows that do not meet the threshold, and then return them in an iterator.
      * NOTE: because the threshold is not used for ordering, the result is returned in PK order, not score order.
      */
-<<<<<<< HEAD
-    private CloseableIterator<RowIdWithScore> filterByBruteForce(float[] queryVector,
-                                                                       IntArrayList segmentRowIds,
-                                                                       float threshold) throws IOException
-=======
-    private CloseableIterator<ScoredRowId> filterByBruteForce(VectorFloat<?> queryVector,
-                                                              IntArrayList segmentRowIds,
-                                                              float threshold) throws IOException
->>>>>>> a6f9076f
+    private CloseableIterator<RowIdWithScore> filterByBruteForce(VectorFloat<?> queryVector,
+                                                                 IntArrayList segmentRowIds,
+                                                                 float threshold) throws IOException
     {
         var results = new ArrayList<RowIdWithScore>(segmentRowIds.size());
         addScoredRowIdsToCollector(queryVector, segmentRowIds, threshold, results);
@@ -512,19 +452,11 @@
         if (cost.shouldUseBruteForce())
         {
             // brute force using the in-memory compressed vectors to cut down the number of results returned
-<<<<<<< HEAD
-            var queryVector = orderer.vector;
+            var queryVector = vts.createFloatVector(orderer.vector);
             return toMetaSortedIterator(this.orderByBruteForce(queryVector, rowIds, limit, topK), context);
         }
         // else ask the index to perform a search limited to the bits we created
-        float[] queryVector = orderer.vector;
-=======
-            var queryVector = vts.createFloatVector(exp.lower.value.vector);
-            return toScoreOrderedIterator(this.orderByBruteForce(queryVector, rowIds, limit, topK), context);
-        }
-        // else ask the index to perform a search limited to the bits we created
-        var queryVector = vts.createFloatVector(exp.lower.value.vector);
->>>>>>> a6f9076f
+        var queryVector = vts.createFloatVector(orderer.vector);
         var results = graph.search(queryVector, topK, 0, bits, context, cost::updateStatistics);
         return toMetaSortedIterator(results, context);
     }
