/*
 * Licensed to the Apache Software Foundation (ASF) under one
 * or more contributor license agreements.  See the NOTICE file
 * distributed with this work for additional information
 * regarding copyright ownership.  The ASF licenses this file
 * to you under the Apache License, Version 2.0 (the
 * "License"); you may not use this file except in compliance
 * with the License.  You may obtain a copy of the License at
 *
 *     http://www.apache.org/licenses/LICENSE-2.0
 *
 * Unless required by applicable law or agreed to in writing, software
 * distributed under the License is distributed on an "AS IS" BASIS,
 * WITHOUT WARRANTIES OR CONDITIONS OF ANY KIND, either express or implied.
 * See the License for the specific language governing permissions and
 * limitations under the License.
 */
package org.apache.cassandra.index.sai.disk.v2;

import java.io.IOException;
import java.lang.invoke.MethodHandles;
import java.util.ArrayList;
import java.util.Collection;
import java.util.Collections;
import java.util.Comparator;
import java.util.List;
import java.util.Optional;
import java.util.PriorityQueue;

import com.google.common.base.MoreObjects;
import org.slf4j.Logger;
import org.slf4j.LoggerFactory;

import io.github.jbellis.jvector.pq.CompressedVectors;
import io.github.jbellis.jvector.util.BitSet;
import io.github.jbellis.jvector.util.Bits;
import io.github.jbellis.jvector.util.SparseBits;
import io.github.jbellis.jvector.vector.VectorizationProvider;
import io.github.jbellis.jvector.vector.types.VectorFloat;
import io.github.jbellis.jvector.vector.types.VectorTypeSupport;
import org.agrona.collections.IntArrayList;
import org.apache.cassandra.db.PartitionPosition;
import org.apache.cassandra.dht.AbstractBounds;
import org.apache.cassandra.index.sai.IndexContext;
import org.apache.cassandra.index.sai.QueryContext;
import org.apache.cassandra.index.sai.disk.PostingList;
import org.apache.cassandra.index.sai.disk.PrimaryKeyMap;
import org.apache.cassandra.index.sai.disk.PrimaryKeyWithSource;
import org.apache.cassandra.index.sai.disk.format.IndexDescriptor;
import org.apache.cassandra.index.sai.disk.v1.IndexSearcher;
import org.apache.cassandra.index.sai.disk.v1.PerIndexFiles;
import org.apache.cassandra.index.sai.disk.v1.SegmentMetadata;
import org.apache.cassandra.index.sai.disk.v1.postings.VectorPostingList;
import org.apache.cassandra.index.sai.disk.v2.hnsw.CassandraOnDiskHnsw;
import org.apache.cassandra.index.sai.disk.vector.BruteForceRowIdIterator;
import org.apache.cassandra.index.sai.disk.vector.JVectorLuceneOnDiskGraph;
import org.apache.cassandra.index.sai.disk.vector.VectorMemtableIndex;
import org.apache.cassandra.index.sai.plan.Expression;
import org.apache.cassandra.index.sai.plan.Orderer;
import org.apache.cassandra.index.sai.utils.PriorityQueueIterator;
import org.apache.cassandra.index.sai.utils.PrimaryKeyWithSortKey;
import org.apache.cassandra.index.sai.utils.PrimaryKey;
import org.apache.cassandra.index.sai.utils.RangeIterator;
import org.apache.cassandra.index.sai.utils.RangeUtil;
import org.apache.cassandra.index.sai.utils.RowIdWithScore;
import org.apache.cassandra.index.sai.utils.SegmentOrdering;
import org.apache.cassandra.io.sstable.format.SSTableReader;
import org.apache.cassandra.metrics.LinearFit;
import org.apache.cassandra.metrics.PairedSlidingWindowReservoir;
import org.apache.cassandra.metrics.QuickSlidingWindowReservoir;
import org.apache.cassandra.tracing.Tracing;
import org.apache.cassandra.utils.CloseableIterator;
import org.apache.cassandra.utils.Pair;

import static java.lang.Math.ceil;
import static java.lang.Math.min;

/**
 * Executes ann search against the graph for an individual index segment.
 */
public class V2VectorIndexSearcher extends IndexSearcher implements SegmentOrdering
{
    private static final Logger logger = LoggerFactory.getLogger(MethodHandles.lookup().lookupClass());
    private static final VectorTypeSupport vts = VectorizationProvider.getInstance().getVectorTypeSupport();
    public static int GLOBAL_BRUTE_FORCE_ROWS = Integer.MAX_VALUE; // not final so test can inject its own setting

    protected final JVectorLuceneOnDiskGraph graph;
    private final PrimaryKey.Factory keyFactory;
    private final PairedSlidingWindowReservoir expectedActualNodesVisited = new PairedSlidingWindowReservoir(20);
    private final ThreadLocal<SparseBits> cachedBits;

    public V2VectorIndexSearcher(PrimaryKeyMap.Factory primaryKeyMapFactory,
                                 PerIndexFiles perIndexFiles,
                                 SegmentMetadata segmentMetadata,
                                 IndexDescriptor indexDescriptor,
                                 IndexContext indexContext) throws IOException
    {
        this(primaryKeyMapFactory,
             perIndexFiles,
             segmentMetadata,
             indexDescriptor,
             indexContext,
             new CassandraOnDiskHnsw(segmentMetadata.componentMetadatas, perIndexFiles, indexContext));
    }

    protected V2VectorIndexSearcher(PrimaryKeyMap.Factory primaryKeyMapFactory,
                                    PerIndexFiles perIndexFiles,
                                    SegmentMetadata segmentMetadata,
                                    IndexDescriptor indexDescriptor,
                                    IndexContext indexContext,
                                    JVectorLuceneOnDiskGraph graph)
    {
        super(primaryKeyMapFactory, perIndexFiles, segmentMetadata, indexDescriptor, indexContext);
        this.graph = graph;
        this.keyFactory = PrimaryKey.factory(indexContext.comparator(), indexContext.indexFeatureSet());
        cachedBits = ThreadLocal.withInitial(SparseBits::new);
    }

    @Override
    public long indexFileCacheSize()
    {
        return graph.ramBytesUsed();
    }

    public CompressedVectors getCompressedVectors()
    {
        return graph.getCompressedVectors();
    }

    @Override
    public RangeIterator search(Expression exp, AbstractBounds<PartitionPosition> keyRange, QueryContext context, boolean defer, int limit) throws IOException
    {
        PostingList results = searchPosting(context, exp, keyRange, limit);
        return toPrimaryKeyIterator(results, context);
    }

    private PostingList searchPosting(QueryContext context, Expression exp, AbstractBounds<PartitionPosition> keyRange, int limit) throws IOException
    {
        if (logger.isTraceEnabled())
            logger.trace(indexContext.logMessage("Searching on expression '{}'..."), exp);

        if (exp.getOp() != Expression.Op.BOUNDED_ANN)
            throw new IllegalArgumentException(indexContext.logMessage("Unsupported expression during BOUNDED_ANN index query: " + exp));

        var queryVector = vts.createFloatVector(exp.lower.value.vector);

        // this is a thresholded query, so pass graph.size() as top k to get all results satisfying the threshold
        var result = searchInternal(keyRange, context, queryVector, graph.size(), graph.size(), exp.getEuclideanSearchThreshold());
        return new VectorPostingList(result);
    }

    @Override
    public CloseableIterator<? extends PrimaryKeyWithSortKey> orderBy(Orderer orderer, AbstractBounds<PartitionPosition> keyRange, QueryContext context, int limit) throws IOException
    {
        if (logger.isTraceEnabled())
            logger.trace(indexContext.logMessage("Searching on expression '{}'..."), orderer);

        if (orderer.vector == null)
            throw new IllegalArgumentException(indexContext.logMessage("Unsupported expression during ANN index query: " + orderer));

<<<<<<< HEAD
        int topK = indexContext.getIndexWriterConfig().getSourceModel().topKFor(limit, graph.getCompressedVectors());
        var queryVector = vts.createFloatVector(orderer.vector);

        var result = searchInternal(keyRange, context, queryVector, limit, topK, 0);
        return toMetaSortedIterator(result, context);
=======
        int rerankK = indexContext.getIndexWriterConfig().getSourceModel().rerankKFor(limit, graph.getCompressedVectors());
        var queryVector = vts.createFloatVector(exp.lower.value.vector);

        var result = searchInternal(keyRange, context, queryVector, limit, rerankK, 0);
        return toScoreOrderedIterator(result, context);
>>>>>>> 0313f152
    }

    /**
     * Return bit set to configure a graph search; otherwise return posting list or ScoredRowIdIterator to bypass
     * graph search and use brute force to order matching rows.
     * @param keyRange the key range to search
     * @param context the query context
     * @param queryVector the query vector
     * @param limit the limit for the query
     * @param rerankK the amplified limit for the query to get more accurate results
     * @param threshold the threshold for the query. When the threshold is greater than 0 and brute force logic is used,
     *                  the results will be filtered by the threshold.
     */
<<<<<<< HEAD
    private CloseableIterator<RowIdWithScore> searchInternal(AbstractBounds<PartitionPosition> keyRange,
                                                             QueryContext context,
                                                             VectorFloat<?> queryVector,
                                                             int limit,
                                                             int topK,
                                                             float threshold) throws IOException
=======
    private CloseableIterator<ScoredRowId> searchInternal(AbstractBounds<PartitionPosition> keyRange,
                                                          QueryContext context,
                                                          VectorFloat<?> queryVector,
                                                          int limit,
                                                          int rerankK,
                                                          float threshold) throws IOException
>>>>>>> 0313f152
    {
        try (PrimaryKeyMap primaryKeyMap = primaryKeyMapFactory.newPerSSTablePrimaryKeyMap())
        {
            // not restricted
            if (RangeUtil.coversFullRing(keyRange))
                return graph.search(queryVector, limit, rerankK, threshold, Bits.ALL, context, context::addAnnNodesVisited);

            PrimaryKey firstPrimaryKey = keyFactory.createTokenOnly(keyRange.left.getToken());

            // it will return the next row id if given key is not found.
            long minSSTableRowId = primaryKeyMap.ceiling(firstPrimaryKey);
            // If we didn't find the first key, we won't find the last primary key either
            if (minSSTableRowId < 0)
                return CloseableIterator.emptyIterator();
            long maxSSTableRowId = getMaxSSTableRowId(primaryKeyMap, keyRange.right);

            if (minSSTableRowId > maxSSTableRowId)
                return CloseableIterator.emptyIterator();

            // if it covers entire segment, skip bit set
            if (minSSTableRowId <= metadata.minSSTableRowId && maxSSTableRowId >= metadata.maxSSTableRowId)
                return graph.search(queryVector, limit, rerankK, threshold, Bits.ALL, context, context::addAnnNodesVisited);

            minSSTableRowId = Math.max(minSSTableRowId, metadata.minSSTableRowId);
            maxSSTableRowId = min(maxSSTableRowId, metadata.maxSSTableRowId);

            // Upper-bound cost based on maximum possible rows included
            int nRows = Math.toIntExact(maxSSTableRowId - minSSTableRowId + 1);
            var initialCostEstimate = estimateCost(rerankK, nRows);
            Tracing.logAndTrace(logger, "Search range covers {} rows; expected nodes visited is {} for sstable index with {} nodes, LIMIT {}",
                                nRows, initialCostEstimate.expectedNodesVisited, graph.size(), rerankK);
            // if we have a small number of results then let TopK processor do exact NN computation
            if (initialCostEstimate.shouldUseBruteForce())
            {
                var segmentRowIds = new IntArrayList(nRows, 0);
                for (long i = minSSTableRowId; i <= maxSSTableRowId; i++)
                    segmentRowIds.add(metadata.toSegmentRowId(i));

                // When we have a threshold, we only need to filter the results, not order them, because it means we're
                // evaluating a boolean predicate in the SAI pipeline that wants to collate by PK
                if (threshold > 0)
                    return filterByBruteForce(queryVector, segmentRowIds, threshold);
                else
                    return orderByBruteForce(queryVector, segmentRowIds, limit, rerankK);
            }

            // create a bitset of ordinals corresponding to the rows in the given key range
            final Bits bits;
            try (var ordinalsView = graph.getOrdinalsView())
            {
                int startSegmentRowId = metadata.toSegmentRowId(minSSTableRowId);
                int endSegmentRowId = metadata.toSegmentRowId(maxSSTableRowId);

                bits = ordinalsView.buildOrdinalBits(startSegmentRowId, endSegmentRowId, this::bitSetForSearch);
            }
            catch (IOException e)
            {
                throw new RuntimeException(e);
            }

            int cardinality = bits instanceof SparseBits ? ((SparseBits) bits).cardinality() : ((BitSet) bits).cardinality();
            // We can make a more accurate cost estimate now
            var betterCostEstimate = estimateCost(rerankK, cardinality);

            if (cardinality == 0)
                return CloseableIterator.emptyIterator();

            return graph.search(queryVector, limit, rerankK, threshold, bits, context, visited -> {
                betterCostEstimate.updateStatistics(visited);
                context.addAnnNodesVisited(visited);
            });
        }
    }

<<<<<<< HEAD
    private CloseableIterator<RowIdWithScore> orderByBruteForce(VectorFloat<?> queryVector, IntArrayList segmentRowIds, int limit, int topK) throws IOException
=======
    protected CloseableIterator<ScoredPrimaryKey> toScoreOrderedIterator(CloseableIterator<ScoredRowId> scoredRowIdIterator, QueryContext queryContext) throws IOException
    {
        if (scoredRowIdIterator == null || !scoredRowIdIterator.hasNext())
            return CloseableIterator.emptyIterator();

        IndexSearcherContext searcherContext = new IndexSearcherContext(metadata.minKey,
                                                                        metadata.maxKey,
                                                                        metadata.minSSTableRowId,
                                                                        metadata.maxSSTableRowId,
                                                                        metadata.segmentRowIdOffset,
                                                                        queryContext,
                                                                        null);
        return new ScoredRowIdPrimaryKeyMapIterator(scoredRowIdIterator,
                                                    primaryKeyMapFactory.newPerSSTablePrimaryKeyMap(),
                                                    searcherContext);
    }

    private CloseableIterator<ScoredRowId> orderByBruteForce(VectorFloat<?> queryVector, IntArrayList segmentRowIds, int limit, int rerankK) throws IOException
>>>>>>> 0313f152
    {
        // If we use compressed vectors, we still have to order the rerankK results using full resolution similarity
        // scores, so only use the compressed vectors when there are enough vectors to make it worthwhile.
        // VSTODO is there a multiplier for rerankK that makes sense? Does it depend on vector length? Further
        // testing needed. Initial testing suggests the difference in these two paths is less than a millisecond.
        if (graph.getCompressedVectors() != null && segmentRowIds.size() > rerankK)
            return orderByBruteForce(graph.getCompressedVectors(), queryVector, segmentRowIds, limit, rerankK);
        return orderByBruteForce(queryVector, segmentRowIds);
    }

    /**
     * Materialize the compressed vectors for the given segment row ids, put them into a priority queue ordered by
     * approximate similarity score, and then pass to the {@link BruteForceRowIdIterator} to lazily resolve the
     * full resolution ordering as needed.
     */
<<<<<<< HEAD
    private CloseableIterator<RowIdWithScore> orderByBruteForce(CompressedVectors cv,
                                                                VectorFloat<?> queryVector,
                                                                IntArrayList segmentRowIds,
                                                                int limit,
                                                                int topK) throws IOException
=======
    private CloseableIterator<ScoredRowId> orderByBruteForce(CompressedVectors cv,
                                                             VectorFloat<?> queryVector,
                                                             IntArrayList segmentRowIds,
                                                             int limit,
                                                             int rerankK) throws IOException
>>>>>>> 0313f152
    {
        var approximateScores = new PriorityQueue<BruteForceRowIdIterator.RowWithApproximateScore>(segmentRowIds.size(),
                                                                                                   (a, b) -> Float.compare(b.getApproximateScore(), a.getApproximateScore()));
        var similarityFunction = indexContext.getIndexWriterConfig().getSimilarityFunction();
        var scoreFunction = cv.scoreFunctionFor(queryVector, similarityFunction);

        try (var ordinalsView = graph.getOrdinalsView())
        {
            for (int i = 0; i < segmentRowIds.size(); i++)
            {
                int segmentRowId = segmentRowIds.getInt(i);
                int ordinal = ordinalsView.getOrdinalForRowId(segmentRowId);
                if (ordinal < 0)
                    continue;

                var score = scoreFunction.similarityTo(ordinal);
                approximateScores.add(new BruteForceRowIdIterator.RowWithApproximateScore(segmentRowId, ordinal, score));
            }
        }
        var reranker = new JVectorLuceneOnDiskGraph.CloseableReranker(similarityFunction, queryVector, graph.getVectorSupplier());
        return new BruteForceRowIdIterator(approximateScores, reranker, limit, rerankK);
    }

    /**
     * Produces a correct ranking of the rows in the given segment. Because this graph does not have compressed
     * vectors, read all vectors and put them into a priority queue to rank them lazily. It is assumed that the whole
     * PQ will often not be needed.
     */
    private CloseableIterator<RowIdWithScore> orderByBruteForce(VectorFloat<?> queryVector, IntArrayList segmentRowIds) throws IOException
    {
        var scoredRowIds = new PriorityQueue<RowIdWithScore>(segmentRowIds.size(), Comparator.reverseOrder());
        addScoredRowIdsToCollector(queryVector, segmentRowIds, 0, scoredRowIds);
        return new PriorityQueueIterator<>(scoredRowIds);
    }

    /**
     * Materialize the full resolution vector for each row id, compute the similarity score, filter
     * out rows that do not meet the threshold, and then return them in an iterator.
     * NOTE: because the threshold is not used for ordering, the result is returned in PK order, not score order.
     */
    private CloseableIterator<RowIdWithScore> filterByBruteForce(VectorFloat<?> queryVector,
                                                                 IntArrayList segmentRowIds,
                                                                 float threshold) throws IOException
    {
        var results = new ArrayList<RowIdWithScore>(segmentRowIds.size());
        addScoredRowIdsToCollector(queryVector, segmentRowIds, threshold, results);
        return CloseableIterator.wrap(results.iterator());
    }

    private void addScoredRowIdsToCollector(VectorFloat<?> queryVector,
                                            IntArrayList segmentRowIds,
                                            float threshold,
                                            Collection<RowIdWithScore> collector) throws IOException
    {
        var similarityFunction = indexContext.getIndexWriterConfig().getSimilarityFunction();
        try (var ordinalsView = graph.getOrdinalsView();
             var vectorsView = graph.getVectorSupplier())
        {
            var esf = vectorsView.getScoreFunction(queryVector, similarityFunction);
            for (int i = 0; i < segmentRowIds.size(); i++)
            {
                int segmentRowId = segmentRowIds.getInt(i);
                int ordinal = ordinalsView.getOrdinalForRowId(segmentRowId);
                if (ordinal < 0)
                    continue;

                var score = esf.similarityTo(ordinal);
                if (score >= threshold)
                    collector.add(new RowIdWithScore(segmentRowId, score));
            }
        }
    }

    private long getMaxSSTableRowId(PrimaryKeyMap primaryKeyMap, PartitionPosition right)
    {
        // if the right token is the minimum token, there is no upper bound on the keyRange and
        // we can save a lookup by using the maxSSTableRowId
        if (right.isMinimum())
            return metadata.maxSSTableRowId;

        PrimaryKey lastPrimaryKey = keyFactory.createTokenOnly(right.getToken());
        long max = primaryKeyMap.floor(lastPrimaryKey);
        if (max < 0)
            return metadata.maxSSTableRowId;
        return max;
    }

    private class CostEstimate
    {
        public final int nFilteredRows;
        public final int rawExpectedNodesVisited;
        public final int expectedNodesVisited;

        public CostEstimate(int nFilteredRows, int rawExpectedNodesVisited, int expectedNodesVisited)
        {
            assert rawExpectedNodesVisited >= 0 : rawExpectedNodesVisited;
            assert expectedNodesVisited >= 0 : expectedNodesVisited;

            this.nFilteredRows = nFilteredRows;
            this.rawExpectedNodesVisited = rawExpectedNodesVisited;
            this.expectedNodesVisited = expectedNodesVisited;
        }

        public boolean shouldUseBruteForce()
        {
            // ANN index will do a bunch of extra work besides the full comparisons (performing PQ similarity for each edge);
            // brute force from sstable will also do a bunch of extra work (going through trie index to look up row).
            // VSTODO I'm not sure which one is more expensive (and it depends on things like sstable chunk cache hit ratio)
            // so I'm leaving it as a 1:1 ratio for now.
            return nFilteredRows <= min(GLOBAL_BRUTE_FORCE_ROWS, expectedNodesVisited);
        }

        public void updateStatistics(int actualNodesVisited)
        {
            assert actualNodesVisited >= 0 : actualNodesVisited;
            expectedActualNodesVisited.update(rawExpectedNodesVisited, actualNodesVisited);

            if (actualNodesVisited >= 1000 && (actualNodesVisited > 2 * expectedNodesVisited || actualNodesVisited < 0.5 * expectedNodesVisited))
                Tracing.logAndTrace(logger, "Predicted visiting {} nodes, but actually visited {}",
                                    expectedNodesVisited, actualNodesVisited);
        }
    }

    private CostEstimate estimateCost(int limit, int nFilteredRows)
    {
        int rawExpectedNodes = getRawExpectedNodes(limit, nFilteredRows);
        // update the raw expected value with a linear interpolation based on observed data
        var observedValues = expectedActualNodesVisited.getSnapshot().values;
        int expectedNodes;
        if (observedValues.length >= 10)
        {
            var interceptSlope = LinearFit.interceptSlopeFor(observedValues);
            expectedNodes = (int) (interceptSlope.left + interceptSlope.right * rawExpectedNodes);
        }
        else
        {
            expectedNodes = rawExpectedNodes;
        }

        int sanitizedEstimate = VectorMemtableIndex.ensureSaneEstimate(expectedNodes, limit, graph.size());
        return new CostEstimate(nFilteredRows, rawExpectedNodes, sanitizedEstimate);
    }

    private SparseBits bitSetForSearch()
    {
        var bits = cachedBits.get();
        bits.clear();
        return bits;
    }

    @Override
    public CloseableIterator<? extends PrimaryKeyWithSortKey> orderResultsBy(SSTableReader reader,
                                                                             QueryContext context,
                                                                             List<PrimaryKey> keys,
                                                                             Orderer orderer,
                                                                             int limit) throws IOException
    {
        if (keys.isEmpty())
            return CloseableIterator.emptyIterator();

        int rerankK = indexContext.getIndexWriterConfig().getSourceModel().rerankKFor(limit, graph.getCompressedVectors());
        // Convert PKs to segment row ids and then to ordinals, skipping any that don't exist in this segment
        var bitsAndRows = flatmapPrimaryKeysToBitsAndRows(keys);
        var bits = bitsAndRows.left;
        var rowIds = bitsAndRows.right;
        var numRows = rowIds.size();
        final CostEstimate cost = estimateCost(rerankK, numRows);
        Tracing.logAndTrace(logger, "{} rows relevant to current sstable out of {} in range; expected nodes visited is {} for index with {} nodes, LIMIT {}",
                            numRows, keys.size(), cost.expectedNodesVisited, graph.size(), limit);
        if (numRows == 0)
            return CloseableIterator.emptyIterator();

        if (cost.shouldUseBruteForce())
        {
            // brute force using the in-memory compressed vectors to cut down the number of results returned
<<<<<<< HEAD
            var queryVector = vts.createFloatVector(orderer.vector);
            return toMetaSortedIterator(this.orderByBruteForce(queryVector, rowIds, limit, topK), context);
        }
        // else ask the index to perform a search limited to the bits we created
        var queryVector = vts.createFloatVector(orderer.vector);
        var results = graph.search(queryVector, topK, 0, bits, context, cost::updateStatistics);
        return toMetaSortedIterator(results, context);
=======
            var queryVector = vts.createFloatVector(exp.lower.value.vector);
            return toScoreOrderedIterator(this.orderByBruteForce(queryVector, rowIds, limit, rerankK), context);
        }
        // else ask the index to perform a search limited to the bits we created
        var queryVector = vts.createFloatVector(exp.lower.value.vector);
        var results = graph.search(queryVector, limit, rerankK, 0, bits, context, cost::updateStatistics);
        return toScoreOrderedIterator(results, context);
>>>>>>> 0313f152
    }

    private Pair<SparseBits, IntArrayList> flatmapPrimaryKeysToBitsAndRows(List<PrimaryKey> keysInRange) throws IOException
    {
        // if we are brute forcing the similarity search, we want to build a list of segment row ids,
        // but if not, we want to build a bitset of ordinals corresponding to the rows.
        // We won't know which path to take until we have an accurate key count.
        var bits = bitSetForSearch();
        IntArrayList rowIds = new IntArrayList();
        try (var primaryKeyMap = primaryKeyMapFactory.newPerSSTablePrimaryKeyMap();
             var ordinalsView = graph.getOrdinalsView())
        {
            // track whether we are saving comparisons by using binary search to skip ahead
            // (if most of the keys belong to this sstable, bsearch will actually be slower)
            var comparisonsSavedByBsearch = new QuickSlidingWindowReservoir(10);
            boolean preferSeqScanToBsearch = false;

            for (int i = 0; i < keysInRange.size();)
            {
                // turn the pk back into a row id, with a fast path for the case where the pk is from this sstable
                var primaryKey = keysInRange.get(i);
                long sstableRowId;
                if (primaryKey instanceof PrimaryKeyWithSource
                    && ((PrimaryKeyWithSource) primaryKey).getSourceSstableId().equals(primaryKeyMap.getSSTableId()))
                    sstableRowId = ((PrimaryKeyWithSource) primaryKey).getSourceRowId();
                else
                    sstableRowId = primaryKeyMap.exactRowIdOrInvertedCeiling(primaryKey);

                if (sstableRowId < 0)
                {
                    // The given PK doesn't exist in this sstable, so sstableRowId represents the negation
                    // of the next-highest.  Turn that back into a PK so we can skip ahead in keysInRange.
                    long ceilingRowId = - sstableRowId - 1;
                    if (ceilingRowId > metadata.maxSSTableRowId)
                    {
                        // The next greatest primary key is greater than all the primary keys in this segment
                        break;
                    }
                    var ceilingPrimaryKey = primaryKeyMap.primaryKeyFromRowId(ceilingRowId);

                    boolean ceilingPrimaryKeyMatchesKeyInRange = false;
                    // adaptively choose either seq scan or bsearch to skip ahead in keysInRange until
                    // we find one at least as large as the ceiling key
                    if (preferSeqScanToBsearch)
                    {
                        int keysToSkip = 1; // We already know that the PK at index i is not equal to the ceiling PK.
                        int cmp = 1; // Need to initialize. The value is irrelevant.
                        for ( ; i + keysToSkip < keysInRange.size(); keysToSkip++)
                        {
                            var nextPrimaryKey = keysInRange.get(i + keysToSkip);
                            cmp = nextPrimaryKey.compareTo(ceilingPrimaryKey);
                            if (cmp >= 0)
                                break;
                        }
                        comparisonsSavedByBsearch.update(keysToSkip - (int) ceil(logBase2(keysInRange.size() - i)));
                        i += keysToSkip;
                        ceilingPrimaryKeyMatchesKeyInRange = cmp == 0;
                    }
                    else
                    {
                        // Use a sublist to only search the remaining primary keys in range.
                        var keysRemaining = keysInRange.subList(i, keysInRange.size());
                        int nextIndexForCeiling = Collections.binarySearch(keysRemaining, ceilingPrimaryKey);
                        if (nextIndexForCeiling < 0)
                            // We got: -(insertion point) - 1. Invert it so we get the insertion point.
                            nextIndexForCeiling = -nextIndexForCeiling - 1;
                        else
                            ceilingPrimaryKeyMatchesKeyInRange = true;

                        comparisonsSavedByBsearch.update(nextIndexForCeiling - (int) ceil(logBase2(keysRemaining.size())));
                        i += nextIndexForCeiling;
                    }

                    // update our estimate
                    preferSeqScanToBsearch = comparisonsSavedByBsearch.size() >= 10
                                             && comparisonsSavedByBsearch.getMean() < 0;
                    if (ceilingPrimaryKeyMatchesKeyInRange)
                        sstableRowId = ceilingRowId;
                    else
                        continue; // without incrementing i further. ceilingPrimaryKey is less than the PK at index i.
                }
                // Increment here to simplify the sstableRowId < 0 logic.
                i++;

                // these should still be true based on our computation of keysInRange
                assert sstableRowId >= metadata.minSSTableRowId : String.format("sstableRowId %d < minSSTableRowId %d", sstableRowId, metadata.minSSTableRowId);
                assert sstableRowId <= metadata.maxSSTableRowId : String.format("sstableRowId %d > maxSSTableRowId %d", sstableRowId, metadata.maxSSTableRowId);

                // convert the global row id to segment row id and from segment row id to graph ordinal
                int segmentRowId = metadata.toSegmentRowId(sstableRowId);
                int ordinal = ordinalsView.getOrdinalForRowId(segmentRowId);
                if (ordinal >= 0)
                {
                    rowIds.add(segmentRowId);
                    bits.set(ordinal);
                }
            }
        }
        return Pair.create(bits, rowIds);
    }

    public static double logBase2(double number) {
        return Math.log(number) / Math.log(2);
    }

    private int getRawExpectedNodes(int limit, int nPermittedOrdinals)
    {
        return VectorMemtableIndex.expectedNodesVisited(limit, nPermittedOrdinals, graph.size());
    }

    @Override
    public String toString()
    {
        return MoreObjects.toStringHelper(this)
                          .add("indexContext", indexContext)
                          .toString();
    }

    @Override
    public void close() throws IOException
    {
        graph.close();
    }

    public Optional<Boolean> containsUnitVectors()
    {
        return Optional.empty();
    }
}<|MERGE_RESOLUTION|>--- conflicted
+++ resolved
@@ -158,19 +158,11 @@
         if (orderer.vector == null)
             throw new IllegalArgumentException(indexContext.logMessage("Unsupported expression during ANN index query: " + orderer));
 
-<<<<<<< HEAD
-        int topK = indexContext.getIndexWriterConfig().getSourceModel().topKFor(limit, graph.getCompressedVectors());
+        int rerankK = indexContext.getIndexWriterConfig().getSourceModel().rerankKFor(limit, graph.getCompressedVectors());
         var queryVector = vts.createFloatVector(orderer.vector);
 
-        var result = searchInternal(keyRange, context, queryVector, limit, topK, 0);
+        var result = searchInternal(keyRange, context, queryVector, limit, rerankK, 0);
         return toMetaSortedIterator(result, context);
-=======
-        int rerankK = indexContext.getIndexWriterConfig().getSourceModel().rerankKFor(limit, graph.getCompressedVectors());
-        var queryVector = vts.createFloatVector(exp.lower.value.vector);
-
-        var result = searchInternal(keyRange, context, queryVector, limit, rerankK, 0);
-        return toScoreOrderedIterator(result, context);
->>>>>>> 0313f152
     }
 
     /**
@@ -184,21 +176,12 @@
      * @param threshold the threshold for the query. When the threshold is greater than 0 and brute force logic is used,
      *                  the results will be filtered by the threshold.
      */
-<<<<<<< HEAD
     private CloseableIterator<RowIdWithScore> searchInternal(AbstractBounds<PartitionPosition> keyRange,
                                                              QueryContext context,
                                                              VectorFloat<?> queryVector,
                                                              int limit,
-                                                             int topK,
+                                                             int rerankK,
                                                              float threshold) throws IOException
-=======
-    private CloseableIterator<ScoredRowId> searchInternal(AbstractBounds<PartitionPosition> keyRange,
-                                                          QueryContext context,
-                                                          VectorFloat<?> queryVector,
-                                                          int limit,
-                                                          int rerankK,
-                                                          float threshold) throws IOException
->>>>>>> 0313f152
     {
         try (PrimaryKeyMap primaryKeyMap = primaryKeyMapFactory.newPerSSTablePrimaryKeyMap())
         {
@@ -273,28 +256,7 @@
         }
     }
 
-<<<<<<< HEAD
-    private CloseableIterator<RowIdWithScore> orderByBruteForce(VectorFloat<?> queryVector, IntArrayList segmentRowIds, int limit, int topK) throws IOException
-=======
-    protected CloseableIterator<ScoredPrimaryKey> toScoreOrderedIterator(CloseableIterator<ScoredRowId> scoredRowIdIterator, QueryContext queryContext) throws IOException
-    {
-        if (scoredRowIdIterator == null || !scoredRowIdIterator.hasNext())
-            return CloseableIterator.emptyIterator();
-
-        IndexSearcherContext searcherContext = new IndexSearcherContext(metadata.minKey,
-                                                                        metadata.maxKey,
-                                                                        metadata.minSSTableRowId,
-                                                                        metadata.maxSSTableRowId,
-                                                                        metadata.segmentRowIdOffset,
-                                                                        queryContext,
-                                                                        null);
-        return new ScoredRowIdPrimaryKeyMapIterator(scoredRowIdIterator,
-                                                    primaryKeyMapFactory.newPerSSTablePrimaryKeyMap(),
-                                                    searcherContext);
-    }
-
-    private CloseableIterator<ScoredRowId> orderByBruteForce(VectorFloat<?> queryVector, IntArrayList segmentRowIds, int limit, int rerankK) throws IOException
->>>>>>> 0313f152
+    private CloseableIterator<RowIdWithScore> orderByBruteForce(VectorFloat<?> queryVector, IntArrayList segmentRowIds, int limit, int rerankK) throws IOException
     {
         // If we use compressed vectors, we still have to order the rerankK results using full resolution similarity
         // scores, so only use the compressed vectors when there are enough vectors to make it worthwhile.
@@ -310,19 +272,11 @@
      * approximate similarity score, and then pass to the {@link BruteForceRowIdIterator} to lazily resolve the
      * full resolution ordering as needed.
      */
-<<<<<<< HEAD
     private CloseableIterator<RowIdWithScore> orderByBruteForce(CompressedVectors cv,
                                                                 VectorFloat<?> queryVector,
                                                                 IntArrayList segmentRowIds,
                                                                 int limit,
-                                                                int topK) throws IOException
-=======
-    private CloseableIterator<ScoredRowId> orderByBruteForce(CompressedVectors cv,
-                                                             VectorFloat<?> queryVector,
-                                                             IntArrayList segmentRowIds,
-                                                             int limit,
-                                                             int rerankK) throws IOException
->>>>>>> 0313f152
+                                                                int rerankK) throws IOException
     {
         var approximateScores = new PriorityQueue<BruteForceRowIdIterator.RowWithApproximateScore>(segmentRowIds.size(),
                                                                                                    (a, b) -> Float.compare(b.getApproximateScore(), a.getApproximateScore()));
@@ -498,23 +452,13 @@
         if (cost.shouldUseBruteForce())
         {
             // brute force using the in-memory compressed vectors to cut down the number of results returned
-<<<<<<< HEAD
             var queryVector = vts.createFloatVector(orderer.vector);
-            return toMetaSortedIterator(this.orderByBruteForce(queryVector, rowIds, limit, topK), context);
+            return toMetaSortedIterator(this.orderByBruteForce(queryVector, rowIds, limit, rerankK), context);
         }
         // else ask the index to perform a search limited to the bits we created
         var queryVector = vts.createFloatVector(orderer.vector);
-        var results = graph.search(queryVector, topK, 0, bits, context, cost::updateStatistics);
+        var results = graph.search(queryVector, limit, rerankK, 0, bits, context, cost::updateStatistics);
         return toMetaSortedIterator(results, context);
-=======
-            var queryVector = vts.createFloatVector(exp.lower.value.vector);
-            return toScoreOrderedIterator(this.orderByBruteForce(queryVector, rowIds, limit, rerankK), context);
-        }
-        // else ask the index to perform a search limited to the bits we created
-        var queryVector = vts.createFloatVector(exp.lower.value.vector);
-        var results = graph.search(queryVector, limit, rerankK, 0, bits, context, cost::updateStatistics);
-        return toScoreOrderedIterator(results, context);
->>>>>>> 0313f152
     }
 
     private Pair<SparseBits, IntArrayList> flatmapPrimaryKeysToBitsAndRows(List<PrimaryKey> keysInRange) throws IOException
