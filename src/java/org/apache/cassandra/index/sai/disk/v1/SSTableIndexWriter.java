--- conflicted
+++ resolved
@@ -75,11 +75,7 @@
     private final Version version;
     private final List<SegmentMetadata> segments = new ArrayList<>();
 
-<<<<<<< HEAD
-    public SSTableIndexWriter(IndexDescriptor indexDescriptor, IndexContext indexContext, NamedMemoryLimiter limiter, BooleanSupplier isIndexValid, long keyCount, Version version)
-=======
-    public SSTableIndexWriter(IndexComponents.ForWrite perIndexComponents, NamedMemoryLimiter limiter, BooleanSupplier isIndexValid, long keyCount)
->>>>>>> d8db58c9
+    public SSTableIndexWriter(IndexComponents.ForWrite perIndexComponents, NamedMemoryLimiter limiter, BooleanSupplier isIndexValid, long keyCount, Version version)
     {
         this.perIndexComponents = perIndexComponents;
         this.indexContext = perIndexComponents.context();
@@ -377,11 +373,7 @@
         }
         else if (indexContext.isLiteral())
         {
-<<<<<<< HEAD
-            builder = new SegmentBuilder.RAMStringSegmentBuilder(rowIdOffset, indexContext.getValidator(), limiter, version);
-=======
-            builder = new SegmentBuilder.RAMStringSegmentBuilder(perIndexComponents, rowIdOffset, limiter);
->>>>>>> d8db58c9
+            builder = new SegmentBuilder.RAMStringSegmentBuilder(perIndexComponents, rowIdOffset, limiter, version);
         }
         else
         {
