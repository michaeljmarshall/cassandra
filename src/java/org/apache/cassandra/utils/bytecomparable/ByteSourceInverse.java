--- conflicted
+++ resolved
@@ -455,16 +455,6 @@
 
     public static boolean nextComponentNull(int separator)
     {
-<<<<<<< HEAD
         return separator == ByteSource.NEXT_COMPONENT_NULL || separator == ByteSource.NEXT_COMPONENT_NULL_REVERSED;
     }
-
-    private static void assertValidByte(int data)
-    {
-        assert data >= BYTE_NO_BITS && data <= BYTE_ALL_BITS : "Invalid byte: " + data;
-=======
-        return separator == ByteSource.NEXT_COMPONENT_NULL
-               || separator == ByteSource.NEXT_COMPONENT_NULL_REVERSED;
->>>>>>> d41ea5d8
-    }
 }