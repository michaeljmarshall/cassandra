--- conflicted
+++ resolved
@@ -61,13 +61,9 @@
         ByteArrayInputStream bufIn = new ByteArrayInputStream(body);
         try
         {
-<<<<<<< HEAD
             ReadResponse result = ReadResponse.serializer().deserialize(new DataInputStream(bufIn), message.getVersion());
-=======
-            ReadResponse result = ReadResponse.serializer().deserialize(new DataInputStream(bufIn));
             if (logger.isDebugEnabled())
                 logger.debug("Preprocessed {} response", result.isDigestQuery() ? "digest" : "data");
->>>>>>> 290c6f7d
             replies.put(message, result);
         }
         catch (IOException e)
