--- conflicted
+++ resolved
@@ -22,7 +22,6 @@
 import java.lang.management.ManagementFactory;
 import java.lang.management.MemoryPoolMXBean;
 import java.net.InetAddress;
-import java.net.InetSocketAddress;
 import java.net.UnknownHostException;
 import java.rmi.AccessException;
 import java.rmi.AlreadyBoundException;
@@ -409,84 +408,23 @@
         // due to scheduling errors or race conditions
         ScheduledExecutors.optionalTasks.scheduleWithFixedDelay(ColumnFamilyStore.getBackgroundCompactionTaskSubmitter(), 5, 1, TimeUnit.MINUTES);
 
-<<<<<<< HEAD
+        initializeNativeTransport();
+
+        completeSetup();
+    }
+
+    public void initializeNativeTransport()
+    {
         // Thrift
         InetAddress rpcAddr = DatabaseDescriptor.getRpcAddress();
         int rpcPort = DatabaseDescriptor.getRpcPort();
         int listenBacklog = DatabaseDescriptor.getRpcListenBacklog();
-        thriftServer = new ThriftServer(rpcAddr, rpcPort, listenBacklog);
-=======
-        // schedule periodic dumps of table size estimates into SystemKeyspace.SIZE_ESTIMATES_CF
-        // set cassandra.size_recorder_interval to 0 to disable
-        int sizeRecorderInterval = Integer.getInteger("cassandra.size_recorder_interval", 5 * 60);
-        if (sizeRecorderInterval > 0)
-            ScheduledExecutors.optionalTasks.scheduleWithFixedDelay(SizeEstimatesRecorder.instance, 30, sizeRecorderInterval, TimeUnit.SECONDS);
-
->>>>>>> 25fd7bd8
-        initializeNativeTransport();
-
-        completeSetup();
-    }
-
-    public void initializeNativeTransport()
-    {
-        // Thrift
-        InetAddress rpcAddr = DatabaseDescriptor.getRpcAddress();
-        int rpcPort = DatabaseDescriptor.getRpcPort();
-        int listenBacklog = DatabaseDescriptor.getRpcListenBacklog();
-        thriftServer = new ThriftServer(rpcAddr, rpcPort, listenBacklog);
+        if (thriftServer == null)
+            thriftServer = new ThriftServer(rpcAddr, rpcPort, listenBacklog);
 
         // Native transport
-<<<<<<< HEAD
         if (nativeTransportService == null)
             nativeTransportService = new NativeTransportService();
-=======
-        InetAddress nativeAddr = DatabaseDescriptor.getRpcAddress();
-        int nativePort = DatabaseDescriptor.getNativeTransportPort();
-        nativeServer = new org.apache.cassandra.transport.Server(nativeAddr, nativePort);
-    }
-
-    public void startNativeTransport()
-    {
-        validateTransportsCanStart();
-
-        if (nativeServer == null)
-            throw new IllegalStateException("native transport should be set up before it can be started");
-
-        nativeServer.start();
-        logger.info("Native server running on {}", new InetSocketAddress(DatabaseDescriptor.getRpcAddress(), DatabaseDescriptor.getNativeTransportPort()));
-
-        if (thriftServer == null)
-            throw new IllegalStateException("thrift transport should be set up before it can be started");
-        thriftServer.start();
-        logger.info("Thrift server running on {}", new InetSocketAddress(DatabaseDescriptor.getRpcAddress(), DatabaseDescriptor.getRpcPort()));
-    }
-
-    private void validateTransportsCanStart()
-    {
-        // We only start transports if bootstrap has completed and we're not in survey mode, OR if we are in
-        // survey mode and streaming has completed but we're not using auth.
-        // OR if we have not joined the ring yet.
-        if (StorageService.instance.hasJoined())
-        {
-            if (StorageService.instance.isSurveyMode())
-            {
-                if (StorageService.instance.isBootstrapMode() || DatabaseDescriptor.getAuthenticator().requireAuthentication())
-                {
-                    throw new IllegalStateException("Not starting client transports in write_survey mode as it's bootstrapping or " +
-                                                    "auth is enabled");
-                }
-            }
-            else
-            {
-                if (!SystemKeyspace.bootstrapComplete())
-                {
-                    throw new IllegalStateException("Node is not yet bootstrapped completely. Use nodetool to check bootstrap" +
-                                                    " state and resume. For more, see `nodetool help bootstrap`");
-                }
-            }
-        }
->>>>>>> 25fd7bd8
     }
 
     /*
@@ -635,7 +573,7 @@
 
         if (thriftServer != null)
         {
-            thriftServer.stopAndAwaitTermination();
+            thriftServer.stop();
             thriftServer = null;
         }
     }
@@ -750,14 +688,27 @@
 
         if (nativeTransportService == null)
             throw new IllegalStateException("setup() must be called first for CassandraDaemon");
-        else
-            nativeTransportService.start();
+
+        nativeTransportService.start();
+
+        if (thriftServer == null)
+            throw new IllegalStateException("thrift transport should be set up before it can be started");
+        thriftServer.start();
     }
 
     public void stopNativeTransport()
     {
         if (nativeTransportService != null)
+        {
             nativeTransportService.stop();
+            nativeTransportService = null;
+        }
+
+        if (thriftServer != null)
+        {
+            thriftServer.stop();
+            thriftServer = null;
+        }
     }
 
     public boolean isNativeTransportRunning()
