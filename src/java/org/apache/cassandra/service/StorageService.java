/*
 * Licensed to the Apache Software Foundation (ASF) under one
 * or more contributor license agreements.  See the NOTICE file
 * distributed with this work for additional information
 * regarding copyright ownership.  The ASF licenses this file
 * to you under the Apache License, Version 2.0 (the
 * "License"); you may not use this file except in compliance
 * with the License.  You may obtain a copy of the License at
 *
 *     http://www.apache.org/licenses/LICENSE-2.0
 *
 * Unless required by applicable law or agreed to in writing, software
 * distributed under the License is distributed on an "AS IS" BASIS,
 * WITHOUT WARRANTIES OR CONDITIONS OF ANY KIND, either express or implied.
 * See the License for the specific language governing permissions and
 * limitations under the License.
 */
package org.apache.cassandra.service;

import java.io.*;
import java.net.InetAddress;
import java.net.UnknownHostException;
import java.nio.ByteBuffer;
import java.util.*;
import java.util.Map.Entry;
import java.util.concurrent.*;
import java.util.concurrent.atomic.AtomicBoolean;
import java.util.concurrent.atomic.AtomicInteger;
<<<<<<< HEAD
import java.util.regex.MatchResult;
import java.util.regex.Pattern;
import java.util.stream.StreamSupport;

=======
import java.util.stream.Collectors;
>>>>>>> 08450080
import javax.annotation.Nullable;
import javax.management.*;
import javax.management.openmbean.TabularData;
import javax.management.openmbean.TabularDataSupport;

import com.google.common.annotations.VisibleForTesting;
import com.google.common.base.Preconditions;
import com.google.common.base.Predicate;
import com.google.common.collect.*;
import com.google.common.util.concurrent.*;

import org.apache.commons.lang3.StringUtils;

import org.slf4j.Logger;
import org.slf4j.LoggerFactory;

import org.apache.cassandra.auth.AuthKeyspace;
import org.apache.cassandra.auth.AuthMigrationListener;
import org.apache.cassandra.batchlog.BatchRemoveVerbHandler;
import org.apache.cassandra.batchlog.BatchStoreVerbHandler;
import org.apache.cassandra.batchlog.BatchlogManager;
import org.apache.cassandra.concurrent.NamedThreadFactory;
import org.apache.cassandra.concurrent.ScheduledExecutors;
import org.apache.cassandra.concurrent.Stage;
import org.apache.cassandra.concurrent.StageManager;
import org.apache.cassandra.config.CFMetaData;
import org.apache.cassandra.config.Config;
import org.apache.cassandra.config.DatabaseDescriptor;
import org.apache.cassandra.config.Schema;
import org.apache.cassandra.config.SchemaConstants;
import org.apache.cassandra.config.ViewDefinition;
import org.apache.cassandra.db.*;
import org.apache.cassandra.db.commitlog.CommitLog;
import org.apache.cassandra.db.compaction.CompactionManager;
import org.apache.cassandra.db.lifecycle.LifecycleTransaction;
import org.apache.cassandra.dht.*;
import org.apache.cassandra.dht.Range;
import org.apache.cassandra.dht.Token.TokenFactory;
import org.apache.cassandra.exceptions.*;
import org.apache.cassandra.gms.*;
import org.apache.cassandra.hints.HintVerbHandler;
import org.apache.cassandra.hints.HintsService;
import org.apache.cassandra.io.sstable.SSTableLoader;
import org.apache.cassandra.io.util.FileUtils;
import org.apache.cassandra.locator.*;
import org.apache.cassandra.metrics.StorageMetrics;
import org.apache.cassandra.net.*;
import org.apache.cassandra.repair.*;
import org.apache.cassandra.repair.messages.RepairOption;
import org.apache.cassandra.schema.CompactionParams.TombstoneOption;
import org.apache.cassandra.schema.KeyspaceMetadata;
import org.apache.cassandra.schema.SchemaKeyspace;
import org.apache.cassandra.service.paxos.CommitVerbHandler;
import org.apache.cassandra.service.paxos.PrepareVerbHandler;
import org.apache.cassandra.service.paxos.ProposeVerbHandler;
import org.apache.cassandra.streaming.*;
import org.apache.cassandra.thrift.EndpointDetails;
import org.apache.cassandra.thrift.TokenRange;
import org.apache.cassandra.thrift.cassandraConstants;
import org.apache.cassandra.tracing.TraceKeyspace;
import org.apache.cassandra.transport.ProtocolVersion;
import org.apache.cassandra.utils.*;
import org.apache.cassandra.utils.logging.LoggingSupportFactory;
import org.apache.cassandra.utils.progress.ProgressEvent;
import org.apache.cassandra.utils.progress.ProgressEventType;
import org.apache.cassandra.utils.progress.jmx.JMXProgressSupport;
import org.apache.cassandra.utils.progress.jmx.LegacyJMXProgressSupport;

import static java.util.Arrays.asList;
import static java.util.concurrent.TimeUnit.MINUTES;
import static java.util.stream.Collectors.toList;
import static org.apache.cassandra.index.SecondaryIndexManager.getIndexName;
import static org.apache.cassandra.index.SecondaryIndexManager.isIndexColumnFamily;
import static org.apache.cassandra.service.MigrationManager.evolveSystemKeyspace;

/**
 * This abstraction contains the token/identifier of this node
 * on the identifier space. This token gets gossiped around.
 * This class will also maintain histograms of the load information
 * of other nodes in the cluster.
 */
public class StorageService extends NotificationBroadcasterSupport implements IEndpointStateChangeSubscriber, StorageServiceMBean
{
    private static final Logger logger = LoggerFactory.getLogger(StorageService.class);

    public static final int RING_DELAY = getRingDelay(); // delay after which we assume ring has stablized
    public static final int SCHEMA_DELAY = getRingDelay(); // delay after which we assume ring has stablized

    private static final boolean REQUIRE_SCHEMAS = !Boolean.getBoolean("cassandra.skip_schema_check");

    private final JMXProgressSupport progressSupport = new JMXProgressSupport(this);

    /**
     * @deprecated backward support to previous notification interface
     * Will be removed on 4.0
     */
    @Deprecated
    private final LegacyJMXProgressSupport legacyProgressSupport;

    private static final AtomicInteger threadCounter = new AtomicInteger(1);

    private static int getRingDelay()
    {
        String newdelay = System.getProperty("cassandra.ring_delay_ms");
        if (newdelay != null)
        {
            logger.info("Overriding RING_DELAY to {}ms", newdelay);
            return Integer.parseInt(newdelay);
        }
        else
            return 30 * 1000;
    }

    private static int getSchemaDelay()
    {
        String newdelay = System.getProperty("cassandra.schema_delay_ms");
        if (newdelay != null)
        {
            logger.info("Overriding SCHEMA_DELAY to {}ms", newdelay);
            return Integer.parseInt(newdelay);
        }
        else
        {
            return 30 * 1000;
        }
    }

    /* This abstraction maintains the token/endpoint metadata information */
    private TokenMetadata tokenMetadata = new TokenMetadata();

    public volatile VersionedValue.VersionedValueFactory valueFactory = new VersionedValue.VersionedValueFactory(tokenMetadata.partitioner);

    private Thread drainOnShutdown = null;
    private volatile boolean isShutdown = false;
    private final List<Runnable> preShutdownHooks = new ArrayList<>();
    private final List<Runnable> postShutdownHooks = new ArrayList<>();

    public static final StorageService instance = new StorageService();

    @Deprecated
    public boolean isInShutdownHook()
    {
        return isShutdown();
    }

    public boolean isShutdown()
    {
        return isShutdown;
    }

    /**
     * for in-jvm dtest use - forces isShutdown to be set to whatever passed in.
     */
    @VisibleForTesting
    public void setIsShutdownUnsafeForTests(boolean isShutdown)
    {
        this.isShutdown = isShutdown;
    }

    public Collection<Range<Token>> getLocalRanges(String keyspaceName)
    {
        return getRangesForEndpoint(keyspaceName, FBUtilities.getBroadcastAddress());
    }

    public Collection<Range<Token>> getPrimaryRanges(String keyspace)
    {
        return getPrimaryRangesForEndpoint(keyspace, FBUtilities.getBroadcastAddress());
    }

    public Collection<Range<Token>> getPrimaryRangesWithinDC(String keyspace)
    {
        return getPrimaryRangeForEndpointWithinDC(keyspace, FBUtilities.getBroadcastAddress());
    }

    private final Set<InetAddress> replicatingNodes = Collections.synchronizedSet(new HashSet<InetAddress>());
    private CassandraDaemon daemon;

    private InetAddress removingNode;

    /* Are we starting this node in bootstrap mode? */
    private volatile boolean isBootstrapMode;

    /* we bootstrap but do NOT join the ring unless told to do so */
    private boolean isSurveyMode = Boolean.parseBoolean(System.getProperty("cassandra.write_survey", "false"));
    /* true if node is rebuilding and receiving data */
    private final AtomicBoolean isRebuilding = new AtomicBoolean();
    private final AtomicBoolean isDecommissioning = new AtomicBoolean();

    private volatile boolean initialized = false;
    private volatile boolean joined = false;
    private volatile boolean gossipActive = false;
    private final AtomicBoolean authSetupCalled = new AtomicBoolean(false);
    private volatile boolean authSetupComplete = false;

    /* the probability for tracing any particular request, 0 disables tracing and 1 enables for all */
    private double traceProbability = 0.0;

    private static enum Mode { STARTING, NORMAL, JOINING, LEAVING, DECOMMISSIONED, MOVING, DRAINING, DRAINED }
    private volatile Mode operationMode = Mode.STARTING;

    /* Used for tracking drain progress */
    private volatile int totalCFs, remainingCFs;

    private static final AtomicInteger nextRepairCommand = new AtomicInteger();

    private final List<IEndpointLifecycleSubscriber> lifecycleSubscribers = new CopyOnWriteArrayList<>();

    private final String jmxObjectName;

    private Collection<Token> bootstrapTokens = null;

    // true when keeping strict consistency while bootstrapping
    private static final boolean useStrictConsistency = Boolean.parseBoolean(System.getProperty("cassandra.consistent.rangemovement", "true"));
    private static final boolean allowSimultaneousMoves = Boolean.parseBoolean(System.getProperty("cassandra.consistent.simultaneousmoves.allow","false"));
    private static final boolean joinRing = Boolean.parseBoolean(System.getProperty("cassandra.join_ring", "true"));
    private boolean replacing;

    private final StreamStateStore streamStateStore = new StreamStateStore();

    public boolean isSurveyMode()
    {
        return isSurveyMode;
    }

    public boolean hasJoined()
    {
        return joined;
    }

    /** This method updates the local token on disk  */
    public void setTokens(Collection<Token> tokens)
    {
        assert tokens != null && !tokens.isEmpty() : "Node needs at least one token.";
        if (logger.isDebugEnabled())
            logger.debug("Setting tokens to {}", tokens);
        SystemKeyspace.updateTokens(tokens);
        Collection<Token> localTokens = getLocalTokens();
        setGossipTokens(localTokens);
        tokenMetadata.updateNormalTokens(tokens, FBUtilities.getBroadcastAddress());
        setMode(Mode.NORMAL, false);
    }

    public void setGossipTokens(Collection<Token> tokens)
    {
        List<Pair<ApplicationState, VersionedValue>> states = new ArrayList<Pair<ApplicationState, VersionedValue>>();
        states.add(Pair.create(ApplicationState.TOKENS, valueFactory.tokens(tokens)));
        states.add(Pair.create(ApplicationState.STATUS, valueFactory.normal(tokens)));
        Gossiper.instance.addLocalApplicationStates(states);
    }

    public StorageService()
    {
        // use dedicated executor for sending JMX notifications
        super(Executors.newSingleThreadExecutor());

        jmxObjectName = "org.apache.cassandra.db:type=StorageService";
        MBeanWrapper.instance.registerMBean(this, jmxObjectName);
        MBeanWrapper.instance.registerMBean(StreamManager.instance, StreamManager.OBJECT_NAME);

        legacyProgressSupport = new LegacyJMXProgressSupport(this, jmxObjectName);

        /* register the verb handlers */
        MessagingService.instance().registerVerbHandlers(MessagingService.Verb.MUTATION, new MutationVerbHandler());
        MessagingService.instance().registerVerbHandlers(MessagingService.Verb.READ_REPAIR, new ReadRepairVerbHandler());
        MessagingService.instance().registerVerbHandlers(MessagingService.Verb.READ, new ReadCommandVerbHandler());
        MessagingService.instance().registerVerbHandlers(MessagingService.Verb.RANGE_SLICE, new RangeSliceVerbHandler());
        MessagingService.instance().registerVerbHandlers(MessagingService.Verb.PAGED_RANGE, new RangeSliceVerbHandler());
        MessagingService.instance().registerVerbHandlers(MessagingService.Verb.COUNTER_MUTATION, new CounterMutationVerbHandler());
        MessagingService.instance().registerVerbHandlers(MessagingService.Verb.TRUNCATE, new TruncateVerbHandler());
        MessagingService.instance().registerVerbHandlers(MessagingService.Verb.PAXOS_PREPARE, new PrepareVerbHandler());
        MessagingService.instance().registerVerbHandlers(MessagingService.Verb.PAXOS_PROPOSE, new ProposeVerbHandler());
        MessagingService.instance().registerVerbHandlers(MessagingService.Verb.PAXOS_COMMIT, new CommitVerbHandler());
        MessagingService.instance().registerVerbHandlers(MessagingService.Verb.HINT, new HintVerbHandler());

        // see BootStrapper for a summary of how the bootstrap verbs interact
        MessagingService.instance().registerVerbHandlers(MessagingService.Verb.REPLICATION_FINISHED, new ReplicationFinishedVerbHandler());
        MessagingService.instance().registerVerbHandlers(MessagingService.Verb.REQUEST_RESPONSE, new ResponseVerbHandler());
        MessagingService.instance().registerVerbHandlers(MessagingService.Verb.INTERNAL_RESPONSE, new ResponseVerbHandler());
        MessagingService.instance().registerVerbHandlers(MessagingService.Verb.REPAIR_MESSAGE, new RepairMessageVerbHandler());
        MessagingService.instance().registerVerbHandlers(MessagingService.Verb.GOSSIP_SHUTDOWN, new GossipShutdownVerbHandler());

        MessagingService.instance().registerVerbHandlers(MessagingService.Verb.GOSSIP_DIGEST_SYN, new GossipDigestSynVerbHandler());
        MessagingService.instance().registerVerbHandlers(MessagingService.Verb.GOSSIP_DIGEST_ACK, new GossipDigestAckVerbHandler());
        MessagingService.instance().registerVerbHandlers(MessagingService.Verb.GOSSIP_DIGEST_ACK2, new GossipDigestAck2VerbHandler());

        MessagingService.instance().registerVerbHandlers(MessagingService.Verb.DEFINITIONS_UPDATE, new DefinitionsUpdateVerbHandler());
        MessagingService.instance().registerVerbHandlers(MessagingService.Verb.SCHEMA_CHECK, new SchemaCheckVerbHandler());
        MessagingService.instance().registerVerbHandlers(MessagingService.Verb.MIGRATION_REQUEST, new MigrationRequestVerbHandler());

        MessagingService.instance().registerVerbHandlers(MessagingService.Verb.SNAPSHOT, new SnapshotVerbHandler());
        MessagingService.instance().registerVerbHandlers(MessagingService.Verb.ECHO, new EchoVerbHandler());

        MessagingService.instance().registerVerbHandlers(MessagingService.Verb.BATCH_STORE, new BatchStoreVerbHandler());
        MessagingService.instance().registerVerbHandlers(MessagingService.Verb.BATCH_REMOVE, new BatchRemoveVerbHandler());
    }

    public void registerDaemon(CassandraDaemon daemon)
    {
        this.daemon = daemon;
    }

    public void register(IEndpointLifecycleSubscriber subscriber)
    {
        lifecycleSubscribers.add(subscriber);
    }

    public void unregister(IEndpointLifecycleSubscriber subscriber)
    {
        lifecycleSubscribers.remove(subscriber);
    }

    // should only be called via JMX
    public void stopGossiping()
    {
        if (gossipActive)
        {
            if (!isNormal())
                throw new IllegalStateException("Unable to stop gossip because the node is not in the normal state. Try to stop the node instead.");

            logger.warn("Stopping gossip by operator request");

            if (isNativeTransportRunning())
            {
                logger.warn("Disabling gossip while native transport is still active is unsafe");
            }

            Gossiper.instance.stop();
            gossipActive = false;
        }
    }

    // should only be called via JMX
    public synchronized void startGossiping()
    {
        if (!gossipActive)
        {
            checkServiceAllowedToStart("gossip");

            logger.warn("Starting gossip by operator request");
            Collection<Token> tokens = SystemKeyspace.getSavedTokens();

            boolean validTokens = tokens != null && !tokens.isEmpty();

            // shouldn't be called before these are set if we intend to join the ring/are in the process of doing so
            if (joined || joinRing)
                assert validTokens : "Cannot start gossiping for a node intended to join without valid tokens";

            if (validTokens)
                setGossipTokens(tokens);

            Gossiper.instance.forceNewerGeneration();
            Gossiper.instance.start((int) (System.currentTimeMillis() / 1000));
            gossipActive = true;
        }
    }

    // should only be called via JMX
    public boolean isGossipRunning()
    {
        return Gossiper.instance.isEnabled();
    }

    // should only be called via JMX
    public synchronized void startRPCServer()
    {
        checkServiceAllowedToStart("thrift");

        if (daemon == null)
        {
            throw new IllegalStateException("No configured daemon");
        }

        // We only start transports if bootstrap has completed and we're not in survey mode, OR if we are in
        // survey mode and streaming has completed but we're not using auth.
        // OR if we have not joined the ring yet.
        if (StorageService.instance.hasJoined() &&
                ((!StorageService.instance.isSurveyMode() && !SystemKeyspace.bootstrapComplete()) ||
                (StorageService.instance.isSurveyMode() && StorageService.instance.isBootstrapMode())))
        {
            throw new IllegalStateException("Node is not yet bootstrapped completely. Use nodetool to check bootstrap state and resume. For more, see `nodetool help bootstrap`");
        }
        else if (StorageService.instance.hasJoined() && StorageService.instance.isSurveyMode() &&
                DatabaseDescriptor.getAuthenticator().requireAuthentication())
        {
            // Auth isn't initialised until we join the ring, so if we're in survey mode auth will always fail.
            throw new IllegalStateException("Not starting RPC server as write_survey mode and authentication is enabled");
        }

        daemon.startThriftServer();
    }

    public void stopRPCServer()
    {
        if (daemon == null)
        {
            throw new IllegalStateException("No configured daemon");
        }
        daemon.stopThriftServer();
    }

    public boolean isRPCServerRunning()
    {
        if (daemon == null)
        {
            return false;
        }
        return daemon.isThriftServerRunning();
    }

    public synchronized void startNativeTransport()
    {
        checkServiceAllowedToStart("native transport");

        if (daemon == null)
        {
            throw new IllegalStateException("No configured daemon");
        }

        try
        {
            daemon.startNativeTransport();
        }
        catch (Exception e)
        {
            throw new RuntimeException("Error starting native transport: " + e.getMessage());
        }
    }

    public void stopNativeTransport()
    {
        if (daemon == null)
        {
            throw new IllegalStateException("No configured daemon");
        }
        daemon.stopNativeTransport();
    }

    public boolean isNativeTransportRunning()
    {
        if (daemon == null)
        {
            return false;
        }
        return daemon.isNativeTransportRunning();
    }

    public int getMaxNativeProtocolVersion()
    {
        if (daemon == null)
        {
            throw new IllegalStateException("No configured daemon");
        }
        return daemon.getMaxNativeProtocolVersion();
    }

    private void refreshMaxNativeProtocolVersion()
    {
        if (daemon != null)
        {
            daemon.refreshMaxNativeProtocolVersion();
        }
    }

    public void stopTransports()
    {
        if (isRPCServerRunning())
        {
            logger.error("Stopping RPC server");
            stopRPCServer();
        }
        if (isNativeTransportRunning())
        {
            logger.error("Stopping native transport");
            stopNativeTransport();
        }
        if (isGossipActive())
        {
            logger.error("Stopping gossiper");
            stopGossiping();
        }
    }

    /**
     * Set the Gossip flag RPC_READY to false and then
     * shutdown the client services (thrift and CQL).
     *
     * Note that other nodes will do this for us when
     * they get the Gossip shutdown message, so even if
     * we don't get time to broadcast this, it is not a problem.
     *
     * See {@link Gossiper#markAsShutdown(InetAddress)}
     */
    private void shutdownClientServers()
    {
        setRpcReady(false);
        stopRPCServer();
        stopNativeTransport();
    }

    public void stopClient()
    {
        Gossiper.instance.unregister(this);
        Gossiper.instance.stop();
        MessagingService.instance().shutdown();
        // give it a second so that task accepted before the MessagingService shutdown gets submitted to the stage (to avoid RejectedExecutionException)
        Uninterruptibles.sleepUninterruptibly(1, TimeUnit.SECONDS);
        StageManager.shutdownNow();
    }

    public boolean isInitialized()
    {
        return initialized;
    }

    public boolean isGossipActive()
    {
        return gossipActive;
    }

    public boolean isDaemonSetupCompleted()
    {
        return daemon == null
               ? false
               : daemon.setupCompleted();
    }

    public void stopDaemon()
    {
        if (daemon == null)
            throw new IllegalStateException("No configured daemon");
        daemon.deactivate();
    }

    private synchronized UUID prepareForReplacement() throws ConfigurationException
    {
        if (SystemKeyspace.bootstrapComplete())
            throw new RuntimeException("Cannot replace address with a node that is already bootstrapped");

        if (!joinRing)
            throw new ConfigurationException("Cannot set both join_ring=false and attempt to replace a node");

        if (!DatabaseDescriptor.isAutoBootstrap() && !Boolean.getBoolean("cassandra.allow_unsafe_replace"))
            throw new RuntimeException("Replacing a node without bootstrapping risks invalidating consistency " +
                                       "guarantees as the expected data may not be present until repair is run. " +
                                       "To perform this operation, please restart with " +
                                       "-Dcassandra.allow_unsafe_replace=true");

        InetAddress replaceAddress = DatabaseDescriptor.getReplaceAddress();
        logger.info("Gathering node replacement information for {}", replaceAddress);
        Map<InetAddress, EndpointState> epStates = Gossiper.instance.doShadowRound();
        // as we've completed the shadow round of gossip, we should be able to find the node we're replacing
        if (epStates.get(replaceAddress) == null)
            throw new RuntimeException(String.format("Cannot replace_address %s because it doesn't exist in gossip", replaceAddress));

        try
        {
            VersionedValue tokensVersionedValue = epStates.get(replaceAddress).getApplicationState(ApplicationState.TOKENS);
            if (tokensVersionedValue == null)
                throw new RuntimeException(String.format("Could not find tokens for %s to replace", replaceAddress));

            bootstrapTokens = TokenSerializer.deserialize(tokenMetadata.partitioner, new DataInputStream(new ByteArrayInputStream(tokensVersionedValue.toBytes())));
        }
        catch (IOException e)
        {
            throw new RuntimeException(e);
        }

        UUID localHostId = SystemKeyspace.getLocalHostId();

        if (isReplacingSameAddress())
        {
            localHostId = Gossiper.instance.getHostId(replaceAddress, epStates);
            SystemKeyspace.setLocalHostId(localHostId); // use the replacee's host Id as our own so we receive hints, etc
        }

        return localHostId;
    }

    private synchronized void checkForEndpointCollision(UUID localHostId, Set<InetAddress> peers) throws ConfigurationException
    {
        if (Boolean.getBoolean("cassandra.allow_unsafe_join"))
        {
            logger.warn("Skipping endpoint collision check as cassandra.allow_unsafe_join=true");
            return;
        }

        logger.debug("Starting shadow gossip round to check for endpoint collision");
        Map<InetAddress, EndpointState> epStates = Gossiper.instance.doShadowRound(peers);

        if (epStates.isEmpty() && DatabaseDescriptor.getSeeds().contains(FBUtilities.getBroadcastAddress()))
            logger.info("Unable to gossip with any peers but continuing anyway since node is in its own seed list");

        // If bootstrapping, check whether any previously known status for the endpoint makes it unsafe to do so.
        // If not bootstrapping, compare the host id for this endpoint learned from gossip (if any) with the local
        // one, which was either read from system.local or generated at startup. If a learned id is present &
        // doesn't match the local, then the node needs replacing
        if (!Gossiper.instance.isSafeForStartup(FBUtilities.getBroadcastAddress(), localHostId, shouldBootstrap(), epStates))
        {
            throw new RuntimeException(String.format("A node with address %s already exists, cancelling join. " +
                                                     "Use cassandra.replace_address if you want to replace this node.",
                                                     FBUtilities.getBroadcastAddress()));
        }

        if (shouldBootstrap() && useStrictConsistency && !allowSimultaneousMoves())
        {
            for (Map.Entry<InetAddress, EndpointState> entry : epStates.entrySet())
            {
                // ignore local node or empty status
                if (entry.getKey().equals(FBUtilities.getBroadcastAddress()) || entry.getValue().getApplicationState(ApplicationState.STATUS) == null)
                    continue;
                String[] pieces = splitValue(entry.getValue().getApplicationState(ApplicationState.STATUS));
                assert (pieces.length > 0);
                String state = pieces[0];
                if (state.equals(VersionedValue.STATUS_BOOTSTRAPPING) || state.equals(VersionedValue.STATUS_LEAVING) || state.equals(VersionedValue.STATUS_MOVING))
                    throw new UnsupportedOperationException("Other bootstrapping/leaving/moving nodes detected, cannot bootstrap while cassandra.consistent.rangemovement is true");
            }
        }
    }

    private boolean allowSimultaneousMoves()
    {
        return allowSimultaneousMoves && DatabaseDescriptor.getNumTokens() == 1;
    }

    // for testing only
    public void unsafeInitialize() throws ConfigurationException
    {
        initialized = true;
        gossipActive = true;
        Gossiper.instance.register(this);
        Gossiper.instance.start((int) (System.currentTimeMillis() / 1000)); // needed for node-ring gathering.
        Gossiper.instance.addLocalApplicationState(ApplicationState.NET_VERSION, valueFactory.networkVersion());
        if (!MessagingService.instance().isListening())
            MessagingService.instance().listen();
    }

    public void populateTokenMetadata()
    {
        if (Boolean.parseBoolean(System.getProperty("cassandra.load_ring_state", "true")))
        {
            logger.info("Populating token metadata from system tables");
            Multimap<InetAddress, Token> loadedTokens = SystemKeyspace.loadTokens();
            if (!shouldBootstrap()) // if we have not completed bootstrapping, we should not add ourselves as a normal token
                loadedTokens.putAll(FBUtilities.getBroadcastAddress(), SystemKeyspace.getSavedTokens());
            for (InetAddress ep : loadedTokens.keySet())
                tokenMetadata.updateNormalTokens(loadedTokens.get(ep), ep);

            logger.info("Token metadata: {}", tokenMetadata);
        }
    }

    public synchronized void initServer() throws ConfigurationException
    {
        initServer(RING_DELAY);
    }

    public synchronized void initServer(int delay) throws ConfigurationException
    {
        logger.info("Cassandra version: {}", FBUtilities.getReleaseVersionString());
        logger.info("Thrift API version: {}", cassandraConstants.VERSION);
        logger.info("CQL supported versions: {} (default: {})",
                StringUtils.join(ClientState.getCQLSupportedVersion(), ", "), ClientState.DEFAULT_CQL_VERSION);
        logger.info("Native protocol supported versions: {} (default: {})",
                    StringUtils.join(ProtocolVersion.supportedVersions(), ", "), ProtocolVersion.CURRENT);

        try
        {
            // Ensure StorageProxy is initialized on start-up; see CASSANDRA-3797.
            Class.forName("org.apache.cassandra.service.StorageProxy");
            // also IndexSummaryManager, which is otherwise unreferenced
            Class.forName("org.apache.cassandra.io.sstable.IndexSummaryManager");
        }
        catch (ClassNotFoundException e)
        {
            throw new AssertionError(e);
        }

        // daemon threads, like our executors', continue to run while shutdown hooks are invoked
        drainOnShutdown = NamedThreadFactory.createThread(new WrappedRunnable()
        {
            @Override
            public void runMayThrow() throws InterruptedException, ExecutionException, IOException
            {
                drain(true);

                if (FBUtilities.isWindows)
                    WindowsTimer.endTimerPeriod(DatabaseDescriptor.getWindowsTimerInterval());

                LoggingSupportFactory.getLoggingSupport().onShutdown();
            }
        }, "StorageServiceShutdownHook");
        Runtime.getRuntime().addShutdownHook(drainOnShutdown);

        replacing = isReplacing();

        if (!Boolean.parseBoolean(System.getProperty("cassandra.start_gossip", "true")))
        {
            logger.info("Not starting gossip as requested.");
            // load ring state in preparation for starting gossip later
            loadRingState();
            initialized = true;
            return;
        }

        prepareToJoin();

        // Has to be called after the host id has potentially changed in prepareToJoin().
        try
        {
            CacheService.instance.counterCache.loadSavedAsync().get();
        }
        catch (Throwable t)
        {
            JVMStabilityInspector.inspectThrowable(t);
            logger.warn("Error loading counter cache", t);
        }

        if (joinRing)
        {
            joinTokenRing(delay);
        }
        else
        {
            Collection<Token> tokens = SystemKeyspace.getSavedTokens();
            if (!tokens.isEmpty())
            {
                tokenMetadata.updateNormalTokens(tokens, FBUtilities.getBroadcastAddress());
                // order is important here, the gossiper can fire in between adding these two states.  It's ok to send TOKENS without STATUS, but *not* vice versa.
                List<Pair<ApplicationState, VersionedValue>> states = new ArrayList<Pair<ApplicationState, VersionedValue>>();
                states.add(Pair.create(ApplicationState.TOKENS, valueFactory.tokens(tokens)));
                states.add(Pair.create(ApplicationState.STATUS, valueFactory.hibernate(true)));
                Gossiper.instance.addLocalApplicationStates(states);
            }
            doAuthSetup(true);
            logger.info("Not joining ring as requested. Use JMX (StorageService->joinRing()) to initiate ring joining");
        }

        initialized = true;
    }

    private void loadRingState()
    {
        if (Boolean.parseBoolean(System.getProperty("cassandra.load_ring_state", "true")))
        {
            logger.info("Loading persisted ring state");
            Multimap<InetAddress, Token> loadedTokens = SystemKeyspace.loadTokens();
            Map<InetAddress, UUID> loadedHostIds = SystemKeyspace.loadHostIds();
            for (InetAddress ep : loadedTokens.keySet())
            {
                if (ep.equals(FBUtilities.getBroadcastAddress()))
                {
                    // entry has been mistakenly added, delete it
                    SystemKeyspace.removeEndpoint(ep);
                }
                else
                {
                    if (loadedHostIds.containsKey(ep))
                        tokenMetadata.updateHostId(loadedHostIds.get(ep), ep);
                    Gossiper.runInGossipStageBlocking(() -> Gossiper.instance.addSavedEndpoint(ep));
                }
            }
        }
    }

    private boolean isReplacing()
    {
        if (System.getProperty("cassandra.replace_address_first_boot", null) != null && SystemKeyspace.bootstrapComplete())
        {
            logger.info("Replace address on first boot requested; this node is already bootstrapped");
            return false;
        }
        return DatabaseDescriptor.getReplaceAddress() != null;
    }

    /**
     * In the event of forceful termination we need to remove the shutdown hook to prevent hanging (OOM for instance)
     */
    public void removeShutdownHook()
    {
        if (drainOnShutdown != null)
            Runtime.getRuntime().removeShutdownHook(drainOnShutdown);

        if (FBUtilities.isWindows)
            WindowsTimer.endTimerPeriod(DatabaseDescriptor.getWindowsTimerInterval());
    }

    private boolean shouldBootstrap()
    {
        return DatabaseDescriptor.isAutoBootstrap() && !SystemKeyspace.bootstrapComplete() && !isSeed();
    }

    public static boolean isSeed()
    {
        return DatabaseDescriptor.getSeeds().contains(FBUtilities.getBroadcastAddress());
    }

    @VisibleForTesting
    public void prepareToJoin() throws ConfigurationException
    {
        MigrationCoordinator.instance.start();
        if (!joined)
        {
            Map<ApplicationState, VersionedValue> appStates = new EnumMap<>(ApplicationState.class);

            if (SystemKeyspace.wasDecommissioned())
            {
                if (Boolean.getBoolean("cassandra.override_decommission"))
                {
                    logger.warn("This node was decommissioned, but overriding by operator request.");
                    SystemKeyspace.setBootstrapState(SystemKeyspace.BootstrapState.COMPLETED);
                }
                else
                    throw new ConfigurationException("This node was decommissioned and will not rejoin the ring unless cassandra.override_decommission=true has been set, or all existing data is removed and the node is bootstrapped again");
            }

            if (DatabaseDescriptor.getReplaceTokens().size() > 0 || DatabaseDescriptor.getReplaceNode() != null)
                throw new RuntimeException("Replace method removed; use cassandra.replace_address instead");

            if (!MessagingService.instance().isListening())
                MessagingService.instance().listen();

            UUID localHostId = SystemKeyspace.getLocalHostId();

            if (replacing)
            {
                localHostId = prepareForReplacement();
                appStates.put(ApplicationState.TOKENS, valueFactory.tokens(bootstrapTokens));

                if (!DatabaseDescriptor.isAutoBootstrap())
                {
                    // Will not do replace procedure, persist the tokens we're taking over locally
                    // so that they don't get clobbered with auto generated ones in joinTokenRing
                    SystemKeyspace.updateTokens(bootstrapTokens);
                }
                else if (isReplacingSameAddress())
                {
                    //only go into hibernate state if replacing the same address (CASSANDRA-8523)
                    logger.warn("Writes will not be forwarded to this node during replacement because it has the same address as " +
                                "the node to be replaced ({}). If the previous node has been down for longer than max_hint_window_in_ms, " +
                                "repair must be run after the replacement process in order to make this node consistent.",
                                DatabaseDescriptor.getReplaceAddress());
                    appStates.put(ApplicationState.STATUS, valueFactory.hibernate(true));
                }
            }
            else
            {
                checkForEndpointCollision(localHostId, SystemKeyspace.loadHostIds().keySet());
                if (SystemKeyspace.bootstrapComplete())
                {
                    Preconditions.checkState(!Config.isClientMode());
                    // tokens are only ever saved to system.local after bootstrap has completed and we're joining the ring,
                    // or when token update operations (move, decom) are completed
                    Collection<Token> savedTokens = SystemKeyspace.getSavedTokens();
                    if (!savedTokens.isEmpty())
                        appStates.put(ApplicationState.TOKENS, valueFactory.tokens(savedTokens));
                }
            }

            // have to start the gossip service before we can see any info on other nodes.  this is necessary
            // for bootstrap to get the load info it needs.
            // (we won't be part of the storage ring though until we add a counterId to our state, below.)
            // Seed the host ID-to-endpoint map with our own ID.
            getTokenMetadata().updateHostId(localHostId, FBUtilities.getBroadcastAddress());
            appStates.put(ApplicationState.NET_VERSION, valueFactory.networkVersion());
            appStates.put(ApplicationState.HOST_ID, valueFactory.hostId(localHostId));
            appStates.put(ApplicationState.RPC_ADDRESS, valueFactory.rpcaddress(FBUtilities.getBroadcastRpcAddress()));
            appStates.put(ApplicationState.RELEASE_VERSION, valueFactory.releaseVersion());

            // load the persisted ring state. This used to be done earlier in the init process,
            // but now we always perform a shadow round when preparing to join and we have to
            // clear endpoint states after doing that.
            loadRingState();

            logger.info("Starting up server gossip");
            Gossiper.instance.register(this);
            Gossiper.instance.start(SystemKeyspace.incrementAndGetGeneration(), appStates); // needed for node-ring gathering.
            gossipActive = true;
            // gossip snitch infos (local DC and rack)
            gossipSnitchInfo();
            // gossip Schema.emptyVersion forcing immediate check for schema updates (see MigrationManager#maybeScheduleSchemaPull)
            Schema.instance.updateVersionAndAnnounce(); // Ensure we know our own actual Schema UUID in preparation for updates
            LoadBroadcaster.instance.startBroadcasting();
            HintsService.instance.startDispatch();
            BatchlogManager.instance.start();
        }
    }

    public void waitForSchema(int delay)
    {
        // first sleep the delay to make sure we see all our peers
<<<<<<< HEAD
        for (int i = 0; i < delay; i += 1000)
        {
            // if we see schema, we can proceed to the next check directly
            if (!Schema.instance.getVersion().equals(SchemaConstants.emptyVersion))
            {
                logger.debug("got schema: {}", Schema.instance.getVersion());
=======
        for (long i = 0; i < delay; i += 1000)
        {
            // if we see schema, we can proceed to the next check directly
            if (!Schema.instance.isEmpty())
            {
                logger.debug("current schema version: {}", Schema.instance.getVersion());
>>>>>>> 08450080
                break;
            }
            Uninterruptibles.sleepUninterruptibly(1, TimeUnit.SECONDS);
        }
<<<<<<< HEAD
        // if our schema hasn't matched yet, wait until it has
        // we do this by waiting for all in-flight migration requests and responses to complete
        // (post CASSANDRA-1391 we don't expect this to be necessary very often, but it doesn't hurt to be careful)
        if (!MigrationManager.isReadyForBootstrap())
        {
            setMode(Mode.JOINING, "waiting for schema information to complete", true);
            MigrationManager.waitUntilReadyForBootstrap();
        }
=======

        boolean schemasReceived = MigrationCoordinator.instance.awaitSchemaRequests(TimeUnit.SECONDS.toMillis(SCHEMA_DELAY));

        if (schemasReceived)
            return;

        logger.warn(String.format("There are nodes in the cluster with a different schema version than us we did not merged schemas from, " +
                                  "our version : (%s), outstanding versions -> endpoints : %s",
                                  Schema.instance.getVersion(),
                                  MigrationCoordinator.instance.outstandingVersions()));

        if (REQUIRE_SCHEMAS)
            throw new RuntimeException("Didn't receive schemas for all known versions within the timeout");
>>>>>>> 08450080
    }

    @VisibleForTesting
    public void joinTokenRing(int delay) throws ConfigurationException
{
        joined = true;

        // We bootstrap if we haven't successfully bootstrapped before, as long as we are not a seed.
        // If we are a seed, or if the user manually sets auto_bootstrap to false,
        // we'll skip streaming data from other nodes and jump directly into the ring.
        //
        // The seed check allows us to skip the RING_DELAY sleep for the single-node cluster case,
        // which is useful for both new users and testing.
        //
        // We attempted to replace this with a schema-presence check, but you need a meaningful sleep
        // to get schema info from gossip which defeats the purpose.  See CASSANDRA-4427 for the gory details.
        Set<InetAddress> current = new HashSet<>();
        if (logger.isDebugEnabled())
        {
            logger.debug("Bootstrap variables: {} {} {} {}",
                         DatabaseDescriptor.isAutoBootstrap(),
                         SystemKeyspace.bootstrapInProgress(),
                         SystemKeyspace.bootstrapComplete(),
                         DatabaseDescriptor.getSeeds().contains(FBUtilities.getBroadcastAddress()));
        }
        if (DatabaseDescriptor.isAutoBootstrap() && !SystemKeyspace.bootstrapComplete() && DatabaseDescriptor.getSeeds().contains(FBUtilities.getBroadcastAddress()))
        {
            logger.info("This node will not auto bootstrap because it is configured to be a seed node.");
        }

        boolean dataAvailable = true; // make this to false when bootstrap streaming failed
        boolean bootstrap = shouldBootstrap();
        if (bootstrap)
        {
            if (SystemKeyspace.bootstrapInProgress())
                logger.warn("Detected previous bootstrap failure; retrying");
            else
                SystemKeyspace.setBootstrapState(SystemKeyspace.BootstrapState.IN_PROGRESS);
            setMode(Mode.JOINING, "waiting for ring information", true);
<<<<<<< HEAD
=======
            // first sleep the delay to make sure we see all our peers
            for (int i = 0; i < delay; i += 1000)
            {
                // if we see schema, we can proceed to the next check directly
                if (!Schema.instance.getVersion().equals(Schema.emptyVersion))
                {
                    logger.debug("got schema: {}", Schema.instance.getVersion());
                    break;
                }
                Uninterruptibles.sleepUninterruptibly(1, TimeUnit.SECONDS);
            }
>>>>>>> 08450080
            waitForSchema(delay);
            setMode(Mode.JOINING, "schema complete, ready to bootstrap", true);
            setMode(Mode.JOINING, "waiting for pending range calculation", true);
            PendingRangeCalculatorService.instance.blockUntilFinished();
            setMode(Mode.JOINING, "calculation complete, ready to bootstrap", true);

            logger.debug("... got ring + schema info");

            if (useStrictConsistency && !allowSimultaneousMoves() &&
                    (
                        tokenMetadata.getBootstrapTokens().valueSet().size() > 0 ||
                        tokenMetadata.getLeavingEndpoints().size() > 0 ||
                        tokenMetadata.getMovingEndpoints().size() > 0
                    ))
            {
                String bootstrapTokens = StringUtils.join(tokenMetadata.getBootstrapTokens().valueSet(), ',');
                String leavingTokens = StringUtils.join(tokenMetadata.getLeavingEndpoints(), ',');
                String movingTokens = StringUtils.join(tokenMetadata.getMovingEndpoints().stream().map(e -> e.right).toArray(), ',');
                throw new UnsupportedOperationException(String.format("Other bootstrapping/leaving/moving nodes detected, cannot bootstrap while cassandra.consistent.rangemovement is true. Nodes detected, bootstrapping: %s; leaving: %s; moving: %s;", bootstrapTokens, leavingTokens, movingTokens));
            }

            // get bootstrap tokens
            if (!replacing)
            {
                if (tokenMetadata.isMember(FBUtilities.getBroadcastAddress()))
                {
                    String s = "This node is already a member of the token ring; bootstrap aborted. (If replacing a dead node, remove the old one from the ring first.)";
                    throw new UnsupportedOperationException(s);
                }
                setMode(Mode.JOINING, "getting bootstrap token", true);
                bootstrapTokens = BootStrapper.getBootstrapTokens(tokenMetadata, FBUtilities.getBroadcastAddress(), delay);
            }
            else
            {
                if (!isReplacingSameAddress())
                {
                    try
                    {
                        // Sleep additionally to make sure that the server actually is not alive
                        // and giving it more time to gossip if alive.
                        Thread.sleep(LoadBroadcaster.BROADCAST_INTERVAL);
                    }
                    catch (InterruptedException e)
                    {
                        throw new AssertionError(e);
                    }

                    // check for operator errors...
                    for (Token token : bootstrapTokens)
                    {
                        InetAddress existing = tokenMetadata.getEndpoint(token);
                        if (existing != null)
                        {
                            long nanoDelay = delay * 1000000L;
                            if (Gossiper.instance.getEndpointStateForEndpoint(existing).getUpdateTimestamp() > (System.nanoTime() - nanoDelay))
                                throw new UnsupportedOperationException("Cannot replace a live node... ");
                            current.add(existing);
                        }
                        else
                        {
                            throw new UnsupportedOperationException("Cannot replace token " + token + " which does not exist!");
                        }
                    }
                }
                else
                {
                    try
                    {
                        Thread.sleep(RING_DELAY);
                    }
                    catch (InterruptedException e)
                    {
                        throw new AssertionError(e);
                    }

                }
                setMode(Mode.JOINING, "Replacing a node with token(s): " + bootstrapTokens, true);
            }

            dataAvailable = bootstrap(bootstrapTokens);
        }
        else
        {
            bootstrapTokens = SystemKeyspace.getSavedTokens();
            if (bootstrapTokens.isEmpty())
            {
                bootstrapTokens = BootStrapper.getBootstrapTokens(tokenMetadata, FBUtilities.getBroadcastAddress(), delay);
            }
            else
            {
                if (bootstrapTokens.size() != DatabaseDescriptor.getNumTokens())
                    throw new ConfigurationException("Cannot change the number of tokens from " + bootstrapTokens.size() + " to " + DatabaseDescriptor.getNumTokens());
                else
                    logger.info("Using saved tokens {}", bootstrapTokens);
            }
        }

        setUpDistributedSystemKeyspaces();

        if (!isSurveyMode)
        {
            if (dataAvailable)
            {
                finishJoiningRing(bootstrap, bootstrapTokens);
                // remove the existing info about the replaced node.
                if (!current.isEmpty())
                {
                    Gossiper.runInGossipStageBlocking(() -> {
                        for (InetAddress existing : current)
                            Gossiper.instance.replacedEndpoint(existing);
                    });
                }
            }
            else
            {
                logger.warn("Some data streaming failed. Use nodetool to check bootstrap state and resume. For more, see `nodetool help bootstrap`. {}", SystemKeyspace.getBootstrapState());
            }
        }
        else
        {
            if (dataAvailable)
                logger.info("Startup complete, but write survey mode is active, not becoming an active ring member. Use JMX (StorageService->joinRing()) to finalize ring joining.");
            else
                logger.warn("Some data streaming failed. Use nodetool to check bootstrap state and resume. For more, see `nodetool help bootstrap`. {}", SystemKeyspace.getBootstrapState());
        }
    }

    @VisibleForTesting
    public void ensureTraceKeyspace()
    {
        evolveSystemKeyspace(TraceKeyspace.metadata(), TraceKeyspace.GENERATION).ifPresent(MigrationManager::announceGlobally);
    }

    public static boolean isReplacingSameAddress()
    {
        InetAddress replaceAddress = DatabaseDescriptor.getReplaceAddress();
        return replaceAddress != null && replaceAddress.equals(FBUtilities.getBroadcastAddress());
    }

    public void gossipSnitchInfo()
    {
        IEndpointSnitch snitch = DatabaseDescriptor.getEndpointSnitch();
        String dc = snitch.getDatacenter(FBUtilities.getBroadcastAddress());
        String rack = snitch.getRack(FBUtilities.getBroadcastAddress());
        Gossiper.instance.addLocalApplicationState(ApplicationState.DC, StorageService.instance.valueFactory.datacenter(dc));
        Gossiper.instance.addLocalApplicationState(ApplicationState.RACK, StorageService.instance.valueFactory.rack(rack));
    }

    public void joinRing() throws IOException
    {
        SystemKeyspace.BootstrapState state = SystemKeyspace.getBootstrapState();
        joinRing(state.equals(SystemKeyspace.BootstrapState.IN_PROGRESS));
    }

    private synchronized void joinRing(boolean resumedBootstrap) throws IOException
    {
        if (!joined)
        {
            logger.info("Joining ring by operator request");
            try
            {
                joinTokenRing(0);
            }
            catch (ConfigurationException e)
            {
                throw new IOException(e.getMessage());
            }
        }
        else if (isSurveyMode)
        {
            // if isSurveyMode is on then verify isBootstrapMode
            // node can join the ring even if isBootstrapMode is true which should not happen
            if (!isBootstrapMode())
            {
                isSurveyMode = false;
                logger.info("Leaving write survey mode and joining ring at operator request");
                finishJoiningRing(resumedBootstrap, SystemKeyspace.getSavedTokens());
                daemon.start();
            }
            else
            {
                logger.warn("Can't join the ring because in write_survey mode and bootstrap hasn't completed");
            }
        }
        else if (isBootstrapMode())
        {
            // bootstrap is not complete hence node cannot join the ring
            logger.warn("Can't join the ring because bootstrap hasn't completed.");
        }
    }

    private void executePreJoinTasks(boolean bootstrap)
    {
        StreamSupport.stream(ColumnFamilyStore.all().spliterator(), false)
                .filter(cfs -> Schema.instance.getUserKeyspaces().contains(cfs.keyspace.getName()))
                .forEach(cfs -> cfs.indexManager.executePreJoinTasksBlocking(bootstrap));
    }

    private void finishJoiningRing(boolean didBootstrap, Collection<Token> tokens)
    {
        // start participating in the ring.
        setMode(Mode.JOINING, "Finish joining ring", true);
        SystemKeyspace.setBootstrapState(SystemKeyspace.BootstrapState.COMPLETED);
        executePreJoinTasks(didBootstrap);
        setTokens(tokens);

        assert tokenMetadata.sortedTokens().size() > 0;
        doAuthSetup(false);
    }

    private void doAuthSetup(boolean setUpSchema)
    {
        if (!authSetupCalled.getAndSet(true))
        {
            if (setUpSchema)
                evolveSystemKeyspace(AuthKeyspace.metadata(), AuthKeyspace.GENERATION).ifPresent(MigrationManager::announceGlobally);

            DatabaseDescriptor.getRoleManager().setup();
            DatabaseDescriptor.getAuthenticator().setup();
            DatabaseDescriptor.getAuthorizer().setup();
            MigrationManager.instance.register(new AuthMigrationListener());
            authSetupComplete = true;
        }
    }

    public boolean isAuthSetupComplete()
    {
        return authSetupComplete;
    }

    private void setUpDistributedSystemKeyspaces()
    {
        Collection<Mutation> changes = new ArrayList<>(3);

        evolveSystemKeyspace(            TraceKeyspace.metadata(),             TraceKeyspace.GENERATION).ifPresent(changes::add);
        evolveSystemKeyspace(SystemDistributedKeyspace.metadata(), SystemDistributedKeyspace.GENERATION).ifPresent(changes::add);
        evolveSystemKeyspace(             AuthKeyspace.metadata(),              AuthKeyspace.GENERATION).ifPresent(changes::add);

        if (!changes.isEmpty())
            MigrationManager.announceGlobally(changes);
    }

    public boolean isJoined()
    {
        return tokenMetadata.isMember(FBUtilities.getBroadcastAddress()) && !isSurveyMode;
    }

    public void rebuild(String sourceDc)
    {
        rebuild(sourceDc, null, null, null);
    }

    public void rebuild(String sourceDc, String keyspace, String tokens, String specificSources)
    {
        // check ongoing rebuild
        if (!isRebuilding.compareAndSet(false, true))
        {
            throw new IllegalStateException("Node is still rebuilding. Check nodetool netstats.");
        }

        // check the arguments
        if (keyspace == null && tokens != null)
        {
            throw new IllegalArgumentException("Cannot specify tokens without keyspace.");
        }

        logger.info("rebuild from dc: {}, {}, {}", sourceDc == null ? "(any dc)" : sourceDc,
                    keyspace == null ? "(All keyspaces)" : keyspace,
                    tokens == null ? "(All tokens)" : tokens);

        try
        {
            RangeStreamer streamer = new RangeStreamer(tokenMetadata,
                                                       null,
                                                       FBUtilities.getBroadcastAddress(),
                                                       "Rebuild",
                                                       useStrictConsistency && !replacing,
                                                       DatabaseDescriptor.getEndpointSnitch(),
                                                       streamStateStore,
                                                       false);
            streamer.addSourceFilter(new RangeStreamer.FailureDetectorSourceFilter(FailureDetector.instance));
            if (sourceDc != null)
                streamer.addSourceFilter(new RangeStreamer.SingleDatacenterFilter(DatabaseDescriptor.getEndpointSnitch(), sourceDc));

            if (keyspace == null)
            {
                for (String keyspaceName : Schema.instance.getNonLocalStrategyKeyspaces())
                    streamer.addRanges(keyspaceName, getLocalRanges(keyspaceName));
            }
            else if (tokens == null)
            {
                streamer.addRanges(keyspace, getLocalRanges(keyspace));
            }
            else
            {
                Token.TokenFactory factory = getTokenFactory();
                List<Range<Token>> ranges = new ArrayList<>();
                Pattern rangePattern = Pattern.compile("\\(\\s*(-?\\w+)\\s*,\\s*(-?\\w+)\\s*\\]");
                try (Scanner tokenScanner = new Scanner(tokens))
                {
                    while (tokenScanner.findInLine(rangePattern) != null)
                    {
                        MatchResult range = tokenScanner.match();
                        Token startToken = factory.fromString(range.group(1));
                        Token endToken = factory.fromString(range.group(2));
                        logger.info("adding range: ({},{}]", startToken, endToken);
                        ranges.add(new Range<>(startToken, endToken));
                    }
                    if (tokenScanner.hasNext())
                        throw new IllegalArgumentException("Unexpected string: " + tokenScanner.next());
                }

                // Ensure all specified ranges are actually ranges owned by this host
                Collection<Range<Token>> localRanges = getLocalRanges(keyspace);
                for (Range<Token> specifiedRange : ranges)
                {
                    boolean foundParentRange = false;
                    for (Range<Token> localRange : localRanges)
                    {
                        if (localRange.contains(specifiedRange))
                        {
                            foundParentRange = true;
                            break;
                        }
                    }
                    if (!foundParentRange)
                    {
                        throw new IllegalArgumentException(String.format("The specified range %s is not a range that is owned by this node. Please ensure that all token ranges specified to be rebuilt belong to this node.", specifiedRange.toString()));
                    }
                }

                if (specificSources != null)
                {
                    String[] stringHosts = specificSources.split(",");
                    Set<InetAddress> sources = new HashSet<>(stringHosts.length);
                    for (String stringHost : stringHosts)
                    {
                        try
                        {
                            InetAddress endpoint = InetAddress.getByName(stringHost);
                            if (FBUtilities.getBroadcastAddress().equals(endpoint))
                            {
                                throw new IllegalArgumentException("This host was specified as a source for rebuilding. Sources for a rebuild can only be other nodes in the cluster.");
                            }
                            sources.add(endpoint);
                        }
                        catch (UnknownHostException ex)
                        {
                            throw new IllegalArgumentException("Unknown host specified " + stringHost, ex);
                        }
                    }
                    streamer.addSourceFilter(new RangeStreamer.AllowedSourcesFilter(sources));
                }

                streamer.addRanges(keyspace, ranges);
            }

            StreamResultFuture resultFuture = streamer.fetchAsync();
            // wait for result
            resultFuture.get();
        }
        catch (InterruptedException e)
        {
            throw new RuntimeException("Interrupted while waiting on rebuild streaming");
        }
        catch (ExecutionException e)
        {
            // This is used exclusively through JMX, so log the full trace but only throw a simple RTE
            logger.error("Error while rebuilding node", e.getCause());
            throw new RuntimeException("Error while rebuilding node: " + e.getCause().getMessage());
        }
        finally
        {
            // rebuild is done (successfully or not)
            isRebuilding.set(false);
        }
    }

    public void setRpcTimeout(long value)
    {
        DatabaseDescriptor.setRpcTimeout(value);
        logger.info("set rpc timeout to {} ms", value);
    }

    public long getRpcTimeout()
    {
        return DatabaseDescriptor.getRpcTimeout();
    }

    public void setReadRpcTimeout(long value)
    {
        DatabaseDescriptor.setReadRpcTimeout(value);
        logger.info("set read rpc timeout to {} ms", value);
    }

    public long getReadRpcTimeout()
    {
        return DatabaseDescriptor.getReadRpcTimeout();
    }

    public void setRangeRpcTimeout(long value)
    {
        DatabaseDescriptor.setRangeRpcTimeout(value);
        logger.info("set range rpc timeout to {} ms", value);
    }

    public long getRangeRpcTimeout()
    {
        return DatabaseDescriptor.getRangeRpcTimeout();
    }

    public void setWriteRpcTimeout(long value)
    {
        DatabaseDescriptor.setWriteRpcTimeout(value);
        logger.info("set write rpc timeout to {} ms", value);
    }

    public long getWriteRpcTimeout()
    {
        return DatabaseDescriptor.getWriteRpcTimeout();
    }

    public void setCounterWriteRpcTimeout(long value)
    {
        DatabaseDescriptor.setCounterWriteRpcTimeout(value);
        logger.info("set counter write rpc timeout to {} ms", value);
    }

    public long getCounterWriteRpcTimeout()
    {
        return DatabaseDescriptor.getCounterWriteRpcTimeout();
    }

    public void setCasContentionTimeout(long value)
    {
        DatabaseDescriptor.setCasContentionTimeout(value);
        logger.info("set cas contention rpc timeout to {} ms", value);
    }

    public long getCasContentionTimeout()
    {
        return DatabaseDescriptor.getCasContentionTimeout();
    }

    public void setTruncateRpcTimeout(long value)
    {
        DatabaseDescriptor.setTruncateRpcTimeout(value);
        logger.info("set truncate rpc timeout to {} ms", value);
    }

    public long getTruncateRpcTimeout()
    {
        return DatabaseDescriptor.getTruncateRpcTimeout();
    }

    public void setStreamingSocketTimeout(int value)
    {
        DatabaseDescriptor.setStreamingSocketTimeout(value);
        logger.info("set streaming socket timeout to {} ms", value);
    }

    public int getStreamingSocketTimeout()
    {
        return DatabaseDescriptor.getStreamingSocketTimeout();
    }

    public void setStreamThroughputMbPerSec(int value)
    {
        DatabaseDescriptor.setStreamThroughputOutboundMegabitsPerSec(value);
        logger.info("setstreamthroughput: throttle set to {}", value);
    }

    public int getStreamThroughputMbPerSec()
    {
        return DatabaseDescriptor.getStreamThroughputOutboundMegabitsPerSec();
    }

    public void setInterDCStreamThroughputMbPerSec(int value)
    {
        DatabaseDescriptor.setInterDCStreamThroughputOutboundMegabitsPerSec(value);
        logger.info("setinterdcstreamthroughput: throttle set to {}", value);
    }

    public int getInterDCStreamThroughputMbPerSec()
    {
        return DatabaseDescriptor.getInterDCStreamThroughputOutboundMegabitsPerSec();
    }


    public int getCompactionThroughputMbPerSec()
    {
        return DatabaseDescriptor.getCompactionThroughputMbPerSec();
    }

    public void setCompactionThroughputMbPerSec(int value)
    {
        DatabaseDescriptor.setCompactionThroughputMbPerSec(value);
        CompactionManager.instance.setRate(value);
    }

    public int getConcurrentCompactors()
    {
        return DatabaseDescriptor.getConcurrentCompactors();
    }

    public void setConcurrentCompactors(int value)
    {
        if (value <= 0)
            throw new IllegalArgumentException("Number of concurrent compactors should be greater than 0.");
        DatabaseDescriptor.setConcurrentCompactors(value);
        CompactionManager.instance.setConcurrentCompactors(value);
    }

    public boolean isIncrementalBackupsEnabled()
    {
        return DatabaseDescriptor.isIncrementalBackupsEnabled();
    }

    public void setIncrementalBackupsEnabled(boolean value)
    {
        DatabaseDescriptor.setIncrementalBackupsEnabled(value);
    }

    @VisibleForTesting // only used by test
    public void setMovingModeUnsafe()
    {
        setMode(Mode.MOVING, true);
    }

    /**
     * Only used in jvm dtest when not using GOSSIP.
     * See org.apache.cassandra.distributed.impl.Instance#initializeRing(org.apache.cassandra.distributed.api.ICluster)
     */
    @VisibleForTesting
    public void setNormalModeUnsafe()
    {
        setMode(Mode.NORMAL, true);
    }

    private void setMode(Mode m, boolean log)
    {
        setMode(m, null, log);
    }

    private void setMode(Mode m, String msg, boolean log)
    {
        operationMode = m;
        String logMsg = msg == null ? m.toString() : String.format("%s: %s", m, msg);
        if (log)
            logger.info(logMsg);
        else
            logger.debug(logMsg);
    }

    /**
     * Bootstrap node by fetching data from other nodes.
     * If node is bootstrapping as a new node, then this also announces bootstrapping to the cluster.
     *
     * This blocks until streaming is done.
     *
     * @param tokens bootstrapping tokens
     * @return true if bootstrap succeeds.
     */
    private boolean bootstrap(final Collection<Token> tokens)
    {
        isBootstrapMode = true;
        SystemKeyspace.updateTokens(tokens); // DON'T use setToken, that makes us part of the ring locally which is incorrect until we are done bootstrapping

        if (!replacing || !isReplacingSameAddress())
        {
            // if not an existing token then bootstrap
            List<Pair<ApplicationState, VersionedValue>> states = new ArrayList<>();
            states.add(Pair.create(ApplicationState.TOKENS, valueFactory.tokens(tokens)));
            states.add(Pair.create(ApplicationState.STATUS, replacing?
                                                            valueFactory.bootReplacing(DatabaseDescriptor.getReplaceAddress()) :
                                                            valueFactory.bootstrapping(tokens)));
            Gossiper.instance.addLocalApplicationStates(states);
            setMode(Mode.JOINING, "sleeping " + RING_DELAY + " ms for pending range setup", true);
            Uninterruptibles.sleepUninterruptibly(RING_DELAY, TimeUnit.MILLISECONDS);
        }
        else
        {
            // Dont set any state for the node which is bootstrapping the existing token...
            tokenMetadata.updateNormalTokens(tokens, FBUtilities.getBroadcastAddress());
            SystemKeyspace.removeEndpoint(DatabaseDescriptor.getReplaceAddress());
        }
        if (!Gossiper.instance.seenAnySeed())
            throw new IllegalStateException("Unable to contact any seeds!");

        if (Boolean.getBoolean("cassandra.reset_bootstrap_progress"))
        {
            logger.info("Resetting bootstrap progress to start fresh");
            SystemKeyspace.resetAvailableRanges();
        }

        // Force disk boundary invalidation now that local tokens are set
        invalidateDiskBoundaries();

        setMode(Mode.JOINING, "Starting to bootstrap...", true);
        BootStrapper bootstrapper = new BootStrapper(FBUtilities.getBroadcastAddress(), tokens, tokenMetadata);
        bootstrapper.addProgressListener(progressSupport);
        ListenableFuture<StreamState> bootstrapStream = bootstrapper.bootstrap(streamStateStore, useStrictConsistency && !replacing); // handles token update
        try
        {
            bootstrapStream.get();
            bootstrapFinished();
            logger.info("Bootstrap completed for tokens {}", tokens);
            return true;
        }
        catch (Throwable e)
        {
            logger.error("Error while waiting on bootstrap to complete. Bootstrap will have to be restarted.", e);
            return false;
        }
    }

    private void invalidateDiskBoundaries()
    {
        for (Keyspace keyspace : Keyspace.all())
        {
            for (ColumnFamilyStore cfs : keyspace.getColumnFamilyStores())
            {
                for (final ColumnFamilyStore store : cfs.concatWithIndexes())
                {
                    store.invalidateDiskBoundaries();
                }
            }
        }
    }

    /**
     * All MVs have been created during bootstrap, so mark them as built
     */
    private void markViewsAsBuilt() {
        for (String keyspace : Schema.instance.getUserKeyspaces())
        {
            for (ViewDefinition view: Schema.instance.getKSMetaData(keyspace).views)
                SystemKeyspace.finishViewBuildStatus(view.ksName, view.viewName);
        }
    }

    /**
     * Called when bootstrap did finish successfully
     */
    private void bootstrapFinished() {
        markViewsAsBuilt();
        isBootstrapMode = false;
    }

    public boolean resumeBootstrap()
    {
        if (isBootstrapMode && SystemKeyspace.bootstrapInProgress())
        {
            logger.info("Resuming bootstrap...");

            // get bootstrap tokens saved in system keyspace
            final Collection<Token> tokens = SystemKeyspace.getSavedTokens();
            // already bootstrapped ranges are filtered during bootstrap
            BootStrapper bootstrapper = new BootStrapper(FBUtilities.getBroadcastAddress(), tokens, tokenMetadata);
            bootstrapper.addProgressListener(progressSupport);
            ListenableFuture<StreamState> bootstrapStream = bootstrapper.bootstrap(streamStateStore, useStrictConsistency && !replacing); // handles token update
            Futures.addCallback(bootstrapStream, new FutureCallback<StreamState>()
            {
                @Override
                public void onSuccess(StreamState streamState)
                {
                    try
                    {
                        bootstrapFinished();
                        if (isSurveyMode)
                        {
                            logger.info("Startup complete, but write survey mode is active, not becoming an active ring member. Use JMX (StorageService->joinRing()) to finalize ring joining.");
                        }
                        else
                        {
                            isSurveyMode = false;
                            progressSupport.progress("bootstrap", ProgressEvent.createNotification("Joining ring..."));
                            finishJoiningRing(true, bootstrapTokens);
                        }
                        progressSupport.progress("bootstrap", new ProgressEvent(ProgressEventType.COMPLETE, 1, 1, "Resume bootstrap complete"));
                        if (!isNativeTransportRunning())
                            daemon.initializeClientTransports();
                        daemon.start();
                        logger.info("Resume complete");
                    }
                    catch(Exception e)
                    {
                        onFailure(e);
                        throw e;
                    }
                }

                @Override
                public void onFailure(Throwable e)
                {
                    String message = "Error during bootstrap: ";
                    if (e instanceof ExecutionException && e.getCause() != null)
                    {
                        message += e.getCause().getMessage();
                    }
                    else
                    {
                        message += e.getMessage();
                    }
                    logger.error(message, e);
                    progressSupport.progress("bootstrap", new ProgressEvent(ProgressEventType.ERROR, 1, 1, message));
                    progressSupport.progress("bootstrap", new ProgressEvent(ProgressEventType.COMPLETE, 1, 1, "Resume bootstrap complete"));
                }
            });
            return true;
        }
        else
        {
            logger.info("Resuming bootstrap is requested, but the node is already bootstrapped.");
            return false;
        }
    }

    public boolean isBootstrapMode()
    {
        return isBootstrapMode;
    }

    public TokenMetadata getTokenMetadata()
    {
        return tokenMetadata;
    }

    /**
     * for a keyspace, return the ranges and corresponding listen addresses.
     * @param keyspace
     * @return the endpoint map
     */
    public Map<List<String>, List<String>> getRangeToEndpointMap(String keyspace)
    {
        /* All the ranges for the tokens */
        Map<List<String>, List<String>> map = new HashMap<>();
        for (Map.Entry<Range<Token>,List<InetAddress>> entry : getRangeToAddressMap(keyspace).entrySet())
        {
            map.put(entry.getKey().asList(), stringify(entry.getValue()));
        }
        return map;
    }

    /**
     * Return the rpc address associated with an endpoint as a string.
     * @param endpoint The endpoint to get rpc address for
     * @return the rpc address
     */
    public String getRpcaddress(InetAddress endpoint)
    {
        if (endpoint.equals(FBUtilities.getBroadcastAddress()))
            return FBUtilities.getBroadcastRpcAddress().getHostAddress();
        else if (Gossiper.instance.getEndpointStateForEndpoint(endpoint).getApplicationState(ApplicationState.RPC_ADDRESS) == null)
            return endpoint.getHostAddress();
        else
            return Gossiper.instance.getEndpointStateForEndpoint(endpoint).getApplicationState(ApplicationState.RPC_ADDRESS).value;
    }

    /**
     * for a keyspace, return the ranges and corresponding RPC addresses for a given keyspace.
     * @param keyspace
     * @return the endpoint map
     */
    public Map<List<String>, List<String>> getRangeToRpcaddressMap(String keyspace)
    {
        /* All the ranges for the tokens */
        Map<List<String>, List<String>> map = new HashMap<>();
        for (Map.Entry<Range<Token>, List<InetAddress>> entry : getRangeToAddressMap(keyspace).entrySet())
        {
            List<String> rpcaddrs = new ArrayList<>(entry.getValue().size());
            for (InetAddress endpoint: entry.getValue())
            {
                rpcaddrs.add(getRpcaddress(endpoint));
            }
            map.put(entry.getKey().asList(), rpcaddrs);
        }
        return map;
    }

    public Map<List<String>, List<String>> getPendingRangeToEndpointMap(String keyspace)
    {
        // some people just want to get a visual representation of things. Allow null and set it to the first
        // non-system keyspace.
        if (keyspace == null)
            keyspace = Schema.instance.getNonLocalStrategyKeyspaces().get(0);

        Map<List<String>, List<String>> map = new HashMap<>();
        for (Map.Entry<Range<Token>, Collection<InetAddress>> entry : tokenMetadata.getPendingRangesMM(keyspace).asMap().entrySet())
        {
            List<InetAddress> l = new ArrayList<>(entry.getValue());
            map.put(entry.getKey().asList(), stringify(l));
        }
        return map;
    }

    public Map<Range<Token>, List<InetAddress>> getRangeToAddressMap(String keyspace)
    {
        return getRangeToAddressMap(keyspace, tokenMetadata.sortedTokens());
    }

    public Map<Range<Token>, List<InetAddress>> getRangeToAddressMapInLocalDC(String keyspace)
    {
        Predicate<InetAddress> isLocalDC = new Predicate<InetAddress>()
        {
            public boolean apply(InetAddress address)
            {
                return isLocalDC(address);
            }
        };

        Map<Range<Token>, List<InetAddress>> origMap = getRangeToAddressMap(keyspace, getTokensInLocalDC());
        Map<Range<Token>, List<InetAddress>> filteredMap = Maps.newHashMap();
        for (Map.Entry<Range<Token>, List<InetAddress>> entry : origMap.entrySet())
        {
            List<InetAddress> endpointsInLocalDC = Lists.newArrayList(Collections2.filter(entry.getValue(), isLocalDC));
            filteredMap.put(entry.getKey(), endpointsInLocalDC);
        }

        return filteredMap;
    }

    private List<Token> getTokensInLocalDC()
    {
        List<Token> filteredTokens = Lists.newArrayList();
        for (Token token : tokenMetadata.sortedTokens())
        {
            InetAddress endpoint = tokenMetadata.getEndpoint(token);
            if (isLocalDC(endpoint))
                filteredTokens.add(token);
        }
        return filteredTokens;
    }

    private boolean isLocalDC(InetAddress targetHost)
    {
        String remoteDC = DatabaseDescriptor.getEndpointSnitch().getDatacenter(targetHost);
        String localDC = DatabaseDescriptor.getEndpointSnitch().getDatacenter(FBUtilities.getBroadcastAddress());
        return remoteDC.equals(localDC);
    }

    private Map<Range<Token>, List<InetAddress>> getRangeToAddressMap(String keyspace, List<Token> sortedTokens)
    {
        // some people just want to get a visual representation of things. Allow null and set it to the first
        // non-system keyspace.
        if (keyspace == null)
            keyspace = Schema.instance.getNonLocalStrategyKeyspaces().get(0);

        List<Range<Token>> ranges = getAllRanges(sortedTokens);
        return constructRangeToEndpointMap(keyspace, ranges);
    }


    /**
     * The same as {@code describeRing(String)} but converts TokenRange to the String for JMX compatibility
     *
     * @param keyspace The keyspace to fetch information about
     *
     * @return a List of TokenRange(s) converted to String for the given keyspace
     */
    public List<String> describeRingJMX(String keyspace) throws IOException
    {
        List<TokenRange> tokenRanges;
        try
        {
            tokenRanges = describeRing(keyspace);
        }
        catch (InvalidRequestException e)
        {
            throw new IOException(e.getMessage());
        }
        List<String> result = new ArrayList<>(tokenRanges.size());

        for (TokenRange tokenRange : tokenRanges)
            result.add(tokenRange.toString());

        return result;
    }

    /**
     * The TokenRange for a given keyspace.
     *
     * @param keyspace The keyspace to fetch information about
     *
     * @return a List of TokenRange(s) for the given keyspace
     *
     * @throws InvalidRequestException if there is no ring information available about keyspace
     */
    public List<TokenRange> describeRing(String keyspace) throws InvalidRequestException
    {
        return describeRing(keyspace, false);
    }

    /**
     * The same as {@code describeRing(String)} but considers only the part of the ring formed by nodes in the local DC.
     */
    public List<TokenRange> describeLocalRing(String keyspace) throws InvalidRequestException
    {
        return describeRing(keyspace, true);
    }

    private List<TokenRange> describeRing(String keyspace, boolean includeOnlyLocalDC) throws InvalidRequestException
    {
        if (!Schema.instance.getKeyspaces().contains(keyspace))
            throw new InvalidRequestException("No such keyspace: " + keyspace);

        if (keyspace == null || Keyspace.open(keyspace).getReplicationStrategy() instanceof LocalStrategy)
            throw new InvalidRequestException("There is no ring for the keyspace: " + keyspace);

        List<TokenRange> ranges = new ArrayList<>();
        Token.TokenFactory tf = getTokenFactory();

        Map<Range<Token>, List<InetAddress>> rangeToAddressMap =
                includeOnlyLocalDC
                        ? getRangeToAddressMapInLocalDC(keyspace)
                        : getRangeToAddressMap(keyspace);

        for (Map.Entry<Range<Token>, List<InetAddress>> entry : rangeToAddressMap.entrySet())
        {
            Range<Token> range = entry.getKey();
            List<InetAddress> addresses = entry.getValue();
            List<String> endpoints = new ArrayList<>(addresses.size());
            List<String> rpc_endpoints = new ArrayList<>(addresses.size());
            List<EndpointDetails> epDetails = new ArrayList<>(addresses.size());

            for (InetAddress endpoint : addresses)
            {
                EndpointDetails details = new EndpointDetails();
                details.host = endpoint.getHostAddress();
                details.datacenter = DatabaseDescriptor.getEndpointSnitch().getDatacenter(endpoint);
                details.rack = DatabaseDescriptor.getEndpointSnitch().getRack(endpoint);

                endpoints.add(details.host);
                rpc_endpoints.add(getRpcaddress(endpoint));

                epDetails.add(details);
            }

            TokenRange tr = new TokenRange(tf.toString(range.left.getToken()), tf.toString(range.right.getToken()), endpoints)
                                    .setEndpoint_details(epDetails)
                                    .setRpc_endpoints(rpc_endpoints);

            ranges.add(tr);
        }

        return ranges;
    }

    public Map<String, String> getTokenToEndpointMap()
    {
        Map<Token, InetAddress> mapInetAddress = tokenMetadata.getNormalAndBootstrappingTokenToEndpointMap();
        // in order to preserve tokens in ascending order, we use LinkedHashMap here
        Map<String, String> mapString = new LinkedHashMap<>(mapInetAddress.size());
        List<Token> tokens = new ArrayList<>(mapInetAddress.keySet());
        Collections.sort(tokens);
        for (Token token : tokens)
        {
            mapString.put(token.toString(), mapInetAddress.get(token).getHostAddress());
        }
        return mapString;
    }

    public String getLocalHostId()
    {
        return getTokenMetadata().getHostId(FBUtilities.getBroadcastAddress()).toString();
    }

    public UUID getLocalHostUUID()
    {
        return getTokenMetadata().getHostId(FBUtilities.getBroadcastAddress());
    }

    public Map<String, String> getHostIdMap()
    {
        return getEndpointToHostId();
    }

    public Map<String, String> getEndpointToHostId()
    {
        Map<String, String> mapOut = new HashMap<>();
        for (Map.Entry<InetAddress, UUID> entry : getTokenMetadata().getEndpointToHostIdMapForReading().entrySet())
            mapOut.put(entry.getKey().getHostAddress(), entry.getValue().toString());
        return mapOut;
    }

    public Map<String, String> getHostIdToEndpoint()
    {
        Map<String, String> mapOut = new HashMap<>();
        for (Map.Entry<InetAddress, UUID> entry : getTokenMetadata().getEndpointToHostIdMapForReading().entrySet())
            mapOut.put(entry.getValue().toString(), entry.getKey().getHostAddress());
        return mapOut;
    }

    /**
     * Construct the range to endpoint mapping based on the true view
     * of the world.
     * @param ranges
     * @return mapping of ranges to the replicas responsible for them.
    */
    private Map<Range<Token>, List<InetAddress>> constructRangeToEndpointMap(String keyspace, List<Range<Token>> ranges)
    {
        Map<Range<Token>, List<InetAddress>> rangeToEndpointMap = new HashMap<>(ranges.size());
        for (Range<Token> range : ranges)
        {
            rangeToEndpointMap.put(range, Keyspace.open(keyspace).getReplicationStrategy().getNaturalEndpoints(range.right));
        }
        return rangeToEndpointMap;
    }

    public void beforeChange(InetAddress endpoint, EndpointState currentState, ApplicationState newStateKey, VersionedValue newValue)
    {
        // no-op
    }

    /*
     * Handle the reception of a new particular ApplicationState for a particular endpoint. Note that the value of the
     * ApplicationState has not necessarily "changed" since the last known value, if we already received the same update
     * from somewhere else.
     *
     * onChange only ever sees one ApplicationState piece change at a time (even if many ApplicationState updates were
     * received at the same time), so we perform a kind of state machine here. We are concerned with two events: knowing
     * the token associated with an endpoint, and knowing its operation mode. Nodes can start in either bootstrap or
     * normal mode, and from bootstrap mode can change mode to normal. A node in bootstrap mode needs to have
     * pendingranges set in TokenMetadata; a node in normal mode should instead be part of the token ring.
     *
     * Normal progression of ApplicationState.STATUS values for a node should be like this:
     * STATUS_BOOTSTRAPPING,token
     *   if bootstrapping. stays this way until all files are received.
     * STATUS_NORMAL,token
     *   ready to serve reads and writes.
     * STATUS_LEAVING,token
     *   get ready to leave the cluster as part of a decommission
     * STATUS_LEFT,token
     *   set after decommission is completed.
     *
     * Other STATUS values that may be seen (possibly anywhere in the normal progression):
     * STATUS_MOVING,newtoken
     *   set if node is currently moving to a new token in the ring
     * REMOVING_TOKEN,deadtoken
     *   set if the node is dead and is being removed by its REMOVAL_COORDINATOR
     * REMOVED_TOKEN,deadtoken
     *   set if the node is dead and has been removed by its REMOVAL_COORDINATOR
     *
     * Note: Any time a node state changes from STATUS_NORMAL, it will not be visible to new nodes. So it follows that
     * you should never bootstrap a new node during a removenode, decommission or move.
     */
    public void onChange(InetAddress endpoint, ApplicationState state, VersionedValue value)
    {
        if (state == ApplicationState.STATUS)
        {
            String[] pieces = splitValue(value);
            assert (pieces.length > 0);

            String moveName = pieces[0];

            switch (moveName)
            {
                case VersionedValue.STATUS_BOOTSTRAPPING_REPLACE:
                    handleStateBootreplacing(endpoint, pieces);
                    break;
                case VersionedValue.STATUS_BOOTSTRAPPING:
                    handleStateBootstrap(endpoint);
                    break;
                case VersionedValue.STATUS_NORMAL:
                    handleStateNormal(endpoint, VersionedValue.STATUS_NORMAL);
                    break;
                case VersionedValue.SHUTDOWN:
                    handleStateNormal(endpoint, VersionedValue.SHUTDOWN);
                    break;
                case VersionedValue.REMOVING_TOKEN:
                case VersionedValue.REMOVED_TOKEN:
                    handleStateRemoving(endpoint, pieces);
                    break;
                case VersionedValue.STATUS_LEAVING:
                    handleStateLeaving(endpoint);
                    break;
                case VersionedValue.STATUS_LEFT:
                    handleStateLeft(endpoint, pieces);
                    break;
                case VersionedValue.STATUS_MOVING:
                    handleStateMoving(endpoint, pieces);
                    break;
            }
        }
        else
        {
            EndpointState epState = Gossiper.instance.getEndpointStateForEndpoint(endpoint);
            if (epState == null || Gossiper.instance.isDeadState(epState))
            {
                logger.debug("Ignoring state change for dead or unknown endpoint: {}", endpoint);
                return;
            }

            if (getTokenMetadata().isMember(endpoint))
            {
                final ExecutorService executor = StageManager.getStage(Stage.MUTATION);
                switch (state)
                {
                    case RELEASE_VERSION:
                        SystemKeyspace.updatePeerReleaseVersion(endpoint, value.value, this::refreshMaxNativeProtocolVersion, executor);
                        break;
                    case DC:
                        updateTopology(endpoint);
                        SystemKeyspace.updatePeerInfo(endpoint, "data_center", value.value, executor);
                        break;
                    case RACK:
                        updateTopology(endpoint);
                        SystemKeyspace.updatePeerInfo(endpoint, "rack", value.value, executor);
                        break;
                    case RPC_ADDRESS:
                        try
                        {
                            SystemKeyspace.updatePeerInfo(endpoint, "rpc_address", InetAddress.getByName(value.value), executor);
                        }
                        catch (UnknownHostException e)
                        {
                            throw new RuntimeException(e);
                        }
                        break;
                    case SCHEMA:
                        SystemKeyspace.updatePeerInfo(endpoint, "schema_version", UUID.fromString(value.value), executor);
                        MigrationCoordinator.instance.reportEndpointVersion(endpoint, UUID.fromString(value.value));
                        break;
                    case HOST_ID:
                        SystemKeyspace.updatePeerInfo(endpoint, "host_id", UUID.fromString(value.value), executor);
                        break;
                    case RPC_READY:
                        notifyRpcChange(endpoint, epState.isRpcReady());
                        break;
                    case NET_VERSION:
                        updateNetVersion(endpoint, value);
                        break;
                }
            }
        }
    }

    private static String[] splitValue(VersionedValue value)
    {
        return value.value.split(VersionedValue.DELIMITER_STR, -1);
    }

    private void updateNetVersion(InetAddress endpoint, VersionedValue value)
    {
        try
        {
            MessagingService.instance().setVersion(endpoint, Integer.parseInt(value.value));
        }
        catch (NumberFormatException e)
        {
            throw new AssertionError("Got invalid value for NET_VERSION application state: " + value.value);
        }
    }

    public void updateTopology(InetAddress endpoint)
    {
        if (getTokenMetadata().isMember(endpoint))
        {
            getTokenMetadata().updateTopology(endpoint);
        }
    }

    public void updateTopology()
    {
        getTokenMetadata().updateTopology();
    }

    private void updatePeerInfo(InetAddress endpoint)
    {
        EndpointState epState = Gossiper.instance.getEndpointStateForEndpoint(endpoint);
        final ExecutorService executor = StageManager.getStage(Stage.MUTATION);
        for (Map.Entry<ApplicationState, VersionedValue> entry : epState.states())
        {
            switch (entry.getKey())
            {
                case RELEASE_VERSION:
                    SystemKeyspace.updatePeerReleaseVersion(endpoint, entry.getValue().value, this::refreshMaxNativeProtocolVersion, executor);
                    break;
                case DC:
                    SystemKeyspace.updatePeerInfo(endpoint, "data_center", entry.getValue().value, executor);
                    break;
                case RACK:
                    SystemKeyspace.updatePeerInfo(endpoint, "rack", entry.getValue().value, executor);
                    break;
                case RPC_ADDRESS:
                    try
                    {
                        SystemKeyspace.updatePeerInfo(endpoint, "rpc_address", InetAddress.getByName(entry.getValue().value), executor);
                    }
                    catch (UnknownHostException e)
                    {
                        throw new RuntimeException(e);
                    }
                    break;
                case SCHEMA:
                    SystemKeyspace.updatePeerInfo(endpoint, "schema_version", UUID.fromString(entry.getValue().value), executor);
                    break;
                case HOST_ID:
                    SystemKeyspace.updatePeerInfo(endpoint, "host_id", UUID.fromString(entry.getValue().value), executor);
                    break;
            }
        }
    }

    private void notifyRpcChange(InetAddress endpoint, boolean ready)
    {
        if (ready)
            notifyUp(endpoint);
        else
            notifyDown(endpoint);
    }

    private void notifyUp(InetAddress endpoint)
    {
        if (!isRpcReady(endpoint) || !Gossiper.instance.isAlive(endpoint))
            return;

        for (IEndpointLifecycleSubscriber subscriber : lifecycleSubscribers)
            subscriber.onUp(endpoint);
    }

    private void notifyDown(InetAddress endpoint)
    {
        for (IEndpointLifecycleSubscriber subscriber : lifecycleSubscribers)
            subscriber.onDown(endpoint);
    }

    private void notifyJoined(InetAddress endpoint)
    {
        if (!isStatus(endpoint, VersionedValue.STATUS_NORMAL))
            return;

        for (IEndpointLifecycleSubscriber subscriber : lifecycleSubscribers)
            subscriber.onJoinCluster(endpoint);
    }

    private void notifyMoved(InetAddress endpoint)
    {
        for (IEndpointLifecycleSubscriber subscriber : lifecycleSubscribers)
            subscriber.onMove(endpoint);
    }

    private void notifyLeft(InetAddress endpoint)
    {
        for (IEndpointLifecycleSubscriber subscriber : lifecycleSubscribers)
            subscriber.onLeaveCluster(endpoint);
    }

    private boolean isStatus(InetAddress endpoint, String status)
    {
        EndpointState state = Gossiper.instance.getEndpointStateForEndpoint(endpoint);
        return state != null && state.getStatus().equals(status);
    }

    public boolean isRpcReady(InetAddress endpoint)
    {
        if (MessagingService.instance().getVersion(endpoint) < MessagingService.VERSION_22)
            return true;
        EndpointState state = Gossiper.instance.getEndpointStateForEndpoint(endpoint);
        return state != null && state.isRpcReady();
    }

    /**
     * Set the RPC status. Because when draining a node we need to set the RPC
     * status to not ready, and drain is called by the shutdown hook, it may be that value is false
     * and there is no local endpoint state. In this case it's OK to just do nothing. Therefore,
     * we assert that the local endpoint state is not null only when value is true.
     *
     * @param value - true indicates that RPC is ready, false indicates the opposite.
     */
    public void setRpcReady(boolean value)
    {
        EndpointState state = Gossiper.instance.getEndpointStateForEndpoint(FBUtilities.getBroadcastAddress());
        // if value is false we're OK with a null state, if it is true we are not.
        assert !value || state != null;

        if (state != null)
            Gossiper.instance.addLocalApplicationState(ApplicationState.RPC_READY, valueFactory.rpcReady(value));
    }

    private Collection<Token> getTokensFor(InetAddress endpoint)
    {
        try
        {
            EndpointState state = Gossiper.instance.getEndpointStateForEndpoint(endpoint);
            if (state == null)
                return Collections.emptyList();

            VersionedValue versionedValue = state.getApplicationState(ApplicationState.TOKENS);
            if (versionedValue == null)
                return Collections.emptyList();

            return TokenSerializer.deserialize(tokenMetadata.partitioner, new DataInputStream(new ByteArrayInputStream(versionedValue.toBytes())));
        }
        catch (IOException e)
        {
            throw new RuntimeException(e);
        }
    }

    /**
     * Handle node bootstrap
     *
     * @param endpoint bootstrapping node
     */
    private void handleStateBootstrap(InetAddress endpoint)
    {
        Collection<Token> tokens;
        // explicitly check for TOKENS, because a bootstrapping node might be bootstrapping in legacy mode; that is, not using vnodes and no token specified
        tokens = getTokensFor(endpoint);

        if (logger.isDebugEnabled())
            logger.debug("Node {} state bootstrapping, token {}", endpoint, tokens);

        // if this node is present in token metadata, either we have missed intermediate states
        // or the node had crashed. Print warning if needed, clear obsolete stuff and
        // continue.
        if (tokenMetadata.isMember(endpoint))
        {
            // If isLeaving is false, we have missed both LEAVING and LEFT. However, if
            // isLeaving is true, we have only missed LEFT. Waiting time between completing
            // leave operation and rebootstrapping is relatively short, so the latter is quite
            // common (not enough time for gossip to spread). Therefore we report only the
            // former in the log.
            if (!tokenMetadata.isLeaving(endpoint))
                logger.info("Node {} state jump to bootstrap", endpoint);
            tokenMetadata.removeEndpoint(endpoint);
        }

        tokenMetadata.addBootstrapTokens(tokens, endpoint);
        PendingRangeCalculatorService.instance.update();

        tokenMetadata.updateHostId(Gossiper.instance.getHostId(endpoint), endpoint);
    }

    private void handleStateBootreplacing(InetAddress newNode, String[] pieces)
    {
        InetAddress oldNode;
        try
        {
            oldNode = InetAddress.getByName(pieces[1]);
        }
        catch (Exception e)
        {
            logger.error("Node {} tried to replace malformed endpoint {}.", newNode, pieces[1], e);
            return;
        }

        if (FailureDetector.instance.isAlive(oldNode))
        {
            throw new RuntimeException(String.format("Node %s is trying to replace alive node %s.", newNode, oldNode));
        }

        Optional<InetAddress> replacingNode = tokenMetadata.getReplacingNode(newNode);
        if (replacingNode.isPresent() && !replacingNode.get().equals(oldNode))
        {
            throw new RuntimeException(String.format("Node %s is already replacing %s but is trying to replace %s.",
                                                     newNode, replacingNode.get(), oldNode));
        }

        Collection<Token> tokens = getTokensFor(newNode);

        if (logger.isDebugEnabled())
            logger.debug("Node {} is replacing {}, tokens {}", newNode, oldNode, tokens);

        tokenMetadata.addReplaceTokens(tokens, newNode, oldNode);
        PendingRangeCalculatorService.instance.update();

        tokenMetadata.updateHostId(Gossiper.instance.getHostId(newNode), newNode);
    }

    private void ensureUpToDateTokenMetadata(String status, InetAddress endpoint)
    {
        Set<Token> tokens = new TreeSet<>(getTokensFor(endpoint));

        if (logger.isDebugEnabled())
            logger.debug("Node {} state {}, tokens {}", endpoint, status, tokens);

        // If the node is previously unknown or tokens do not match, update tokenmetadata to
        // have this node as 'normal' (it must have been using this token before the
        // leave). This way we'll get pending ranges right.
        if (!tokenMetadata.isMember(endpoint))
        {
            logger.info("Node {} state jump to {}", endpoint, status);
            updateTokenMetadata(endpoint, tokens);
        }
        else if (!tokens.equals(new TreeSet<>(tokenMetadata.getTokens(endpoint))))
        {
            logger.warn("Node {} '{}' token mismatch. Long network partition?", endpoint, status);
            updateTokenMetadata(endpoint, tokens);
        }
    }

    private void updateTokenMetadata(InetAddress endpoint, Iterable<Token> tokens)
    {
        updateTokenMetadata(endpoint, tokens, new HashSet<>());
    }

    private void updateTokenMetadata(InetAddress endpoint, Iterable<Token> tokens, Set<InetAddress> endpointsToRemove)
    {
        Set<Token> tokensToUpdateInMetadata = new HashSet<>();
        Set<Token> tokensToUpdateInSystemKeyspace = new HashSet<>();

        for (final Token token : tokens)
        {
            // we don't want to update if this node is responsible for the token and it has a later startup time than endpoint.
            InetAddress currentOwner = tokenMetadata.getEndpoint(token);
            if (currentOwner == null)
            {
                logger.debug("New node {} at token {}", endpoint, token);
                tokensToUpdateInMetadata.add(token);
                tokensToUpdateInSystemKeyspace.add(token);
            }
            else if (endpoint.equals(currentOwner))
            {
                // set state back to normal, since the node may have tried to leave, but failed and is now back up
                tokensToUpdateInMetadata.add(token);
                tokensToUpdateInSystemKeyspace.add(token);
            }
            else if (Gossiper.instance.compareEndpointStartup(endpoint, currentOwner) > 0)
            {
                tokensToUpdateInMetadata.add(token);
                tokensToUpdateInSystemKeyspace.add(token);

                // currentOwner is no longer current, endpoint is.  Keep track of these moves, because when
                // a host no longer has any tokens, we'll want to remove it.
                Multimap<InetAddress, Token> epToTokenCopy = getTokenMetadata().getEndpointToTokenMapForReading();
                epToTokenCopy.get(currentOwner).remove(token);
                if (epToTokenCopy.get(currentOwner).isEmpty())
                    endpointsToRemove.add(currentOwner);

                logger.info("Nodes {} and {} have the same token {}. {} is the new owner", endpoint, currentOwner, token, endpoint);
            }
            else
            {
                logger.info("Nodes () and {} have the same token {}.  Ignoring {}", endpoint, currentOwner, token, endpoint);
            }
        }

        tokenMetadata.updateNormalTokens(tokensToUpdateInMetadata, endpoint);
        for (InetAddress ep : endpointsToRemove)
        {
            removeEndpoint(ep);
            if (replacing && ep.equals(DatabaseDescriptor.getReplaceAddress()))
                Gossiper.instance.replacementQuarantine(ep); // quarantine locally longer than normally; see CASSANDRA-8260
        }
        if (!tokensToUpdateInSystemKeyspace.isEmpty())
            SystemKeyspace.updateTokens(endpoint, tokensToUpdateInSystemKeyspace, StageManager.getStage(Stage.MUTATION));
    }

    /**
     * Handle node move to normal state. That is, node is entering token ring and participating
     * in reads.
     *
     * @param endpoint node
     */
    private void handleStateNormal(final InetAddress endpoint, final String status)
    {
        Collection<Token> tokens = getTokensFor(endpoint);
        Set<InetAddress> endpointsToRemove = new HashSet<>();

        if (logger.isDebugEnabled())
            logger.debug("Node {} state {}, token {}", endpoint, status, tokens);

        if (tokenMetadata.isMember(endpoint))
            logger.info("Node {} state jump to {}", endpoint, status);

        if (tokens.isEmpty() && status.equals(VersionedValue.STATUS_NORMAL))
            logger.error("Node {} is in state normal but it has no tokens, state: {}",
                         endpoint,
                         Gossiper.instance.getEndpointStateForEndpoint(endpoint));

        Optional<InetAddress> replacingNode = tokenMetadata.getReplacingNode(endpoint);
        if (replacingNode.isPresent())
        {
            assert !endpoint.equals(replacingNode.get()) : "Pending replacement endpoint with same address is not supported";
            logger.info("Node {} will complete replacement of {} for tokens {}", endpoint, replacingNode.get(), tokens);
            if (FailureDetector.instance.isAlive(replacingNode.get()))
            {
                logger.error("Node {} cannot complete replacement of alive node {}.", endpoint, replacingNode.get());
                return;
            }
            endpointsToRemove.add(replacingNode.get());
        }

        Optional<InetAddress> replacementNode = tokenMetadata.getReplacementNode(endpoint);
        if (replacementNode.isPresent())
        {
            logger.warn("Node {} is currently being replaced by node {}.", endpoint, replacementNode.get());
        }

        updatePeerInfo(endpoint);
        // Order Matters, TM.updateHostID() should be called before TM.updateNormalToken(), (see CASSANDRA-4300).
        UUID hostId = Gossiper.instance.getHostId(endpoint);
        InetAddress existing = tokenMetadata.getEndpointForHostId(hostId);
        if (replacing && isReplacingSameAddress() && Gossiper.instance.getEndpointStateForEndpoint(DatabaseDescriptor.getReplaceAddress()) != null
            && (hostId.equals(Gossiper.instance.getHostId(DatabaseDescriptor.getReplaceAddress()))))
            logger.warn("Not updating token metadata for {} because I am replacing it", endpoint);
        else
        {
            if (existing != null && !existing.equals(endpoint))
            {
                if (existing.equals(FBUtilities.getBroadcastAddress()))
                {
                    logger.warn("Not updating host ID {} for {} because it's mine", hostId, endpoint);
                    tokenMetadata.removeEndpoint(endpoint);
                    endpointsToRemove.add(endpoint);
                }
                else if (Gossiper.instance.compareEndpointStartup(endpoint, existing) > 0)
                {
                    logger.warn("Host ID collision for {} between {} and {}; {} is the new owner", hostId, existing, endpoint, endpoint);
                    tokenMetadata.removeEndpoint(existing);
                    endpointsToRemove.add(existing);
                    tokenMetadata.updateHostId(hostId, endpoint);
                }
                else
                {
                    logger.warn("Host ID collision for {} between {} and {}; ignored {}", hostId, existing, endpoint, endpoint);
                    tokenMetadata.removeEndpoint(endpoint);
                    endpointsToRemove.add(endpoint);
                }
            }
            else
                tokenMetadata.updateHostId(hostId, endpoint);
        }

        // capture because updateNormalTokens clears moving and member status
        boolean isMember = tokenMetadata.isMember(endpoint);
        boolean isMoving = tokenMetadata.isMoving(endpoint);

        updateTokenMetadata(endpoint, tokens, endpointsToRemove);

        if (isMoving || operationMode == Mode.MOVING)
        {
            tokenMetadata.removeFromMoving(endpoint);
            notifyMoved(endpoint);
        }
        else if (!isMember) // prior to this, the node was not a member
        {
            notifyJoined(endpoint);
        }

        PendingRangeCalculatorService.instance.update();
    }

    /**
     * Handle node preparing to leave the ring
     *
     * @param endpoint node
     */
    private void handleStateLeaving(InetAddress endpoint)
    {
        // If the node is previously unknown or tokens do not match, update tokenmetadata to
        // have this node as 'normal' (it must have been using this token before the
        // leave). This way we'll get pending ranges right.

        ensureUpToDateTokenMetadata(VersionedValue.STATUS_LEAVING, endpoint);

        // at this point the endpoint is certainly a member with this token, so let's proceed
        // normally
        tokenMetadata.addLeavingEndpoint(endpoint);
        PendingRangeCalculatorService.instance.update();
    }

    /**
     * Handle node leaving the ring. This will happen when a node is decommissioned
     *
     * @param endpoint If reason for leaving is decommission, endpoint is the leaving node.
     * @param pieces STATE_LEFT,token
     */
    private void handleStateLeft(InetAddress endpoint, String[] pieces)
    {
        assert pieces.length >= 2;
        Collection<Token> tokens = getTokensFor(endpoint);

        if (logger.isDebugEnabled())
            logger.debug("Node {} state left, tokens {}", endpoint, tokens);

        excise(tokens, endpoint, extractExpireTime(pieces));
    }

    /**
     * Handle node moving inside the ring.
     *
     * @param endpoint moving endpoint address
     * @param pieces STATE_MOVING, token
     */
    private void handleStateMoving(InetAddress endpoint, String[] pieces)
    {
        ensureUpToDateTokenMetadata(VersionedValue.STATUS_MOVING, endpoint);

        assert pieces.length >= 2;
        Token token = getTokenFactory().fromString(pieces[1]);

        if (logger.isDebugEnabled())
            logger.debug("Node {} state moving, new token {}", endpoint, token);

        tokenMetadata.addMovingEndpoint(token, endpoint);

        PendingRangeCalculatorService.instance.update();
    }

    /**
     * Handle notification that a node being actively removed from the ring via 'removenode'
     *
     * @param endpoint node
     * @param pieces either REMOVED_TOKEN (node is gone) or REMOVING_TOKEN (replicas need to be restored)
     */
    private void handleStateRemoving(InetAddress endpoint, String[] pieces)
    {
        assert (pieces.length > 0);

        if (endpoint.equals(FBUtilities.getBroadcastAddress()))
        {
            logger.info("Received removenode gossip about myself. Is this node rejoining after an explicit removenode?");
            try
            {
                drain();
            }
            catch (Exception e)
            {
                throw new RuntimeException(e);
            }
            return;
        }
        if (tokenMetadata.isMember(endpoint))
        {
            String state = pieces[0];
            Collection<Token> removeTokens = tokenMetadata.getTokens(endpoint);

            if (VersionedValue.REMOVED_TOKEN.equals(state))
            {
                excise(removeTokens, endpoint, extractExpireTime(pieces));
            }
            else if (VersionedValue.REMOVING_TOKEN.equals(state))
            {
                ensureUpToDateTokenMetadata(state, endpoint);

                if (logger.isDebugEnabled())
                    logger.debug("Tokens {} removed manually (endpoint was {})", removeTokens, endpoint);

                // Note that the endpoint is being removed
                tokenMetadata.addLeavingEndpoint(endpoint);
                PendingRangeCalculatorService.instance.update();

                // find the endpoint coordinating this removal that we need to notify when we're done
                String[] coordinator = splitValue(Gossiper.instance.getEndpointStateForEndpoint(endpoint).getApplicationState(ApplicationState.REMOVAL_COORDINATOR));
                UUID hostId = UUID.fromString(coordinator[1]);
                // grab any data we are now responsible for and notify responsible node
                restoreReplicaCount(endpoint, tokenMetadata.getEndpointForHostId(hostId));
            }
        }
        else // now that the gossiper has told us about this nonexistent member, notify the gossiper to remove it
        {
            if (VersionedValue.REMOVED_TOKEN.equals(pieces[0]))
                addExpireTimeIfFound(endpoint, extractExpireTime(pieces));
            removeEndpoint(endpoint);
        }
    }

    private void excise(Collection<Token> tokens, InetAddress endpoint)
    {
        logger.info("Removing tokens {} for {}", tokens, endpoint);

        UUID hostId = tokenMetadata.getHostId(endpoint);
        if (hostId != null && tokenMetadata.isMember(endpoint))
        {
            // enough time for writes to expire and MessagingService timeout reporter callback to fire, which is where
            // hints are mostly written from - using getMinRpcTimeout() / 2 for the interval.
            long delay = DatabaseDescriptor.getMinRpcTimeout() + DatabaseDescriptor.getWriteRpcTimeout();
            ScheduledExecutors.optionalTasks.schedule(() -> HintsService.instance.excise(hostId), delay, TimeUnit.MILLISECONDS);
        }

        removeEndpoint(endpoint);
        tokenMetadata.removeEndpoint(endpoint);
        if (!tokens.isEmpty())
            tokenMetadata.removeBootstrapTokens(tokens);
        notifyLeft(endpoint);
        PendingRangeCalculatorService.instance.update();
    }

    private void excise(Collection<Token> tokens, InetAddress endpoint, long expireTime)
    {
        addExpireTimeIfFound(endpoint, expireTime);
        excise(tokens, endpoint);
    }

    /** unlike excise we just need this endpoint gone without going through any notifications **/
    private void removeEndpoint(InetAddress endpoint)
    {
        Gossiper.runInGossipStageBlocking(() -> Gossiper.instance.removeEndpoint(endpoint));
        SystemKeyspace.removeEndpoint(endpoint);
    }

    protected void addExpireTimeIfFound(InetAddress endpoint, long expireTime)
    {
        if (expireTime != 0L)
        {
            Gossiper.instance.addExpireTimeForEndpoint(endpoint, expireTime);
        }
    }

    protected long extractExpireTime(String[] pieces)
    {
        return Long.parseLong(pieces[2]);
    }

    /**
     * Finds living endpoints responsible for the given ranges
     *
     * @param keyspaceName the keyspace ranges belong to
     * @param ranges the ranges to find sources for
     * @return multimap of addresses to ranges the address is responsible for
     */
    private Multimap<InetAddress, Range<Token>> getNewSourceRanges(String keyspaceName, Set<Range<Token>> ranges)
    {
        InetAddress myAddress = FBUtilities.getBroadcastAddress();
        Multimap<Range<Token>, InetAddress> rangeAddresses = Keyspace.open(keyspaceName).getReplicationStrategy().getRangeAddresses(tokenMetadata.cloneOnlyTokenMap());
        Multimap<InetAddress, Range<Token>> sourceRanges = HashMultimap.create();
        IFailureDetector failureDetector = FailureDetector.instance;

        // find alive sources for our new ranges
        for (Range<Token> range : ranges)
        {
            Collection<InetAddress> possibleRanges = rangeAddresses.get(range);
            IEndpointSnitch snitch = DatabaseDescriptor.getEndpointSnitch();
            List<InetAddress> sources = snitch.getSortedListByProximity(myAddress, possibleRanges);

            assert (!sources.contains(myAddress));

            for (InetAddress source : sources)
            {
                if (failureDetector.isAlive(source))
                {
                    sourceRanges.put(source, range);
                    break;
                }
            }
        }
        return sourceRanges;
    }

    /**
     * Sends a notification to a node indicating we have finished replicating data.
     *
     * @param remote node to send notification to
     */
    private void sendReplicationNotification(InetAddress remote)
    {
        // notify the remote token
        MessageOut msg = new MessageOut(MessagingService.Verb.REPLICATION_FINISHED);
        IFailureDetector failureDetector = FailureDetector.instance;
        if (logger.isDebugEnabled())
            logger.debug("Notifying {} of replication completion\n", remote);
        while (failureDetector.isAlive(remote))
        {
            AsyncOneResponse iar = MessagingService.instance().sendRR(msg, remote);
            try
            {
                iar.get(DatabaseDescriptor.getRpcTimeout(), TimeUnit.MILLISECONDS);
                return; // done
            }
            catch(TimeoutException e)
            {
                // try again
            }
        }
    }

    /**
     * Called when an endpoint is removed from the ring. This function checks
     * whether this node becomes responsible for new ranges as a
     * consequence and streams data if needed.
     *
     * This is rather ineffective, but it does not matter so much
     * since this is called very seldom
     *
     * @param endpoint the node that left
     */
    private void restoreReplicaCount(InetAddress endpoint, final InetAddress notifyEndpoint)
    {
        Multimap<String, Map.Entry<InetAddress, Collection<Range<Token>>>> rangesToFetch = HashMultimap.create();

        InetAddress myAddress = FBUtilities.getBroadcastAddress();

        for (String keyspaceName : Schema.instance.getNonLocalStrategyKeyspaces())
        {
            Multimap<Range<Token>, InetAddress> changedRanges = getChangedRangesForLeaving(keyspaceName, endpoint);
            Set<Range<Token>> myNewRanges = new HashSet<>();
            for (Map.Entry<Range<Token>, InetAddress> entry : changedRanges.entries())
            {
                if (entry.getValue().equals(myAddress))
                    myNewRanges.add(entry.getKey());
            }
            Multimap<InetAddress, Range<Token>> sourceRanges = getNewSourceRanges(keyspaceName, myNewRanges);
            for (Map.Entry<InetAddress, Collection<Range<Token>>> entry : sourceRanges.asMap().entrySet())
            {
                rangesToFetch.put(keyspaceName, entry);
            }
        }

        StreamPlan stream = new StreamPlan("Restore replica count");
        for (String keyspaceName : rangesToFetch.keySet())
        {
            for (Map.Entry<InetAddress, Collection<Range<Token>>> entry : rangesToFetch.get(keyspaceName))
            {
                InetAddress source = entry.getKey();
                InetAddress preferred = SystemKeyspace.getPreferredIP(source);
                Collection<Range<Token>> ranges = entry.getValue();
                if (logger.isDebugEnabled())
                    logger.debug("Requesting from {} ranges {}", source, StringUtils.join(ranges, ", "));
                stream.requestRanges(source, preferred, keyspaceName, ranges);
            }
        }
        StreamResultFuture future = stream.execute();
        Futures.addCallback(future, new FutureCallback<StreamState>()
        {
            public void onSuccess(StreamState finalState)
            {
                sendReplicationNotification(notifyEndpoint);
            }

            public void onFailure(Throwable t)
            {
                logger.warn("Streaming to restore replica count failed", t);
                // We still want to send the notification
                sendReplicationNotification(notifyEndpoint);
            }
        });
    }

    // needs to be modified to accept either a keyspace or ARS.
    private Multimap<Range<Token>, InetAddress> getChangedRangesForLeaving(String keyspaceName, InetAddress endpoint)
    {
        // First get all ranges the leaving endpoint is responsible for
        Collection<Range<Token>> ranges = getRangesForEndpoint(keyspaceName, endpoint);

        if (logger.isDebugEnabled())
            logger.debug("Node {} ranges [{}]", endpoint, StringUtils.join(ranges, ", "));

        Map<Range<Token>, List<InetAddress>> currentReplicaEndpoints = new HashMap<>(ranges.size());

        // Find (for each range) all nodes that store replicas for these ranges as well
        TokenMetadata metadata = tokenMetadata.cloneOnlyTokenMap(); // don't do this in the loop! #7758
        for (Range<Token> range : ranges)
            currentReplicaEndpoints.put(range, Keyspace.open(keyspaceName).getReplicationStrategy().calculateNaturalEndpoints(range.right, metadata));

        TokenMetadata temp = tokenMetadata.cloneAfterAllLeft();

        // endpoint might or might not be 'leaving'. If it was not leaving (that is, removenode
        // command was used), it is still present in temp and must be removed.
        if (temp.isMember(endpoint))
            temp.removeEndpoint(endpoint);

        Multimap<Range<Token>, InetAddress> changedRanges = HashMultimap.create();

        // Go through the ranges and for each range check who will be
        // storing replicas for these ranges when the leaving endpoint
        // is gone. Whoever is present in newReplicaEndpoints list, but
        // not in the currentReplicaEndpoints list, will be needing the
        // range.
        for (Range<Token> range : ranges)
        {
            Collection<InetAddress> newReplicaEndpoints = Keyspace.open(keyspaceName).getReplicationStrategy().calculateNaturalEndpoints(range.right, temp);
            newReplicaEndpoints.removeAll(currentReplicaEndpoints.get(range));
            if (logger.isDebugEnabled())
                if (newReplicaEndpoints.isEmpty())
                    logger.debug("Range {} already in all replicas", range);
                else
                    logger.debug("Range {} will be responsibility of {}", range, StringUtils.join(newReplicaEndpoints, ", "));
            changedRanges.putAll(range, newReplicaEndpoints);
        }

        return changedRanges;
    }

    public void onJoin(InetAddress endpoint, EndpointState epState)
    {
        for (Map.Entry<ApplicationState, VersionedValue> entry : epState.states())
        {
            onChange(endpoint, entry.getKey(), entry.getValue());
        }
        MigrationCoordinator.instance.reportEndpointVersion(endpoint, epState);
    }

    public void onAlive(InetAddress endpoint, EndpointState state)
    {
        if (tokenMetadata.isMember(endpoint))
            notifyUp(endpoint);
    }

    public void onRemove(InetAddress endpoint)
    {
        tokenMetadata.removeEndpoint(endpoint);
        PendingRangeCalculatorService.instance.update();
    }

    public void onDead(InetAddress endpoint, EndpointState state)
    {
        MessagingService.instance().convict(endpoint);
        notifyDown(endpoint);
    }

    public void onRestart(InetAddress endpoint, EndpointState state)
    {
        // If we have restarted before the node was even marked down, we need to reset the connection pool
        if (state.isAlive())
            onDead(endpoint, state);

        // Then, the node may have been upgraded and changed its messaging protocol version. If so, we
        // want to update that before we mark the node live again to avoid problems like CASSANDRA-11128.
        VersionedValue netVersion = state.getApplicationState(ApplicationState.NET_VERSION);
        if (netVersion != null)
            updateNetVersion(endpoint, netVersion);
    }


    public String getLoadString()
    {
        return FileUtils.stringifyFileSize(StorageMetrics.load.getCount());
    }

    public Map<String, String> getLoadMap()
    {
        Map<String, String> map = new HashMap<>();
        for (Map.Entry<InetAddress,Double> entry : LoadBroadcaster.instance.getLoadInfo().entrySet())
        {
            map.put(entry.getKey().getHostAddress(), FileUtils.stringifyFileSize(entry.getValue()));
        }
        // gossiper doesn't see its own updates, so we need to special-case the local node
        map.put(FBUtilities.getBroadcastAddress().getHostAddress(), getLoadString());
        return map;
    }

    // TODO
    public final void deliverHints(String host)
    {
        throw new UnsupportedOperationException();
    }

    public Collection<Token> getLocalTokens()
    {
        Collection<Token> tokens = SystemKeyspace.getSavedTokens();
        assert tokens != null && !tokens.isEmpty(); // should not be called before initServer sets this
        return tokens;
    }

    @Nullable
    public InetAddress getEndpointForHostId(UUID hostId)
    {
        return tokenMetadata.getEndpointForHostId(hostId);
    }

    @Nullable
    public UUID getHostIdForEndpoint(InetAddress address)
    {
        return tokenMetadata.getHostId(address);
    }

    /* These methods belong to the MBean interface */

    public List<String> getTokens()
    {
        return getTokens(FBUtilities.getBroadcastAddress());
    }

    public List<String> getTokens(String endpoint) throws UnknownHostException
    {
        return getTokens(InetAddress.getByName(endpoint));
    }

    private List<String> getTokens(InetAddress endpoint)
    {
        List<String> strTokens = new ArrayList<>();
        for (Token tok : getTokenMetadata().getTokens(endpoint))
            strTokens.add(tok.toString());
        return strTokens;
    }

    public String getReleaseVersion()
    {
        return FBUtilities.getReleaseVersionString();
    }

    public String getSchemaVersion()
    {
        return Schema.instance.getVersion().toString();
    }

    public List<String> getLeavingNodes()
    {
        return stringify(tokenMetadata.getLeavingEndpoints());
    }

    public List<String> getMovingNodes()
    {
        List<String> endpoints = new ArrayList<>();

        for (Pair<Token, InetAddress> node : tokenMetadata.getMovingEndpoints())
        {
            endpoints.add(node.right.getHostAddress());
        }

        return endpoints;
    }

    public List<String> getJoiningNodes()
    {
        return stringify(tokenMetadata.getBootstrapTokens().valueSet());
    }

    public List<String> getLiveNodes()
    {
        return stringify(Gossiper.instance.getLiveMembers());
    }

    public Set<InetAddress> getLiveRingMembers()
    {
        return getLiveRingMembers(false);
    }

    public Set<InetAddress> getLiveRingMembers(boolean excludeDeadStates)
    {
        Set<InetAddress> ret = new HashSet<>();
        for (InetAddress ep : Gossiper.instance.getLiveMembers())
        {
            if (excludeDeadStates)
            {
                EndpointState epState = Gossiper.instance.getEndpointStateForEndpoint(ep);
                if (epState == null || Gossiper.instance.isDeadState(epState))
                    continue;
            }

            if (tokenMetadata.isMember(ep))
                ret.add(ep);
        }
        return ret;
    }


    public List<String> getUnreachableNodes()
    {
        return stringify(Gossiper.instance.getUnreachableMembers());
    }

    public String[] getAllDataFileLocations()
    {
        String[] locations = DatabaseDescriptor.getAllDataFileLocations();
        for (int i = 0; i < locations.length; i++)
            locations[i] = FileUtils.getCanonicalPath(locations[i]);
        return locations;
    }

    public String getCommitLogLocation()
    {
        return FileUtils.getCanonicalPath(DatabaseDescriptor.getCommitLogLocation());
    }

    public String getSavedCachesLocation()
    {
        return FileUtils.getCanonicalPath(DatabaseDescriptor.getSavedCachesLocation());
    }

    private List<String> stringify(Iterable<InetAddress> endpoints)
    {
        List<String> stringEndpoints = new ArrayList<>();
        for (InetAddress ep : endpoints)
        {
            stringEndpoints.add(ep.getHostAddress());
        }
        return stringEndpoints;
    }

    public int getCurrentGenerationNumber()
    {
        return Gossiper.instance.getCurrentGenerationNumber(FBUtilities.getBroadcastAddress());
    }

    public int forceKeyspaceCleanup(String keyspaceName, String... tables) throws IOException, ExecutionException, InterruptedException
    {
        return forceKeyspaceCleanup(0, keyspaceName, tables);
    }

    public int forceKeyspaceCleanup(int jobs, String keyspaceName, String... tables) throws IOException, ExecutionException, InterruptedException
    {
        if (SchemaConstants.isLocalSystemKeyspace(keyspaceName))
            throw new RuntimeException("Cleanup of the system keyspace is neither necessary nor wise");

        CompactionManager.AllSSTableOpStatus status = CompactionManager.AllSSTableOpStatus.SUCCESSFUL;
        for (ColumnFamilyStore cfStore : getValidColumnFamilies(false, false, keyspaceName, tables))
        {
            CompactionManager.AllSSTableOpStatus oneStatus = cfStore.forceCleanup(jobs);
            if (oneStatus != CompactionManager.AllSSTableOpStatus.SUCCESSFUL)
                status = oneStatus;
        }
        return status.statusCode;
    }

    public int scrub(boolean disableSnapshot, boolean skipCorrupted, String keyspaceName, String... tables) throws IOException, ExecutionException, InterruptedException
    {
        return scrub(disableSnapshot, skipCorrupted, true, 0, keyspaceName, tables);
    }

    public int scrub(boolean disableSnapshot, boolean skipCorrupted, boolean checkData, String keyspaceName, String... tables) throws IOException, ExecutionException, InterruptedException
    {
        return scrub(disableSnapshot, skipCorrupted, checkData, 0, keyspaceName, tables);
    }

    public int scrub(boolean disableSnapshot, boolean skipCorrupted, boolean checkData, int jobs, String keyspaceName, String... tables) throws IOException, ExecutionException, InterruptedException
    {
        return scrub(disableSnapshot, skipCorrupted, checkData, false, jobs, keyspaceName, tables);
    }

    public int scrub(boolean disableSnapshot, boolean skipCorrupted, boolean checkData, boolean reinsertOverflowedTTL, int jobs, String keyspaceName, String... tables) throws IOException, ExecutionException, InterruptedException
    {
        CompactionManager.AllSSTableOpStatus status = CompactionManager.AllSSTableOpStatus.SUCCESSFUL;
        for (ColumnFamilyStore cfStore : getValidColumnFamilies(true, false, keyspaceName, tables))
        {
            CompactionManager.AllSSTableOpStatus oneStatus = cfStore.scrub(disableSnapshot, skipCorrupted, reinsertOverflowedTTL, checkData, jobs);
            if (oneStatus != CompactionManager.AllSSTableOpStatus.SUCCESSFUL)
                status = oneStatus;
        }
        return status.statusCode;
    }

    public int verify(boolean extendedVerify, String keyspaceName, String... tableNames) throws IOException, ExecutionException, InterruptedException
    {
        CompactionManager.AllSSTableOpStatus status = CompactionManager.AllSSTableOpStatus.SUCCESSFUL;
        for (ColumnFamilyStore cfStore : getValidColumnFamilies(false, false, keyspaceName, tableNames))
        {
            CompactionManager.AllSSTableOpStatus oneStatus = cfStore.verify(extendedVerify);
            if (oneStatus != CompactionManager.AllSSTableOpStatus.SUCCESSFUL)
                status = oneStatus;
        }
        return status.statusCode;
    }

    public int upgradeSSTables(String keyspaceName, boolean excludeCurrentVersion, String... tableNames) throws IOException, ExecutionException, InterruptedException
    {
        return upgradeSSTables(keyspaceName, excludeCurrentVersion, 0, tableNames);
    }

    public int upgradeSSTables(String keyspaceName, boolean excludeCurrentVersion, int jobs, String... tableNames) throws IOException, ExecutionException, InterruptedException
    {
        CompactionManager.AllSSTableOpStatus status = CompactionManager.AllSSTableOpStatus.SUCCESSFUL;
        for (ColumnFamilyStore cfStore : getValidColumnFamilies(true, true, keyspaceName, tableNames))
        {
            CompactionManager.AllSSTableOpStatus oneStatus = cfStore.sstablesRewrite(excludeCurrentVersion, jobs);
            if (oneStatus != CompactionManager.AllSSTableOpStatus.SUCCESSFUL)
                status = oneStatus;
        }
        return status.statusCode;
    }

    public void forceKeyspaceCompaction(boolean splitOutput, String keyspaceName, String... tableNames) throws IOException, ExecutionException, InterruptedException
    {
        for (ColumnFamilyStore cfStore : getValidColumnFamilies(true, false, keyspaceName, tableNames))
        {
            cfStore.forceMajorCompaction(splitOutput);
        }
    }

    public int relocateSSTables(String keyspaceName, String ... columnFamilies) throws IOException, ExecutionException, InterruptedException
    {
        return relocateSSTables(0, keyspaceName, columnFamilies);
    }

    public int relocateSSTables(int jobs, String keyspaceName, String ... columnFamilies) throws IOException, ExecutionException, InterruptedException
    {
        CompactionManager.AllSSTableOpStatus status = CompactionManager.AllSSTableOpStatus.SUCCESSFUL;
        for (ColumnFamilyStore cfs : getValidColumnFamilies(false, false, keyspaceName, columnFamilies))
        {
            CompactionManager.AllSSTableOpStatus oneStatus = cfs.relocateSSTables(jobs);
            if (oneStatus != CompactionManager.AllSSTableOpStatus.SUCCESSFUL)
                status = oneStatus;
        }
        return status.statusCode;
    }

    public int garbageCollect(String tombstoneOptionString, int jobs, String keyspaceName, String ... columnFamilies) throws IOException, ExecutionException, InterruptedException
    {
        TombstoneOption tombstoneOption = TombstoneOption.valueOf(tombstoneOptionString);
        CompactionManager.AllSSTableOpStatus status = CompactionManager.AllSSTableOpStatus.SUCCESSFUL;
        for (ColumnFamilyStore cfs : getValidColumnFamilies(false, false, keyspaceName, columnFamilies))
        {
            CompactionManager.AllSSTableOpStatus oneStatus = cfs.garbageCollect(tombstoneOption, jobs);
            if (oneStatus != CompactionManager.AllSSTableOpStatus.SUCCESSFUL)
                status = oneStatus;
        }
        return status.statusCode;
    }

    /**
     * Takes the snapshot of a multiple column family from different keyspaces. A snapshot name must be specified.
     *
     * @param tag
     *            the tag given to the snapshot; may not be null or empty
     * @param options
     *            Map of options (skipFlush is the only supported option for now)
     * @param entities
     *            list of keyspaces / tables in the form of empty | ks1 ks2 ... | ks1.cf1,ks2.cf2,...
     */
    @Override
    public void takeSnapshot(String tag, Map<String, String> options, String... entities) throws IOException
    {
        boolean skipFlush = Boolean.parseBoolean(options.getOrDefault("skipFlush", "false"));

        if (entities != null && entities.length > 0 && entities[0].contains("."))
        {
            takeMultipleTableSnapshot(tag, skipFlush, entities);
        }
        else
        {
            takeSnapshot(tag, skipFlush, entities);
        }
    }

    /**
     * Takes the snapshot of a specific table. A snapshot name must be
     * specified.
     *
     * @param keyspaceName
     *            the keyspace which holds the specified table
     * @param tableName
     *            the table to snapshot
     * @param tag
     *            the tag given to the snapshot; may not be null or empty
     */
    public void takeTableSnapshot(String keyspaceName, String tableName, String tag)
            throws IOException
    {
        takeMultipleTableSnapshot(tag, false, keyspaceName + "." + tableName);
    }

    public void forceKeyspaceCompactionForTokenRange(String keyspaceName, String startToken, String endToken, String... tableNames) throws IOException, ExecutionException, InterruptedException
    {
        Collection<Range<Token>> tokenRanges = createRepairRangeFrom(startToken, endToken);

        for (ColumnFamilyStore cfStore : getValidColumnFamilies(true, false, keyspaceName, tableNames))
        {
            cfStore.forceCompactionForTokenRange(tokenRanges);
        }
    }

    /**
     * Takes the snapshot for the given keyspaces. A snapshot name must be specified.
     *
     * @param tag the tag given to the snapshot; may not be null or empty
     * @param keyspaceNames the names of the keyspaces to snapshot; empty means "all."
     */
    public void takeSnapshot(String tag, String... keyspaceNames) throws IOException
    {
        takeSnapshot(tag, false, keyspaceNames);
    }

    /**
     * Takes the snapshot of a multiple column family from different keyspaces. A snapshot name must be specified.
     *
     * @param tag
     *            the tag given to the snapshot; may not be null or empty
     * @param tableList
     *            list of tables from different keyspace in the form of ks1.cf1 ks2.cf2
     */
    public void takeMultipleTableSnapshot(String tag, String... tableList)
            throws IOException
    {
        takeMultipleTableSnapshot(tag, false, tableList);
    }

    /**
     * Takes the snapshot for the given keyspaces. A snapshot name must be specified.
     *
     * @param tag the tag given to the snapshot; may not be null or empty
     * @param skipFlush Skip blocking flush of memtable
     * @param keyspaceNames the names of the keyspaces to snapshot; empty means "all."
     */
    private void takeSnapshot(String tag, boolean skipFlush, String... keyspaceNames) throws IOException
    {
        if (operationMode == Mode.JOINING)
            throw new IOException("Cannot snapshot until bootstrap completes");
        if (tag == null || tag.equals(""))
            throw new IOException("You must supply a snapshot name.");

        Iterable<Keyspace> keyspaces;
        if (keyspaceNames.length == 0)
        {
            keyspaces = Keyspace.all();
        }
        else
        {
            ArrayList<Keyspace> t = new ArrayList<>(keyspaceNames.length);
            for (String keyspaceName : keyspaceNames)
                t.add(getValidKeyspace(keyspaceName));
            keyspaces = t;
        }

        // Do a check to see if this snapshot exists before we actually snapshot
        for (Keyspace keyspace : keyspaces)
            if (keyspace.snapshotExists(tag))
                throw new IOException("Snapshot " + tag + " already exists.");


        for (Keyspace keyspace : keyspaces)
            keyspace.snapshot(tag, null, skipFlush);
    }

    /**
     * Takes the snapshot of a multiple column family from different keyspaces. A snapshot name must be specified.
     *
     *
     * @param tag
     *            the tag given to the snapshot; may not be null or empty
     * @param skipFlush
     *            Skip blocking flush of memtable
     * @param tableList
     *            list of tables from different keyspace in the form of ks1.cf1 ks2.cf2
     */
    private void takeMultipleTableSnapshot(String tag, boolean skipFlush, String... tableList)
            throws IOException
    {
        Map<Keyspace, List<String>> keyspaceColumnfamily = new HashMap<Keyspace, List<String>>();
        for (String table : tableList)
        {
            String splittedString[] = StringUtils.split(table, '.');
            if (splittedString.length == 2)
            {
                String keyspaceName = splittedString[0];
                String tableName = splittedString[1];

                if (keyspaceName == null)
                    throw new IOException("You must supply a keyspace name");
                if (operationMode.equals(Mode.JOINING))
                    throw new IOException("Cannot snapshot until bootstrap completes");

                if (tableName == null)
                    throw new IOException("You must supply a table name");
                if (tag == null || tag.equals(""))
                    throw new IOException("You must supply a snapshot name.");

                Keyspace keyspace = getValidKeyspace(keyspaceName);
                ColumnFamilyStore columnFamilyStore = keyspace.getColumnFamilyStore(tableName);
                // As there can be multiple column family from same keyspace check if snapshot exist for that specific
                // columnfamily and not for whole keyspace

                if (columnFamilyStore.snapshotExists(tag))
                    throw new IOException("Snapshot " + tag + " already exists.");
                if (!keyspaceColumnfamily.containsKey(keyspace))
                {
                    keyspaceColumnfamily.put(keyspace, new ArrayList<String>());
                }

                // Add Keyspace columnfamily to map in order to support atomicity for snapshot process.
                // So no snapshot should happen if any one of the above conditions fail for any keyspace or columnfamily
                keyspaceColumnfamily.get(keyspace).add(tableName);

            }
            else
            {
                throw new IllegalArgumentException(
                        "Cannot take a snapshot on secondary index or invalid column family name. You must supply a column family name in the form of keyspace.columnfamily");
            }
        }

        for (Entry<Keyspace, List<String>> entry : keyspaceColumnfamily.entrySet())
        {
            for (String table : entry.getValue())
                entry.getKey().snapshot(tag, table, skipFlush);
        }

    }

    private Keyspace getValidKeyspace(String keyspaceName) throws IOException
    {
        if (!Schema.instance.getKeyspaces().contains(keyspaceName))
        {
            throw new IOException("Keyspace " + keyspaceName + " does not exist");
        }
        return Keyspace.open(keyspaceName);
    }

    /**
     * Remove the snapshot with the given name from the given keyspaces.
     * If no tag is specified we will remove all snapshots.
     */
    public void clearSnapshot(String tag, String... keyspaceNames) throws IOException
    {
        if(tag == null)
            tag = "";

        Set<String> keyspaces = new HashSet<>();
        for (String dataDir : DatabaseDescriptor.getAllDataFileLocations())
        {
            for(String keyspaceDir : new File(dataDir).list())
            {
                // Only add a ks if it has been specified as a param, assuming params were actually provided.
                if (keyspaceNames.length > 0 && !Arrays.asList(keyspaceNames).contains(keyspaceDir))
                    continue;
                keyspaces.add(keyspaceDir);
            }
        }

        for (String keyspace : keyspaces)
            Keyspace.clearSnapshot(tag, keyspace);

        if (logger.isDebugEnabled())
            logger.debug("Cleared out snapshot directories");
    }

    public Map<String, TabularData> getSnapshotDetails()
    {
        Map<String, TabularData> snapshotMap = new HashMap<>();
        for (Keyspace keyspace : Keyspace.all())
        {
            if (SchemaConstants.isLocalSystemKeyspace(keyspace.getName()))
                continue;

            for (ColumnFamilyStore cfStore : keyspace.getColumnFamilyStores())
            {
                for (Map.Entry<String, Pair<Long,Long>> snapshotDetail : cfStore.getSnapshotDetails().entrySet())
                {
                    TabularDataSupport data = (TabularDataSupport)snapshotMap.get(snapshotDetail.getKey());
                    if (data == null)
                    {
                        data = new TabularDataSupport(SnapshotDetailsTabularData.TABULAR_TYPE);
                        snapshotMap.put(snapshotDetail.getKey(), data);
                    }

                    SnapshotDetailsTabularData.from(snapshotDetail.getKey(), keyspace.getName(), cfStore.getColumnFamilyName(), snapshotDetail, data);
                }
            }
        }
        return snapshotMap;
    }

    public long trueSnapshotsSize()
    {
        long total = 0;
        for (Keyspace keyspace : Keyspace.all())
        {
            if (SchemaConstants.isLocalSystemKeyspace(keyspace.getName()))
                continue;

            for (ColumnFamilyStore cfStore : keyspace.getColumnFamilyStores())
            {
                total += cfStore.trueSnapshotsSize();
            }
        }

        return total;
    }

    public void refreshSizeEstimates() throws ExecutionException
    {
        cleanupSizeEstimates();
        FBUtilities.waitOnFuture(ScheduledExecutors.optionalTasks.submit(SizeEstimatesRecorder.instance));
    }

    public void cleanupSizeEstimates()
    {
        SetMultimap<String, String> sizeEstimates = SystemKeyspace.getTablesWithSizeEstimates();

        for (Entry<String, Collection<String>> tablesByKeyspace : sizeEstimates.asMap().entrySet())
        {
            String keyspace = tablesByKeyspace.getKey();
            if (!Schema.instance.getKeyspaces().contains(keyspace))
            {
                SystemKeyspace.clearSizeEstimates(keyspace);
            }
            else
            {
                for (String table : tablesByKeyspace.getValue())
                {
                    if (!Schema.instance.hasCF(Pair.create(keyspace, table)))
                        SystemKeyspace.clearSizeEstimates(keyspace, table);
                }
            }
        }
    }

    /**
     * @param allowIndexes Allow index CF names to be passed in
     * @param autoAddIndexes Automatically add secondary indexes if a CF has them
     * @param keyspaceName keyspace
     * @param cfNames CFs
     * @throws java.lang.IllegalArgumentException when given CF name does not exist
     */
    public Iterable<ColumnFamilyStore> getValidColumnFamilies(boolean allowIndexes, boolean autoAddIndexes, String keyspaceName, String... cfNames) throws IOException
    {
        Keyspace keyspace = getValidKeyspace(keyspaceName);
        return keyspace.getValidColumnFamilies(allowIndexes, autoAddIndexes, cfNames);
    }

    /**
     * Flush all memtables for a keyspace and column families.
     * @param keyspaceName
     * @param tableNames
     * @throws IOException
     */
    public void forceKeyspaceFlush(String keyspaceName, String... tableNames) throws IOException
    {
        for (ColumnFamilyStore cfStore : getValidColumnFamilies(true, false, keyspaceName, tableNames))
        {
            logger.debug("Forcing flush on keyspace {}, CF {}", keyspaceName, cfStore.name);
            cfStore.forceBlockingFlush();
        }
    }

    public int repairAsync(String keyspace, Map<String, String> repairSpec)
    {
        RepairOption option = RepairOption.parse(repairSpec, tokenMetadata.partitioner);
        // if ranges are not specified
        if (option.getRanges().isEmpty())
        {
            if (option.isPrimaryRange())
            {
                // when repairing only primary range, neither dataCenters nor hosts can be set
                if (option.getDataCenters().isEmpty() && option.getHosts().isEmpty())
                    option.getRanges().addAll(getPrimaryRanges(keyspace));
                    // except dataCenters only contain local DC (i.e. -local)
                else if (option.isInLocalDCOnly())
                    option.getRanges().addAll(getPrimaryRangesWithinDC(keyspace));
                else
                    throw new IllegalArgumentException("You need to run primary range repair on all nodes in the cluster.");
            }
            else
            {
                option.getRanges().addAll(getLocalRanges(keyspace));
            }
        }
        return forceRepairAsync(keyspace, option, false);
    }

    @Deprecated
    public int forceRepairAsync(String keyspace,
                                boolean isSequential,
                                Collection<String> dataCenters,
                                Collection<String> hosts,
                                boolean primaryRange,
                                boolean fullRepair,
                                String... tableNames)
    {
        return forceRepairAsync(keyspace, isSequential ? RepairParallelism.SEQUENTIAL.ordinal() : RepairParallelism.PARALLEL.ordinal(), dataCenters, hosts, primaryRange, fullRepair, tableNames);
    }

    @Deprecated
    public int forceRepairAsync(String keyspace,
                                int parallelismDegree,
                                Collection<String> dataCenters,
                                Collection<String> hosts,
                                boolean primaryRange,
                                boolean fullRepair,
                                String... tableNames)
    {
        if (parallelismDegree < 0 || parallelismDegree > RepairParallelism.values().length - 1)
        {
            throw new IllegalArgumentException("Invalid parallelism degree specified: " + parallelismDegree);
        }
        RepairParallelism parallelism = RepairParallelism.values()[parallelismDegree];
        if (FBUtilities.isWindows && parallelism != RepairParallelism.PARALLEL)
        {
            logger.warn("Snapshot-based repair is not yet supported on Windows.  Reverting to parallel repair.");
            parallelism = RepairParallelism.PARALLEL;
        }

        RepairOption options = new RepairOption(parallelism, primaryRange, !fullRepair, false, 1, Collections.<Range<Token>>emptyList(), false, false, false);
        if (dataCenters != null)
        {
            options.getDataCenters().addAll(dataCenters);
        }
        if (hosts != null)
        {
            options.getHosts().addAll(hosts);
        }
        if (primaryRange)
        {
            // when repairing only primary range, neither dataCenters nor hosts can be set
            if (options.getDataCenters().isEmpty() && options.getHosts().isEmpty())
                options.getRanges().addAll(getPrimaryRanges(keyspace));
                // except dataCenters only contain local DC (i.e. -local)
            else if (options.getDataCenters().size() == 1 && options.getDataCenters().contains(DatabaseDescriptor.getLocalDataCenter()))
                options.getRanges().addAll(getPrimaryRangesWithinDC(keyspace));
            else
                throw new IllegalArgumentException("You need to run primary range repair on all nodes in the cluster.");
        }
        else
        {
            options.getRanges().addAll(getLocalRanges(keyspace));
        }
        if (tableNames != null)
        {
            for (String table : tableNames)
            {
                options.getColumnFamilies().add(table);
            }
        }
        return forceRepairAsync(keyspace, options, true);
    }

    @Deprecated
    public int forceRepairAsync(String keyspace,
                                boolean isSequential,
                                boolean isLocal,
                                boolean primaryRange,
                                boolean fullRepair,
                                String... tableNames)
    {
        Set<String> dataCenters = null;
        if (isLocal)
        {
            dataCenters = Sets.newHashSet(DatabaseDescriptor.getLocalDataCenter());
        }
        return forceRepairAsync(keyspace, isSequential, dataCenters, null, primaryRange, fullRepair, tableNames);
    }

    @Deprecated
    public int forceRepairRangeAsync(String beginToken,
                                     String endToken,
                                     String keyspaceName,
                                     boolean isSequential,
                                     Collection<String> dataCenters,
                                     Collection<String> hosts,
                                     boolean fullRepair,
                                     String... tableNames)
    {
        return forceRepairRangeAsync(beginToken, endToken, keyspaceName,
                                     isSequential ? RepairParallelism.SEQUENTIAL.ordinal() : RepairParallelism.PARALLEL.ordinal(),
                                     dataCenters, hosts, fullRepair, tableNames);
    }

    @Deprecated
    public int forceRepairRangeAsync(String beginToken,
                                     String endToken,
                                     String keyspaceName,
                                     int parallelismDegree,
                                     Collection<String> dataCenters,
                                     Collection<String> hosts,
                                     boolean fullRepair,
                                     String... tableNames)
    {
        if (parallelismDegree < 0 || parallelismDegree > RepairParallelism.values().length - 1)
        {
            throw new IllegalArgumentException("Invalid parallelism degree specified: " + parallelismDegree);
        }
        RepairParallelism parallelism = RepairParallelism.values()[parallelismDegree];
        if (FBUtilities.isWindows && parallelism != RepairParallelism.PARALLEL)
        {
            logger.warn("Snapshot-based repair is not yet supported on Windows.  Reverting to parallel repair.");
            parallelism = RepairParallelism.PARALLEL;
        }

        if (!fullRepair)
            logger.warn("Incremental repair can't be requested with subrange repair " +
                        "because each subrange repair would generate an anti-compacted table. " +
                        "The repair will occur but without anti-compaction.");
        Collection<Range<Token>> repairingRange = createRepairRangeFrom(beginToken, endToken);

        RepairOption options = new RepairOption(parallelism, false, !fullRepair, false, 1, repairingRange, true, false, false);
        if (dataCenters != null)
        {
            options.getDataCenters().addAll(dataCenters);
        }
        if (hosts != null)
        {
            options.getHosts().addAll(hosts);
        }
        if (tableNames != null)
        {
            for (String table : tableNames)
            {
                options.getColumnFamilies().add(table);
            }
        }

        logger.info("starting user-requested repair of range {} for keyspace {} and column families {}",
                    repairingRange, keyspaceName, tableNames);
        return forceRepairAsync(keyspaceName, options, true);
    }

    @Deprecated
    public int forceRepairRangeAsync(String beginToken,
                                     String endToken,
                                     String keyspaceName,
                                     boolean isSequential,
                                     boolean isLocal,
                                     boolean fullRepair,
                                     String... tableNames)
    {
        Set<String> dataCenters = null;
        if (isLocal)
        {
            dataCenters = Sets.newHashSet(DatabaseDescriptor.getLocalDataCenter());
        }
        return forceRepairRangeAsync(beginToken, endToken, keyspaceName, isSequential, dataCenters, null, fullRepair, tableNames);
    }

    /**
     * Create collection of ranges that match ring layout from given tokens.
     *
     * @param beginToken beginning token of the range
     * @param endToken end token of the range
     * @return collection of ranges that match ring layout in TokenMetadata
     */
    @VisibleForTesting
    Collection<Range<Token>> createRepairRangeFrom(String beginToken, String endToken)
    {
        Token parsedBeginToken = getTokenFactory().fromString(beginToken);
        Token parsedEndToken = getTokenFactory().fromString(endToken);

        // Break up given range to match ring layout in TokenMetadata
        ArrayList<Range<Token>> repairingRange = new ArrayList<>();

        ArrayList<Token> tokens = new ArrayList<>(tokenMetadata.sortedTokens());
        if (!tokens.contains(parsedBeginToken))
        {
            tokens.add(parsedBeginToken);
        }
        if (!tokens.contains(parsedEndToken))
        {
            tokens.add(parsedEndToken);
        }
        // tokens now contain all tokens including our endpoints
        Collections.sort(tokens);

        int start = tokens.indexOf(parsedBeginToken), end = tokens.indexOf(parsedEndToken);
        for (int i = start; i != end; i = (i+1) % tokens.size())
        {
            Range<Token> range = new Range<>(tokens.get(i), tokens.get((i+1) % tokens.size()));
            repairingRange.add(range);
        }

        return repairingRange;
    }

    public TokenFactory getTokenFactory()
    {
        return tokenMetadata.partitioner.getTokenFactory();
    }

    public int forceRepairAsync(String keyspace, RepairOption options, boolean legacy)
    {
        if (options.getRanges().isEmpty() || Keyspace.open(keyspace).getReplicationStrategy().getReplicationFactor() < 2)
            return 0;

        int cmd = nextRepairCommand.incrementAndGet();
        NamedThreadFactory.createThread(createRepairTask(cmd, keyspace, options, legacy), "Repair-Task-" + threadCounter.incrementAndGet()).start();
        return cmd;
    }

    private FutureTask<Object> createRepairTask(final int cmd, final String keyspace, final RepairOption options, boolean legacy)
    {
        if (!options.getDataCenters().isEmpty() && !options.getDataCenters().contains(DatabaseDescriptor.getLocalDataCenter()))
        {
            throw new IllegalArgumentException("the local data center must be part of the repair");
        }

        RepairRunnable task = new RepairRunnable(this, cmd, options, keyspace);
        task.addProgressListener(progressSupport);
        if (legacy)
            task.addProgressListener(legacyProgressSupport);
        return new FutureTask<>(task, null);
    }

    public void forceTerminateAllRepairSessions()
    {
        ActiveRepairService.instance.terminateSessions();
    }

    public void setRepairSessionMaxTreeDepth(int depth)
    {
        DatabaseDescriptor.setRepairSessionMaxTreeDepth(depth);
    }

    public int getRepairSessionMaxTreeDepth()
    {
        return DatabaseDescriptor.getRepairSessionMaxTreeDepth();
    }

    /* End of MBean interface methods */

    /**
     * Get the "primary ranges" for the specified keyspace and endpoint.
     * "Primary ranges" are the ranges that the node is responsible for storing replica primarily.
     * The node that stores replica primarily is defined as the first node returned
     * by {@link AbstractReplicationStrategy#calculateNaturalEndpoints}.
     *
     * @param keyspace Keyspace name to check primary ranges
     * @param ep endpoint we are interested in.
     * @return primary ranges for the specified endpoint.
     */
    public Collection<Range<Token>> getPrimaryRangesForEndpoint(String keyspace, InetAddress ep)
    {
        AbstractReplicationStrategy strategy = Keyspace.open(keyspace).getReplicationStrategy();
        Collection<Range<Token>> primaryRanges = new HashSet<>();
        TokenMetadata metadata = tokenMetadata.cloneOnlyTokenMap();
        for (Token token : metadata.sortedTokens())
        {
            List<InetAddress> endpoints = strategy.calculateNaturalEndpoints(token, metadata);
            if (endpoints.size() > 0 && endpoints.get(0).equals(ep))
                primaryRanges.add(new Range<>(metadata.getPredecessor(token), token));
        }
        return primaryRanges;
    }

    /**
     * Get the "primary ranges" within local DC for the specified keyspace and endpoint.
     *
     * @see #getPrimaryRangesForEndpoint(String, java.net.InetAddress)
     * @param keyspace Keyspace name to check primary ranges
     * @param referenceEndpoint endpoint we are interested in.
     * @return primary ranges within local DC for the specified endpoint.
     */
    public Collection<Range<Token>> getPrimaryRangeForEndpointWithinDC(String keyspace, InetAddress referenceEndpoint)
    {
        TokenMetadata metadata = tokenMetadata.cloneOnlyTokenMap();
        String localDC = DatabaseDescriptor.getEndpointSnitch().getDatacenter(referenceEndpoint);
        Collection<InetAddress> localDcNodes = metadata.getTopology().getDatacenterEndpoints().get(localDC);
        AbstractReplicationStrategy strategy = Keyspace.open(keyspace).getReplicationStrategy();

        Collection<Range<Token>> localDCPrimaryRanges = new HashSet<>();
        for (Token token : metadata.sortedTokens())
        {
            List<InetAddress> endpoints = strategy.calculateNaturalEndpoints(token, metadata);
            for (InetAddress endpoint : endpoints)
            {
                if (localDcNodes.contains(endpoint))
                {
                    if (endpoint.equals(referenceEndpoint))
                    {
                        localDCPrimaryRanges.add(new Range<>(metadata.getPredecessor(token), token));
                    }
                    break;
                }
            }
        }

        return localDCPrimaryRanges;
    }

    /**
     * Get all ranges an endpoint is responsible for (by keyspace)
     * @param ep endpoint we are interested in.
     * @return ranges for the specified endpoint.
     */
    Collection<Range<Token>> getRangesForEndpoint(String keyspaceName, InetAddress ep)
    {
        return Keyspace.open(keyspaceName).getReplicationStrategy().getAddressRanges().get(ep);
    }

    /**
     * Get all ranges that span the ring given a set
     * of tokens. All ranges are in sorted order of
     * ranges.
     * @return ranges in sorted order
    */
    public List<Range<Token>> getAllRanges(List<Token> sortedTokens)
    {
        if (logger.isTraceEnabled())
            logger.trace("computing ranges for {}", StringUtils.join(sortedTokens, ", "));

        if (sortedTokens.isEmpty())
            return Collections.emptyList();
        int size = sortedTokens.size();
        List<Range<Token>> ranges = new ArrayList<>(size + 1);
        for (int i = 1; i < size; ++i)
        {
            Range<Token> range = new Range<>(sortedTokens.get(i - 1), sortedTokens.get(i));
            ranges.add(range);
        }
        Range<Token> range = new Range<>(sortedTokens.get(size - 1), sortedTokens.get(0));
        ranges.add(range);

        return ranges;
    }

    /**
     * This method returns the N endpoints that are responsible for storing the
     * specified key i.e for replication.
     *
     * @param keyspaceName keyspace name also known as keyspace
     * @param cf Column family name
     * @param key key for which we need to find the endpoint
     * @return the endpoint responsible for this key
     */
    public List<InetAddress> getNaturalEndpoints(String keyspaceName, String cf, String key)
    {
        KeyspaceMetadata ksMetaData = Schema.instance.getKSMetaData(keyspaceName);
        if (ksMetaData == null)
            throw new IllegalArgumentException("Unknown keyspace '" + keyspaceName + "'");

        CFMetaData cfMetaData = ksMetaData.getTableOrViewNullable(cf);
        if (cfMetaData == null)
            throw new IllegalArgumentException("Unknown table '" + cf + "' in keyspace '" + keyspaceName + "'");

        return getNaturalEndpoints(keyspaceName, tokenMetadata.partitioner.getToken(cfMetaData.getKeyValidator().fromString(key)));
    }

    public List<InetAddress> getNaturalEndpoints(String keyspaceName, ByteBuffer key)
    {
        return getNaturalEndpoints(keyspaceName, tokenMetadata.partitioner.getToken(key));
    }

    /**
     * This method returns the N endpoints that are responsible for storing the
     * specified key i.e for replication.
     *
     * @param keyspaceName keyspace name also known as keyspace
     * @param pos position for which we need to find the endpoint
     * @return the endpoint responsible for this token
     */
    public List<InetAddress> getNaturalEndpoints(String keyspaceName, RingPosition pos)
    {
        return Keyspace.open(keyspaceName).getReplicationStrategy().getNaturalEndpoints(pos);
    }

    /**
     * Returns the endpoints currently responsible for storing the token plus pending ones
     */
    public Iterable<InetAddress> getNaturalAndPendingEndpoints(String keyspaceName, Token token)
    {
        return Iterables.concat(getNaturalEndpoints(keyspaceName, token), tokenMetadata.pendingEndpointsFor(token, keyspaceName));
    }

    /**
     * This method attempts to return N endpoints that are responsible for storing the
     * specified key i.e for replication.
     *
     * @param keyspace keyspace name also known as keyspace
     * @param key key for which we need to find the endpoint
     * @return the endpoint responsible for this key
     */
    public List<InetAddress> getLiveNaturalEndpoints(Keyspace keyspace, ByteBuffer key)
    {
        return getLiveNaturalEndpoints(keyspace, tokenMetadata.decorateKey(key));
    }

    public List<InetAddress> getLiveNaturalEndpoints(Keyspace keyspace, RingPosition pos)
    {
        List<InetAddress> liveEps = new ArrayList<>();
        getLiveNaturalEndpoints(keyspace, pos, liveEps);
        return liveEps;
    }

    /**
     * This method attempts to return N endpoints that are responsible for storing the
     * specified key i.e for replication.
     *
     * @param keyspace keyspace name also known as keyspace
     * @param pos position for which we need to find the endpoint
     * @param liveEps the list of endpoints to mutate
     */
    public void getLiveNaturalEndpoints(Keyspace keyspace, RingPosition pos, List<InetAddress> liveEps)
    {
        List<InetAddress> endpoints = keyspace.getReplicationStrategy().getNaturalEndpoints(pos);

        for (InetAddress endpoint : endpoints)
        {
            if (FailureDetector.instance.isAlive(endpoint))
                liveEps.add(endpoint);
        }
    }

    public void setLoggingLevel(String classQualifier, String rawLevel) throws Exception
    {
        LoggingSupportFactory.getLoggingSupport().setLoggingLevel(classQualifier, rawLevel);
    }

    /**
     * @return the runtime logging levels for all the configured loggers
     */
    @Override
    public Map<String,String> getLoggingLevels()
    {
        return LoggingSupportFactory.getLoggingSupport().getLoggingLevels();
    }

    /**
     * @return list of Token ranges (_not_ keys!) together with estimated key count,
     *      breaking up the data this node is responsible for into pieces of roughly keysPerSplit
     */
    public List<Pair<Range<Token>, Long>> getSplits(String keyspaceName, String cfName, Range<Token> range, int keysPerSplit)
    {
        Keyspace t = Keyspace.open(keyspaceName);
        ColumnFamilyStore cfs = t.getColumnFamilyStore(cfName);
        List<DecoratedKey> keys = keySamples(Collections.singleton(cfs), range);

        long totalRowCountEstimate = cfs.estimatedKeysForRange(range);

        // splitCount should be much smaller than number of key samples, to avoid huge sampling error
        int minSamplesPerSplit = 4;
        int maxSplitCount = keys.size() / minSamplesPerSplit + 1;
        int splitCount = Math.max(1, Math.min(maxSplitCount, (int)(totalRowCountEstimate / keysPerSplit)));

        List<Token> tokens = keysToTokens(range, keys);
        return getSplits(tokens, splitCount, cfs);
    }

    private List<Pair<Range<Token>, Long>> getSplits(List<Token> tokens, int splitCount, ColumnFamilyStore cfs)
    {
        double step = (double) (tokens.size() - 1) / splitCount;
        Token prevToken = tokens.get(0);
        List<Pair<Range<Token>, Long>> splits = Lists.newArrayListWithExpectedSize(splitCount);
        for (int i = 1; i <= splitCount; i++)
        {
            int index = (int) Math.round(i * step);
            Token token = tokens.get(index);
            Range<Token> range = new Range<>(prevToken, token);
            // always return an estimate > 0 (see CASSANDRA-7322)
            splits.add(Pair.create(range, Math.max(cfs.metadata.params.minIndexInterval, cfs.estimatedKeysForRange(range))));
            prevToken = token;
        }
        return splits;
    }

    private List<Token> keysToTokens(Range<Token> range, List<DecoratedKey> keys)
    {
        List<Token> tokens = Lists.newArrayListWithExpectedSize(keys.size() + 2);
        tokens.add(range.left);
        for (DecoratedKey key : keys)
            tokens.add(key.getToken());
        tokens.add(range.right);
        return tokens;
    }

    private List<DecoratedKey> keySamples(Iterable<ColumnFamilyStore> cfses, Range<Token> range)
    {
        List<DecoratedKey> keys = new ArrayList<>();
        for (ColumnFamilyStore cfs : cfses)
            Iterables.addAll(keys, cfs.keySamples(range));
        FBUtilities.sortSampledKeys(keys, range);
        return keys;
    }

    /**
     * Broadcast leaving status and update local tokenMetadata accordingly
     */
    private void startLeaving()
    {
        Gossiper.instance.addLocalApplicationState(ApplicationState.STATUS, valueFactory.leaving(getLocalTokens()));
        tokenMetadata.addLeavingEndpoint(FBUtilities.getBroadcastAddress());
        PendingRangeCalculatorService.instance.update();
    }

    public void decommission() throws InterruptedException
    {
        if (!tokenMetadata.isMember(FBUtilities.getBroadcastAddress()))
            throw new UnsupportedOperationException("local node is not a member of the token ring yet");
        if (tokenMetadata.cloneAfterAllLeft().sortedTokens().size() < 2)
            throw new UnsupportedOperationException("no other normal nodes in the ring; decommission would be pointless");
        if (operationMode != Mode.LEAVING && operationMode != Mode.NORMAL)
            throw new UnsupportedOperationException("Node in " + operationMode + " state; wait for status to become normal or restart");
        if (isDecommissioning.compareAndSet(true, true))
            throw new IllegalStateException("Node is still decommissioning. Check nodetool netstats.");

        if (logger.isDebugEnabled())
            logger.debug("DECOMMISSIONING");

        try
        {
            PendingRangeCalculatorService.instance.blockUntilFinished();
            for (String keyspaceName : Schema.instance.getNonLocalStrategyKeyspaces())
            {
                if (tokenMetadata.getPendingRanges(keyspaceName, FBUtilities.getBroadcastAddress()).size() > 0)
                    throw new UnsupportedOperationException("data is currently moving to this node; unable to leave the ring");
            }

            startLeaving();
            long timeout = Math.max(RING_DELAY, BatchlogManager.instance.getBatchlogTimeout());
            setMode(Mode.LEAVING, "sleeping " + timeout + " ms for batch processing and pending range setup", true);
            Thread.sleep(timeout);

            Runnable finishLeaving = new Runnable()
            {
                public void run()
                {
                    shutdownClientServers();
                    Gossiper.instance.stop();
                    try
                    {
                        MessagingService.instance().shutdown();
                    }
                    catch (IOError ioe)
                    {
                        logger.info("failed to shutdown message service: {}", ioe);
                    }
                    StageManager.shutdownNow();
                    SystemKeyspace.setBootstrapState(SystemKeyspace.BootstrapState.DECOMMISSIONED);
                    setMode(Mode.DECOMMISSIONED, true);
                    // let op be responsible for killing the process
                }
            };
            unbootstrap(finishLeaving);
        }
        catch (InterruptedException e)
        {
            throw new RuntimeException("Node interrupted while decommissioning");
        }
        catch (ExecutionException e)
        {
            logger.error("Error while decommissioning node ", e.getCause());
            throw new RuntimeException("Error while decommissioning node: " + e.getCause().getMessage());
        }
        finally
        {
            isDecommissioning.set(false);
        }
    }

    private void leaveRing()
    {
        SystemKeyspace.setBootstrapState(SystemKeyspace.BootstrapState.NEEDS_BOOTSTRAP);
        tokenMetadata.removeEndpoint(FBUtilities.getBroadcastAddress());
        PendingRangeCalculatorService.instance.update();

        Gossiper.instance.addLocalApplicationState(ApplicationState.STATUS, valueFactory.left(getLocalTokens(),Gossiper.computeExpireTime()));
        int delay = Math.max(RING_DELAY, Gossiper.intervalInMillis * 2);
        logger.info("Announcing that I have left the ring for {}ms", delay);
        Uninterruptibles.sleepUninterruptibly(delay, TimeUnit.MILLISECONDS);
    }

    private void unbootstrap(Runnable onFinish) throws ExecutionException, InterruptedException
    {
        Map<String, Multimap<Range<Token>, InetAddress>> rangesToStream = new HashMap<>();

        for (String keyspaceName : Schema.instance.getNonLocalStrategyKeyspaces())
        {
            Multimap<Range<Token>, InetAddress> rangesMM = getChangedRangesForLeaving(keyspaceName, FBUtilities.getBroadcastAddress());

            if (logger.isDebugEnabled())
                logger.debug("Ranges needing transfer are [{}]", StringUtils.join(rangesMM.keySet(), ","));

            rangesToStream.put(keyspaceName, rangesMM);
        }

        setMode(Mode.LEAVING, "replaying batch log and streaming data to other nodes", true);

        // Start with BatchLog replay, which may create hints but no writes since this is no longer a valid endpoint.
        Future<?> batchlogReplay = BatchlogManager.instance.startBatchlogReplay();
        Future<StreamState> streamSuccess = streamRanges(rangesToStream);

        // Wait for batch log to complete before streaming hints.
        logger.debug("waiting for batch log processing.");
        batchlogReplay.get();

        setMode(Mode.LEAVING, "streaming hints to other nodes", true);

        Future hintsSuccess = streamHints();

        // wait for the transfer runnables to signal the latch.
        logger.debug("waiting for stream acks.");
        streamSuccess.get();
        hintsSuccess.get();
        logger.debug("stream acks all received.");
        leaveRing();
        onFinish.run();
    }

    private Future streamHints()
    {
        return HintsService.instance.transferHints(this::getPreferredHintsStreamTarget);
    }

    /**
     * Find the best target to stream hints to. Currently the closest peer according to the snitch
     */
    private UUID getPreferredHintsStreamTarget()
    {
        List<InetAddress> candidates = new ArrayList<>(StorageService.instance.getTokenMetadata().cloneAfterAllLeft().getAllEndpoints());
        candidates.remove(FBUtilities.getBroadcastAddress());
        for (Iterator<InetAddress> iter = candidates.iterator(); iter.hasNext(); )
        {
            InetAddress address = iter.next();
            if (!FailureDetector.instance.isAlive(address))
                iter.remove();
        }

        if (candidates.isEmpty())
        {
            logger.warn("Unable to stream hints since no live endpoints seen");
            throw new RuntimeException("Unable to stream hints since no live endpoints seen");
        }
        else
        {
            // stream to the closest peer as chosen by the snitch
            DatabaseDescriptor.getEndpointSnitch().sortByProximity(FBUtilities.getBroadcastAddress(), candidates);
            InetAddress hintsDestinationHost = candidates.get(0);
            return tokenMetadata.getHostId(hintsDestinationHost);
        }
    }

    public void move(String newToken) throws IOException
    {
        try
        {
            getTokenFactory().validate(newToken);
        }
        catch (ConfigurationException e)
        {
            throw new IOException(e.getMessage());
        }
        move(getTokenFactory().fromString(newToken));
    }

    /**
     * move the node to new token or find a new token to boot to according to load
     *
     * @param newToken new token to boot to, or if null, find balanced token to boot to
     *
     * @throws IOException on any I/O operation error
     */
    private void move(Token newToken) throws IOException
    {
        if (newToken == null)
            throw new IOException("Can't move to the undefined (null) token.");

        if (tokenMetadata.sortedTokens().contains(newToken))
            throw new IOException("target token " + newToken + " is already owned by another node.");

        // address of the current node
        InetAddress localAddress = FBUtilities.getBroadcastAddress();

        // This doesn't make any sense in a vnodes environment.
        if (getTokenMetadata().getTokens(localAddress).size() > 1)
        {
            logger.error("Invalid request to move(Token); This node has more than one token and cannot be moved thusly.");
            throw new UnsupportedOperationException("This node has more than one token and cannot be moved thusly.");
        }

        List<String> keyspacesToProcess = Schema.instance.getNonLocalStrategyKeyspaces();

        PendingRangeCalculatorService.instance.blockUntilFinished();
        // checking if data is moving to this node
        for (String keyspaceName : keyspacesToProcess)
        {
            if (tokenMetadata.getPendingRanges(keyspaceName, localAddress).size() > 0)
                throw new UnsupportedOperationException("data is currently moving to this node; unable to leave the ring");
        }

        Gossiper.instance.addLocalApplicationState(ApplicationState.STATUS, valueFactory.moving(newToken));
        setMode(Mode.MOVING, String.format("Moving %s from %s to %s.", localAddress, getLocalTokens().iterator().next(), newToken), true);

        setMode(Mode.MOVING, String.format("Sleeping %s ms before start streaming/fetching ranges", RING_DELAY), true);
        Uninterruptibles.sleepUninterruptibly(RING_DELAY, TimeUnit.MILLISECONDS);

        RangeRelocator relocator = new RangeRelocator(Collections.singleton(newToken), keyspacesToProcess);

        if (relocator.streamsNeeded())
        {
            setMode(Mode.MOVING, "fetching new ranges and streaming old ranges", true);
            try
            {
                relocator.stream().get();
            }
            catch (ExecutionException | InterruptedException e)
            {
                throw new RuntimeException("Interrupted while waiting for stream/fetch ranges to finish: " + e.getMessage());
            }
        }
        else
        {
            setMode(Mode.MOVING, "No ranges to fetch/stream", true);
        }

        setTokens(Collections.singleton(newToken)); // setting new token as we have everything settled

        if (logger.isDebugEnabled())
            logger.debug("Successfully moved to new token {}", getLocalTokens().iterator().next());
    }

    private class RangeRelocator
    {
        private final StreamPlan streamPlan = new StreamPlan("Relocation");

        private RangeRelocator(Collection<Token> tokens, List<String> keyspaceNames)
        {
            calculateToFromStreams(tokens, keyspaceNames);
        }

        private void calculateToFromStreams(Collection<Token> newTokens, List<String> keyspaceNames)
        {
            InetAddress localAddress = FBUtilities.getBroadcastAddress();
            IEndpointSnitch snitch = DatabaseDescriptor.getEndpointSnitch();
            TokenMetadata tokenMetaCloneAllSettled = tokenMetadata.cloneAfterAllSettled();
            // clone to avoid concurrent modification in calculateNaturalEndpoints
            TokenMetadata tokenMetaClone = tokenMetadata.cloneOnlyTokenMap();

            for (String keyspace : keyspaceNames)
            {
                // replication strategy of the current keyspace
                AbstractReplicationStrategy strategy = Keyspace.open(keyspace).getReplicationStrategy();
                Multimap<InetAddress, Range<Token>> endpointToRanges = strategy.getAddressRanges();

                logger.debug("Calculating ranges to stream and request for keyspace {}", keyspace);
                for (Token newToken : newTokens)
                {
                    // getting collection of the currently used ranges by this keyspace
                    Collection<Range<Token>> currentRanges = endpointToRanges.get(localAddress);
                    // collection of ranges which this node will serve after move to the new token
                    Collection<Range<Token>> updatedRanges = strategy.getPendingAddressRanges(tokenMetaClone, newToken, localAddress);

                    // ring ranges and endpoints associated with them
                    // this used to determine what nodes should we ping about range data
                    Multimap<Range<Token>, InetAddress> rangeAddresses = strategy.getRangeAddresses(tokenMetaClone);

                    // calculated parts of the ranges to request/stream from/to nodes in the ring
                    Pair<Set<Range<Token>>, Set<Range<Token>>> rangesPerKeyspace = calculateStreamAndFetchRanges(currentRanges, updatedRanges);

                    /**
                     * In this loop we are going through all ranges "to fetch" and determining
                     * nodes in the ring responsible for data we are interested in
                     */
                    Multimap<Range<Token>, InetAddress> rangesToFetchWithPreferredEndpoints = ArrayListMultimap.create();
                    for (Range<Token> toFetch : rangesPerKeyspace.right)
                    {
                        for (Range<Token> range : rangeAddresses.keySet())
                        {
                            if (range.contains(toFetch))
                            {
                                List<InetAddress> endpoints = null;

                                if (useStrictConsistency)
                                {
                                    Set<InetAddress> oldEndpoints = Sets.newHashSet(rangeAddresses.get(range));
                                    Set<InetAddress> newEndpoints = Sets.newHashSet(strategy.calculateNaturalEndpoints(toFetch.right, tokenMetaCloneAllSettled));

                                    //Due to CASSANDRA-5953 we can have a higher RF then we have endpoints.
                                    //So we need to be careful to only be strict when endpoints == RF
                                    if (oldEndpoints.size() == strategy.getReplicationFactor())
                                    {
                                        oldEndpoints.removeAll(newEndpoints);

                                        //No relocation required
                                        if (oldEndpoints.isEmpty())
                                            continue;

                                        assert oldEndpoints.size() == 1 : "Expected 1 endpoint but found " + oldEndpoints.size();
                                    }

                                    endpoints = Lists.newArrayList(oldEndpoints.iterator().next());
                                }
                                else
                                {
                                    endpoints = snitch.getSortedListByProximity(localAddress, rangeAddresses.get(range));
                                }

                                // storing range and preferred endpoint set
                                rangesToFetchWithPreferredEndpoints.putAll(toFetch, endpoints);
                            }
                        }

                        Collection<InetAddress> addressList = rangesToFetchWithPreferredEndpoints.get(toFetch);
                        if (addressList == null || addressList.isEmpty())
                            continue;

                        if (useStrictConsistency)
                        {
                            if (addressList.size() > 1)
                                throw new IllegalStateException("Multiple strict sources found for " + toFetch);

                            InetAddress sourceIp = addressList.iterator().next();
                            if (Gossiper.instance.isEnabled() && !Gossiper.instance.getEndpointStateForEndpoint(sourceIp).isAlive())
                                throw new RuntimeException("A node required to move the data consistently is down ("+sourceIp+").  If you wish to move the data from a potentially inconsistent replica, restart the node with -Dcassandra.consistent.rangemovement=false");
                        }
                    }

                    // calculating endpoints to stream current ranges to if needed
                    // in some situations node will handle current ranges as part of the new ranges
                    Multimap<InetAddress, Range<Token>> endpointRanges = HashMultimap.create();
                    for (Range<Token> toStream : rangesPerKeyspace.left)
                    {
                        Set<InetAddress> currentEndpoints = ImmutableSet.copyOf(strategy.calculateNaturalEndpoints(toStream.right, tokenMetaClone));
                        Set<InetAddress> newEndpoints = ImmutableSet.copyOf(strategy.calculateNaturalEndpoints(toStream.right, tokenMetaCloneAllSettled));
                        logger.debug("Range: {} Current endpoints: {} New endpoints: {}", toStream, currentEndpoints, newEndpoints);
                        for (InetAddress address : Sets.difference(newEndpoints, currentEndpoints))
                        {
                            logger.debug("Range {} has new owner {}", toStream, address);
                            endpointRanges.put(address, toStream);
                        }
                    }

                    // stream ranges
                    for (InetAddress address : endpointRanges.keySet())
                    {
                        logger.debug("Will stream range {} of keyspace {} to endpoint {}", endpointRanges.get(address), keyspace, address);
                        InetAddress preferred = SystemKeyspace.getPreferredIP(address);
                        streamPlan.transferRanges(address, preferred, keyspace, endpointRanges.get(address));
                    }

                    // stream requests
                    Multimap<InetAddress, Range<Token>> workMap = RangeStreamer.getWorkMap(rangesToFetchWithPreferredEndpoints, keyspace, FailureDetector.instance, useStrictConsistency);
                    for (InetAddress address : workMap.keySet())
                    {
                        logger.debug("Will request range {} of keyspace {} from endpoint {}", workMap.get(address), keyspace, address);
                        InetAddress preferred = SystemKeyspace.getPreferredIP(address);
                        streamPlan.requestRanges(address, preferred, keyspace, workMap.get(address));
                    }

                    logger.debug("Keyspace {}: work map {}.", keyspace, workMap);
                }
            }
        }

        public Future<StreamState> stream()
        {
            return streamPlan.execute();
        }

        public boolean streamsNeeded()
        {
            return !streamPlan.isEmpty();
        }
    }

    /**
     * Get the status of a token removal.
     */
    public String getRemovalStatus()
    {
        if (removingNode == null)
        {
            return "No token removals in process.";
        }
        return String.format("Removing token (%s). Waiting for replication confirmation from [%s].",
                             tokenMetadata.getToken(removingNode),
                             StringUtils.join(replicatingNodes, ","));
    }

    /**
     * Force a remove operation to complete. This may be necessary if a remove operation
     * blocks forever due to node/stream failure. removeNode() must be called
     * first, this is a last resort measure.  No further attempt will be made to restore replicas.
     */
    public void forceRemoveCompletion()
    {
        if (!replicatingNodes.isEmpty()  || !tokenMetadata.getLeavingEndpoints().isEmpty())
        {
            logger.warn("Removal not confirmed for for {}", StringUtils.join(this.replicatingNodes, ","));
            for (InetAddress endpoint : tokenMetadata.getLeavingEndpoints())
            {
                UUID hostId = tokenMetadata.getHostId(endpoint);
                Gossiper.instance.advertiseTokenRemoved(endpoint, hostId);
                excise(tokenMetadata.getTokens(endpoint), endpoint);
            }
            replicatingNodes.clear();
            removingNode = null;
        }
        else
        {
            logger.warn("No nodes to force removal on, call 'removenode' first");
        }
    }

    /**
     * Remove a node that has died, attempting to restore the replica count.
     * If the node is alive, decommission should be attempted.  If decommission
     * fails, then removeNode should be called.  If we fail while trying to
     * restore the replica count, finally forceRemoveCompleteion should be
     * called to forcibly remove the node without regard to replica count.
     *
     * @param hostIdString Host ID for the node
     */
    public void removeNode(String hostIdString)
    {
        InetAddress myAddress = FBUtilities.getBroadcastAddress();
        UUID localHostId = tokenMetadata.getHostId(myAddress);
        UUID hostId = UUID.fromString(hostIdString);
        InetAddress endpoint = tokenMetadata.getEndpointForHostId(hostId);

        if (endpoint == null)
            throw new UnsupportedOperationException("Host ID not found.");

        if (!tokenMetadata.isMember(endpoint))
            throw new UnsupportedOperationException("Node to be removed is not a member of the token ring");

        if (endpoint.equals(myAddress))
             throw new UnsupportedOperationException("Cannot remove self");

        if (Gossiper.instance.getLiveMembers().contains(endpoint))
            throw new UnsupportedOperationException("Node " + endpoint + " is alive and owns this ID. Use decommission command to remove it from the ring");

        // A leaving endpoint that is dead is already being removed.
        if (tokenMetadata.isLeaving(endpoint))
            logger.warn("Node {} is already being removed, continuing removal anyway", endpoint);

        if (!replicatingNodes.isEmpty())
            throw new UnsupportedOperationException("This node is already processing a removal. Wait for it to complete, or use 'removenode force' if this has failed.");

        Collection<Token> tokens = tokenMetadata.getTokens(endpoint);

        // Find the endpoints that are going to become responsible for data
        for (String keyspaceName : Schema.instance.getNonLocalStrategyKeyspaces())
        {
            // if the replication factor is 1 the data is lost so we shouldn't wait for confirmation
            if (Keyspace.open(keyspaceName).getReplicationStrategy().getReplicationFactor() == 1)
                continue;

            // get all ranges that change ownership (that is, a node needs
            // to take responsibility for new range)
            Multimap<Range<Token>, InetAddress> changedRanges = getChangedRangesForLeaving(keyspaceName, endpoint);
            IFailureDetector failureDetector = FailureDetector.instance;
            for (InetAddress ep : changedRanges.values())
            {
                if (failureDetector.isAlive(ep))
                    replicatingNodes.add(ep);
                else
                    logger.warn("Endpoint {} is down and will not receive data for re-replication of {}", ep, endpoint);
            }
        }
        removingNode = endpoint;

        tokenMetadata.addLeavingEndpoint(endpoint);
        PendingRangeCalculatorService.instance.update();

        // the gossiper will handle spoofing this node's state to REMOVING_TOKEN for us
        // we add our own token so other nodes to let us know when they're done
        Gossiper.instance.advertiseRemoving(endpoint, hostId, localHostId);

        // kick off streaming commands
        restoreReplicaCount(endpoint, myAddress);

        // wait for ReplicationFinishedVerbHandler to signal we're done
        while (!replicatingNodes.isEmpty())
        {
            Uninterruptibles.sleepUninterruptibly(100, TimeUnit.MILLISECONDS);
        }

        excise(tokens, endpoint);

        // gossiper will indicate the token has left
        Gossiper.instance.advertiseTokenRemoved(endpoint, hostId);

        replicatingNodes.clear();
        removingNode = null;
    }

    public void confirmReplication(InetAddress node)
    {
        // replicatingNodes can be empty in the case where this node used to be a removal coordinator,
        // but restarted before all 'replication finished' messages arrived. In that case, we'll
        // still go ahead and acknowledge it.
        if (!replicatingNodes.isEmpty())
        {
            replicatingNodes.remove(node);
        }
        else
        {
            logger.info("Received unexpected REPLICATION_FINISHED message from {}. Was this node recently a removal coordinator?", node);
        }
    }

    public String getOperationMode()
    {
        return operationMode.toString();
    }

    public boolean isStarting()
    {
        return operationMode == Mode.STARTING;
    }

    public boolean isMoving()
    {
        return operationMode == Mode.MOVING;
    }

    public boolean isJoining()
    {
        return operationMode == Mode.JOINING;
    }

    public boolean isDrained()
    {
        return operationMode == Mode.DRAINED;
    }

    public boolean isDraining()
    {
        return operationMode == Mode.DRAINING;
    }

    public boolean isNormal()
    {
        return operationMode == Mode.NORMAL;
    }

    public String getDrainProgress()
    {
        return String.format("Drained %s/%s ColumnFamilies", remainingCFs, totalCFs);
    }

    /**
     * Shuts node off to writes, empties memtables and the commit log.
     */
    public synchronized void drain() throws IOException, InterruptedException, ExecutionException
    {
        drain(false);
    }

    protected synchronized void drain(boolean isFinalShutdown) throws IOException, InterruptedException, ExecutionException
    {
        ExecutorService counterMutationStage = StageManager.getStage(Stage.COUNTER_MUTATION);
        ExecutorService viewMutationStage = StageManager.getStage(Stage.VIEW_MUTATION);
        ExecutorService mutationStage = StageManager.getStage(Stage.MUTATION);

        if (mutationStage.isTerminated()
            && counterMutationStage.isTerminated()
            && viewMutationStage.isTerminated())
        {
            if (!isFinalShutdown)
                logger.warn("Cannot drain node (did it already happen?)");
            return;
        }

        assert !isShutdown;
        isShutdown = true;

        Throwable preShutdownHookThrowable = Throwables.perform(null, preShutdownHooks.stream().map(h -> h::run));
        if (preShutdownHookThrowable != null)
            logger.error("Attempting to continue draining after pre-shutdown hooks returned exception", preShutdownHookThrowable);

        try
        {
            setMode(Mode.DRAINING, "starting drain process", !isFinalShutdown);

            try
            {
                /* not clear this is reasonable time, but propagated from prior embedded behaviour */
                BatchlogManager.instance.shutdownAndWait(1L, MINUTES);
            }
            catch (TimeoutException t)
            {
                logger.error("Batchlog manager timed out shutting down", t);
            }

            HintsService.instance.pauseDispatch();

            if (daemon != null)
                shutdownClientServers();
            ScheduledExecutors.optionalTasks.shutdown();
            Gossiper.instance.stop();

            if (!isFinalShutdown)
                setMode(Mode.DRAINING, "shutting down MessageService", false);

            // In-progress writes originating here could generate hints to be written, so shut down MessagingService
            // before mutation stage, so we can get all the hints saved before shutting down
            MessagingService.instance().shutdown();

            if (!isFinalShutdown)
                setMode(Mode.DRAINING, "clearing mutation stage", false);
            viewMutationStage.shutdown();
            counterMutationStage.shutdown();
            mutationStage.shutdown();
            viewMutationStage.awaitTermination(3600, TimeUnit.SECONDS);
            counterMutationStage.awaitTermination(3600, TimeUnit.SECONDS);
            mutationStage.awaitTermination(3600, TimeUnit.SECONDS);

            StorageProxy.instance.verifyNoHintsInProgress();

            if (!isFinalShutdown)
                setMode(Mode.DRAINING, "flushing column families", false);

            // disable autocompaction - we don't want to start any new compactions while we are draining
            for (Keyspace keyspace : Keyspace.all())
                for (ColumnFamilyStore cfs : keyspace.getColumnFamilyStores())
                    cfs.disableAutoCompaction();

            // count CFs first, since forceFlush could block for the flushWriter to get a queue slot empty
            totalCFs = 0;
            for (Keyspace keyspace : Keyspace.nonSystem())
                totalCFs += keyspace.getColumnFamilyStores().size();
            remainingCFs = totalCFs;
            // flush
            List<Future<?>> flushes = new ArrayList<>();
            for (Keyspace keyspace : Keyspace.nonSystem())
            {
                for (ColumnFamilyStore cfs : keyspace.getColumnFamilyStores())
                    flushes.add(cfs.forceFlush());
            }
            // wait for the flushes.
            // TODO this is a godawful way to track progress, since they flush in parallel.  a long one could
            // thus make several short ones "instant" if we wait for them later.
            for (Future f : flushes)
            {
                try
                {
                    FBUtilities.waitOnFuture(f);
                }
                catch (Throwable t)
                {
                    JVMStabilityInspector.inspectThrowable(t);
                    // don't let this stop us from shutting down the commitlog and other thread pools
                    logger.warn("Caught exception while waiting for memtable flushes during shutdown hook", t);
                }

                remainingCFs--;
            }

            // Interrupt ongoing compactions and shutdown CM to prevent further compactions.
            CompactionManager.instance.forceShutdown();
            // Flush the system tables after all other tables are flushed, just in case flushing modifies any system state
            // like CASSANDRA-5151. Don't bother with progress tracking since system data is tiny.
            // Flush system tables after stopping compactions since they modify
            // system tables (for example compactions can obsolete sstables and the tidiers in SSTableReader update
            // system tables, see SSTableReader.GlobalTidy)
            flushes.clear();
            for (Keyspace keyspace : Keyspace.system())
            {
                for (ColumnFamilyStore cfs : keyspace.getColumnFamilyStores())
                    flushes.add(cfs.forceFlush());
            }
            FBUtilities.waitOnFutures(flushes);

            HintsService.instance.shutdownBlocking();

            // Interrupt ongoing compactions and shutdown CM to prevent further compactions.
            CompactionManager.instance.forceShutdown();

            // whilst we've flushed all the CFs, which will have recycled all completed segments, we want to ensure
            // there are no segments to replay, so we force the recycling of any remaining (should be at most one)
            CommitLog.instance.forceRecycleAllSegments();

            CommitLog.instance.shutdownBlocking();

            // wait for miscellaneous tasks like sstable and commitlog segment deletion
            ScheduledExecutors.nonPeriodicTasks.shutdown();
            if (!ScheduledExecutors.nonPeriodicTasks.awaitTermination(1, MINUTES))
                logger.warn("Failed to wait for non periodic tasks to shutdown");

            ColumnFamilyStore.shutdownPostFlushExecutor();
            setMode(Mode.DRAINED, !isFinalShutdown);
        }
        catch (Throwable t)
        {
            logger.error("Caught an exception while draining ", t);
        }
        finally
        {
            Throwable postShutdownHookThrowable = Throwables.perform(null, postShutdownHooks.stream().map(h -> h::run));
            if (postShutdownHookThrowable != null)
                logger.error("Post-shutdown hooks returned exception", postShutdownHookThrowable);
        }
    }

    /**
     * Add a runnable which will be called before shut down or drain. This is useful for other
     * applications running in the same JVM which may want to shut down first rather than time
     * out attempting to use Cassandra calls which will no longer work.
     * @param hook: the code to run
     * @return true on success, false if Cassandra is already shutting down, in which case the runnable
     * has NOT been added.
     */
    public synchronized boolean addPreShutdownHook(Runnable hook)
    {
        if (!isDraining() && !isDrained())
            return preShutdownHooks.add(hook);

        return false;
    }

    /**
     * Remove a preshutdown hook
     */
    public synchronized boolean removePreShutdownHook(Runnable hook)
    {
        return preShutdownHooks.remove(hook);
    }

    /**
     * Add a runnable which will be called after shutdown or drain. This is useful for other applications
     * running in the same JVM that Cassandra needs to work and should shut down later.
     * @param hook: the code to run
     * @return true on success, false if Cassandra is already shutting down, in which case the runnable has NOT been
     * added.
     */
    public synchronized boolean addPostShutdownHook(Runnable hook)
    {
        if (!isDraining() && !isDrained())
            return postShutdownHooks.add(hook);

        return false;
    }

    /**
     * Remove a postshutdownhook
     */
    public synchronized boolean removePostShutdownHook(Runnable hook)
    {
        return postShutdownHooks.remove(hook);
    }

    /**
     * Some services are shutdown during draining and we should not attempt to start them again.
     *
     * @param service - the name of the service we are trying to start.
     * @throws IllegalStateException - an exception that nodetool is able to convert into a message to display to the user
     */
    synchronized void checkServiceAllowedToStart(String service)
    {
        if (isDraining()) // when draining isShutdown is also true, so we check first to return a more accurate message
            throw new IllegalStateException(String.format("Unable to start %s because the node is draining.", service));

        if (isShutdown()) // do not rely on operationMode in case it gets changed to decomissioned or other
            throw new IllegalStateException(String.format("Unable to start %s because the node was drained.", service));

        if (!isNormal())
            throw new IllegalStateException(String.format("Unable to start %s because the node is not in the normal state.", service));
    }

    // Never ever do this at home. Used by tests.
    @VisibleForTesting
    public IPartitioner setPartitionerUnsafe(IPartitioner newPartitioner)
    {
        IPartitioner oldPartitioner = DatabaseDescriptor.setPartitionerUnsafe(newPartitioner);
        tokenMetadata = tokenMetadata.cloneWithNewPartitioner(newPartitioner);
        valueFactory = new VersionedValue.VersionedValueFactory(newPartitioner);
        return oldPartitioner;
    }

    TokenMetadata setTokenMetadataUnsafe(TokenMetadata tmd)
    {
        TokenMetadata old = tokenMetadata;
        tokenMetadata = tmd;
        return old;
    }

    public void truncate(String keyspace, String table) throws TimeoutException, IOException
    {
        try
        {
            StorageProxy.truncateBlocking(keyspace, table);
        }
        catch (UnavailableException e)
        {
            throw new IOException(e.getMessage());
        }
    }

    public Map<InetAddress, Float> getOwnership()
    {
        List<Token> sortedTokens = tokenMetadata.sortedTokens();
        // describeOwnership returns tokens in an unspecified order, let's re-order them
        Map<Token, Float> tokenMap = new TreeMap<Token, Float>(tokenMetadata.partitioner.describeOwnership(sortedTokens));
        Map<InetAddress, Float> nodeMap = new LinkedHashMap<>();
        for (Map.Entry<Token, Float> entry : tokenMap.entrySet())
        {
            InetAddress endpoint = tokenMetadata.getEndpoint(entry.getKey());
            Float tokenOwnership = entry.getValue();
            if (nodeMap.containsKey(endpoint))
                nodeMap.put(endpoint, nodeMap.get(endpoint) + tokenOwnership);
            else
                nodeMap.put(endpoint, tokenOwnership);
        }
        return nodeMap;
    }

    /**
     * Calculates ownership. If there are multiple DC's and the replication strategy is DC aware then ownership will be
     * calculated per dc, i.e. each DC will have total ring ownership divided amongst its nodes. Without replication
     * total ownership will be a multiple of the number of DC's and this value will then go up within each DC depending
     * on the number of replicas within itself. For DC unaware replication strategies, ownership without replication
     * will be 100%.
     *
     * @throws IllegalStateException when node is not configured properly.
     */
    public LinkedHashMap<InetAddress, Float> effectiveOwnership(String keyspace) throws IllegalStateException
    {
        AbstractReplicationStrategy strategy;
        if (keyspace != null)
        {
            Keyspace keyspaceInstance = Schema.instance.getKeyspaceInstance(keyspace);
            if (keyspaceInstance == null)
                throw new IllegalArgumentException("The keyspace " + keyspace + ", does not exist");

            if (keyspaceInstance.getReplicationStrategy() instanceof LocalStrategy)
                throw new IllegalStateException("Ownership values for keyspaces with LocalStrategy are meaningless");
            strategy = keyspaceInstance.getReplicationStrategy();
        }
        else
        {
            List<String> userKeyspaces = Schema.instance.getUserKeyspaces();

            if (userKeyspaces.size() > 0)
            {
                keyspace = userKeyspaces.get(0);
                AbstractReplicationStrategy replicationStrategy = Schema.instance.getKeyspaceInstance(keyspace).getReplicationStrategy();
                for (String keyspaceName : userKeyspaces)
                {
                    if (!Schema.instance.getKeyspaceInstance(keyspaceName).getReplicationStrategy().hasSameSettings(replicationStrategy))
                        throw new IllegalStateException("Non-system keyspaces don't have the same replication settings, effective ownership information is meaningless");
                }
            }
            else
            {
                keyspace = "system_traces";
            }

            Keyspace keyspaceInstance = Schema.instance.getKeyspaceInstance(keyspace);
            if (keyspaceInstance == null)
                throw new IllegalArgumentException("The node does not have " + keyspace + " yet, probably still bootstrapping");
            strategy = keyspaceInstance.getReplicationStrategy();
        }

        TokenMetadata metadata = tokenMetadata.cloneOnlyTokenMap();

        Collection<Collection<InetAddress>> endpointsGroupedByDc = new ArrayList<>();
        // mapping of dc's to nodes, use sorted map so that we get dcs sorted
        SortedMap<String, Collection<InetAddress>> sortedDcsToEndpoints = new TreeMap<>();
        sortedDcsToEndpoints.putAll(metadata.getTopology().getDatacenterEndpoints().asMap());
        for (Collection<InetAddress> endpoints : sortedDcsToEndpoints.values())
            endpointsGroupedByDc.add(endpoints);

        Map<Token, Float> tokenOwnership = tokenMetadata.partitioner.describeOwnership(tokenMetadata.sortedTokens());
        LinkedHashMap<InetAddress, Float> finalOwnership = Maps.newLinkedHashMap();

        Multimap<InetAddress, Range<Token>> endpointToRanges = strategy.getAddressRanges();
        // calculate ownership per dc
        for (Collection<InetAddress> endpoints : endpointsGroupedByDc)
        {
            // calculate the ownership with replication and add the endpoint to the final ownership map
            for (InetAddress endpoint : endpoints)
            {
                float ownership = 0.0f;
                for (Range<Token> range : endpointToRanges.get(endpoint))
                {
                    if (tokenOwnership.containsKey(range.right))
                        ownership += tokenOwnership.get(range.right);
                }
                finalOwnership.put(endpoint, ownership);
            }
        }
        return finalOwnership;
    }

    public List<String> getKeyspaces()
    {
        List<String> keyspaceNamesList = new ArrayList<>(Schema.instance.getKeyspaces());
        return Collections.unmodifiableList(keyspaceNamesList);
    }

    public List<String> getNonSystemKeyspaces()
    {
        List<String> nonKeyspaceNamesList = new ArrayList<>(Schema.instance.getNonSystemKeyspaces());
        return Collections.unmodifiableList(nonKeyspaceNamesList);
    }

    public List<String> getNonLocalStrategyKeyspaces()
    {
        return Collections.unmodifiableList(Schema.instance.getNonLocalStrategyKeyspaces());
    }

    public Map<String, String> getViewBuildStatuses(String keyspace, String view)
    {
        Map<UUID, String> coreViewStatus = SystemDistributedKeyspace.viewStatus(keyspace, view);
        Map<InetAddress, UUID> hostIdToEndpoint = tokenMetadata.getEndpointToHostIdMapForReading();
        Map<String, String> result = new HashMap<>();

        for (Map.Entry<InetAddress, UUID> entry : hostIdToEndpoint.entrySet())
        {
            UUID hostId = entry.getValue();
            InetAddress endpoint = entry.getKey();
            result.put(endpoint.toString(),
                       coreViewStatus.containsKey(hostId)
                       ? coreViewStatus.get(hostId)
                       : "UNKNOWN");
        }

        return Collections.unmodifiableMap(result);
    }

    public void setDynamicUpdateInterval(int dynamicUpdateInterval)
    {
        if (DatabaseDescriptor.getEndpointSnitch() instanceof DynamicEndpointSnitch)
        {

            try
            {
                updateSnitch(null, true, dynamicUpdateInterval, null, null);
            }
            catch (ClassNotFoundException e)
            {
                throw new RuntimeException(e);
            }
        }
    }

    public int getDynamicUpdateInterval()
    {
        return DatabaseDescriptor.getDynamicUpdateInterval();
    }

    public void updateSnitch(String epSnitchClassName, Boolean dynamic, Integer dynamicUpdateInterval, Integer dynamicResetInterval, Double dynamicBadnessThreshold) throws ClassNotFoundException
    {
        // apply dynamic snitch configuration
        if (dynamicUpdateInterval != null)
            DatabaseDescriptor.setDynamicUpdateInterval(dynamicUpdateInterval);
        if (dynamicResetInterval != null)
            DatabaseDescriptor.setDynamicResetInterval(dynamicResetInterval);
        if (dynamicBadnessThreshold != null)
            DatabaseDescriptor.setDynamicBadnessThreshold(dynamicBadnessThreshold);

        IEndpointSnitch oldSnitch = DatabaseDescriptor.getEndpointSnitch();

        // new snitch registers mbean during construction
        if(epSnitchClassName != null)
        {

            // need to unregister the mbean _before_ the new dynamic snitch is instantiated (and implicitly initialized
            // and its mbean registered)
            if (oldSnitch instanceof DynamicEndpointSnitch)
                ((DynamicEndpointSnitch)oldSnitch).close();

            IEndpointSnitch newSnitch;
            try
            {
                newSnitch = DatabaseDescriptor.createEndpointSnitch(dynamic != null && dynamic, epSnitchClassName);
            }
            catch (ConfigurationException e)
            {
                throw new ClassNotFoundException(e.getMessage());
            }

            if (newSnitch instanceof DynamicEndpointSnitch)
            {
                logger.info("Created new dynamic snitch {} with update-interval={}, reset-interval={}, badness-threshold={}",
                            ((DynamicEndpointSnitch)newSnitch).subsnitch.getClass().getName(), DatabaseDescriptor.getDynamicUpdateInterval(),
                            DatabaseDescriptor.getDynamicResetInterval(), DatabaseDescriptor.getDynamicBadnessThreshold());
            }
            else
            {
                logger.info("Created new non-dynamic snitch {}", newSnitch.getClass().getName());
            }

            // point snitch references to the new instance
            DatabaseDescriptor.setEndpointSnitch(newSnitch);
            for (String ks : Schema.instance.getKeyspaces())
            {
                Keyspace.open(ks).getReplicationStrategy().snitch = newSnitch;
            }
        }
        else
        {
            if (oldSnitch instanceof DynamicEndpointSnitch)
            {
                logger.info("Applying config change to dynamic snitch {} with update-interval={}, reset-interval={}, badness-threshold={}",
                            ((DynamicEndpointSnitch)oldSnitch).subsnitch.getClass().getName(), DatabaseDescriptor.getDynamicUpdateInterval(),
                            DatabaseDescriptor.getDynamicResetInterval(), DatabaseDescriptor.getDynamicBadnessThreshold());

                DynamicEndpointSnitch snitch = (DynamicEndpointSnitch)oldSnitch;
                snitch.applyConfigChanges();
            }
        }

        updateTopology();
    }

    /**
     * Seed data to the endpoints that will be responsible for it at the future
     *
     * @param rangesToStreamByKeyspace keyspaces and data ranges with endpoints included for each
     * @return async Future for whether stream was success
     */
    private Future<StreamState> streamRanges(Map<String, Multimap<Range<Token>, InetAddress>> rangesToStreamByKeyspace)
    {
        // First, we build a list of ranges to stream to each host, per table
        Map<String, Map<InetAddress, List<Range<Token>>>> sessionsToStreamByKeyspace = new HashMap<>();

        for (Map.Entry<String, Multimap<Range<Token>, InetAddress>> entry : rangesToStreamByKeyspace.entrySet())
        {
            String keyspace = entry.getKey();
            Multimap<Range<Token>, InetAddress> rangesWithEndpoints = entry.getValue();

            if (rangesWithEndpoints.isEmpty())
                continue;

            Map<InetAddress, Set<Range<Token>>> transferredRangePerKeyspace = SystemKeyspace.getTransferredRanges("Unbootstrap",
                                                                                                                  keyspace,
                                                                                                                  StorageService.instance.getTokenMetadata().partitioner);
            Map<InetAddress, List<Range<Token>>> rangesPerEndpoint = new HashMap<>();
            for (Map.Entry<Range<Token>, InetAddress> endPointEntry : rangesWithEndpoints.entries())
            {
                Range<Token> range = endPointEntry.getKey();
                InetAddress endpoint = endPointEntry.getValue();

                Set<Range<Token>> transferredRanges = transferredRangePerKeyspace.get(endpoint);
                if (transferredRanges != null && transferredRanges.contains(range))
                {
                    logger.debug("Skipping transferred range {} of keyspace {}, endpoint {}", range, keyspace, endpoint);
                    continue;
                }

                List<Range<Token>> curRanges = rangesPerEndpoint.get(endpoint);
                if (curRanges == null)
                {
                    curRanges = new LinkedList<>();
                    rangesPerEndpoint.put(endpoint, curRanges);
                }
                curRanges.add(range);
            }

            sessionsToStreamByKeyspace.put(keyspace, rangesPerEndpoint);
        }

        StreamPlan streamPlan = new StreamPlan("Unbootstrap");

        // Vinculate StreamStateStore to current StreamPlan to update transferred ranges per StreamSession
        streamPlan.listeners(streamStateStore);

        for (Map.Entry<String, Map<InetAddress, List<Range<Token>>>> entry : sessionsToStreamByKeyspace.entrySet())
        {
            String keyspaceName = entry.getKey();
            Map<InetAddress, List<Range<Token>>> rangesPerEndpoint = entry.getValue();

            for (Map.Entry<InetAddress, List<Range<Token>>> rangesEntry : rangesPerEndpoint.entrySet())
            {
                List<Range<Token>> ranges = rangesEntry.getValue();
                InetAddress newEndpoint = rangesEntry.getKey();
                InetAddress preferred = SystemKeyspace.getPreferredIP(newEndpoint);

                // TODO each call to transferRanges re-flushes, this is potentially a lot of waste
                streamPlan.transferRanges(newEndpoint, preferred, keyspaceName, ranges);
            }
        }
        return streamPlan.execute();
    }

    /**
     * Calculate pair of ranges to stream/fetch for given two range collections
     * (current ranges for keyspace and ranges after move to new token)
     *
     * @param current collection of the ranges by current token
     * @param updated collection of the ranges after token is changed
     * @return pair of ranges to stream/fetch for given current and updated range collections
     */
    public Pair<Set<Range<Token>>, Set<Range<Token>>> calculateStreamAndFetchRanges(Collection<Range<Token>> current, Collection<Range<Token>> updated)
    {
        Set<Range<Token>> toStream = new HashSet<>();
        Set<Range<Token>> toFetch  = new HashSet<>();


        for (Range<Token> r1 : current)
        {
            boolean intersect = false;
            for (Range<Token> r2 : updated)
            {
                if (r1.intersects(r2))
                {
                    // adding difference ranges to fetch from a ring
                    toStream.addAll(r1.subtract(r2));
                    intersect = true;
                }
            }
            if (!intersect)
            {
                toStream.add(r1); // should seed whole old range
            }
        }

        for (Range<Token> r2 : updated)
        {
            boolean intersect = false;
            for (Range<Token> r1 : current)
            {
                if (r2.intersects(r1))
                {
                    // adding difference ranges to fetch from a ring
                    toFetch.addAll(r2.subtract(r1));
                    intersect = true;
                }
            }
            if (!intersect)
            {
                toFetch.add(r2); // should fetch whole old range
            }
        }

        return Pair.create(toStream, toFetch);
    }

    public void bulkLoad(String directory)
    {
        try
        {
            bulkLoadInternal(directory).get();
        }
        catch (Exception e)
        {
            throw new RuntimeException(e);
        }
    }

    public String bulkLoadAsync(String directory)
    {
        return bulkLoadInternal(directory).planId.toString();
    }

    private StreamResultFuture bulkLoadInternal(String directory)
    {
        File dir = new File(directory);

        if (!dir.exists() || !dir.isDirectory())
            throw new IllegalArgumentException("Invalid directory " + directory);

        SSTableLoader.Client client = new SSTableLoader.Client()
        {
            private String keyspace;

            public void init(String keyspace)
            {
                this.keyspace = keyspace;
                try
                {
                    for (Map.Entry<Range<Token>, List<InetAddress>> entry : StorageService.instance.getRangeToAddressMap(keyspace).entrySet())
                    {
                        Range<Token> range = entry.getKey();
                        for (InetAddress endpoint : entry.getValue())
                            addRangeForEndpoint(range, endpoint);
                    }
                }
                catch (Exception e)
                {
                    throw new RuntimeException(e);
                }
            }

            public CFMetaData getTableMetadata(String tableName)
            {
                return Schema.instance.getCFMetaData(keyspace, tableName);
            }
        };

        return new SSTableLoader(dir, client, new OutputHandler.LogOutput()).stream();
    }

    public void rescheduleFailedDeletions()
    {
        LifecycleTransaction.rescheduleFailedDeletions();
    }

    /**
     * #{@inheritDoc}
     */
    public void loadNewSSTables(String ksName, String cfName)
    {
        if (!isInitialized())
            throw new RuntimeException("Not yet initialized, can't load new sstables");
        ColumnFamilyStore.loadNewSSTables(ksName, cfName);
    }

    /**
     * #{@inheritDoc}
     */
    public List<String> sampleKeyRange() // do not rename to getter - see CASSANDRA-4452 for details
    {
        List<DecoratedKey> keys = new ArrayList<>();
        for (Keyspace keyspace : Keyspace.nonLocalStrategy())
        {
            for (Range<Token> range : getPrimaryRangesForEndpoint(keyspace.getName(), FBUtilities.getBroadcastAddress()))
                keys.addAll(keySamples(keyspace.getColumnFamilyStores(), range));
        }

        List<String> sampledKeys = new ArrayList<>(keys.size());
        for (DecoratedKey key : keys)
            sampledKeys.add(key.getToken().toString());
        return sampledKeys;
    }

    public void rebuildSecondaryIndex(String ksName, String cfName, String... idxNames)
    {
        String[] indices = asList(idxNames).stream()
                                           .map(p -> isIndexColumnFamily(p) ? getIndexName(p) : p)
                                           .collect(toList())
                                           .toArray(new String[idxNames.length]);

        ColumnFamilyStore.rebuildSecondaryIndex(ksName, cfName, indices);
    }

    public void resetLocalSchema() throws IOException
    {
        MigrationManager.resetLocalSchema();
    }

    public void reloadLocalSchema()
    {
        SchemaKeyspace.reloadSchemaAndAnnounceVersion();
    }

    public void setTraceProbability(double probability)
    {
        this.traceProbability = probability;
    }

    public double getTraceProbability()
    {
        return traceProbability;
    }

    public void disableAutoCompaction(String ks, String... tables) throws IOException
    {
        for (ColumnFamilyStore cfs : getValidColumnFamilies(true, true, ks, tables))
        {
            cfs.disableAutoCompaction();
        }
    }

    public synchronized void enableAutoCompaction(String ks, String... tables) throws IOException
    {
        checkServiceAllowedToStart("auto compaction");

        for (ColumnFamilyStore cfs : getValidColumnFamilies(true, true, ks, tables))
        {
            cfs.enableAutoCompaction();
        }
    }

    /** Returns the name of the cluster */
    public String getClusterName()
    {
        return DatabaseDescriptor.getClusterName();
    }

    /** Returns the cluster partitioner */
    public String getPartitionerName()
    {
        return DatabaseDescriptor.getPartitionerName();
    }

    public int getTombstoneWarnThreshold()
    {
        return DatabaseDescriptor.getTombstoneWarnThreshold();
    }

    public void setTombstoneWarnThreshold(int threshold)
    {
        DatabaseDescriptor.setTombstoneWarnThreshold(threshold);
        logger.info("updated tombstone_warn_threshold to {}", threshold);
    }

    public int getTombstoneFailureThreshold()
    {
        return DatabaseDescriptor.getTombstoneFailureThreshold();
    }

    public void setTombstoneFailureThreshold(int threshold)
    {
        DatabaseDescriptor.setTombstoneFailureThreshold(threshold);
        logger.info("updated tombstone_failure_threshold to {}", threshold);
    }

    public int getCachedReplicaRowsWarnThreshold()
    {
        return DatabaseDescriptor.getCachedReplicaRowsWarnThreshold();
    }

    public void setCachedReplicaRowsWarnThreshold(int threshold)
    {
        DatabaseDescriptor.setCachedReplicaRowsWarnThreshold(threshold);
        logger.info("updated replica_filtering_protection.cached_rows_warn_threshold to {}", threshold);
    }

    public int getCachedReplicaRowsFailThreshold()
    {
        return DatabaseDescriptor.getCachedReplicaRowsFailThreshold();
    }

    public void setCachedReplicaRowsFailThreshold(int threshold)
    {
        DatabaseDescriptor.setCachedReplicaRowsFailThreshold(threshold);
        logger.info("updated replica_filtering_protection.cached_rows_fail_threshold to {}", threshold);
    }

    public int getBatchSizeFailureThreshold()
    {
        return DatabaseDescriptor.getBatchSizeFailThresholdInKB();
    }

    public void setBatchSizeFailureThreshold(int threshold)
    {
        DatabaseDescriptor.setBatchSizeFailThresholdInKB(threshold);
        logger.info("updated batch_size_fail_threshold_in_kb to {}", threshold);
    }

    public void setHintedHandoffThrottleInKB(int throttleInKB)
    {
        DatabaseDescriptor.setHintedHandoffThrottleInKB(throttleInKB);
        logger.info("updated hinted_handoff_throttle_in_kb to {}", throttleInKB);
    }

    @VisibleForTesting
    public void shutdownServer()
    {
        if (drainOnShutdown != null)
        {
            Runtime.getRuntime().removeShutdownHook(drainOnShutdown);
        }
    }

    @Override
    public Map<String, Set<InetAddress>> getOutstandingSchemaVersions()
    {
        Map<UUID, Set<InetAddress>> outstanding = MigrationCoordinator.instance.outstandingVersions();
        return outstanding.entrySet().stream().collect(Collectors.toMap(e -> e.getKey().toString(), Entry::getValue));
    }
}<|MERGE_RESOLUTION|>--- conflicted
+++ resolved
@@ -26,14 +26,11 @@
 import java.util.concurrent.*;
 import java.util.concurrent.atomic.AtomicBoolean;
 import java.util.concurrent.atomic.AtomicInteger;
-<<<<<<< HEAD
 import java.util.regex.MatchResult;
 import java.util.regex.Pattern;
+import java.util.stream.Collectors;
 import java.util.stream.StreamSupport;
 
-=======
-import java.util.stream.Collectors;
->>>>>>> 08450080
 import javax.annotation.Nullable;
 import javax.management.*;
 import javax.management.openmbean.TabularData;
@@ -921,38 +918,20 @@
         }
     }
 
+
     public void waitForSchema(int delay)
     {
         // first sleep the delay to make sure we see all our peers
-<<<<<<< HEAD
-        for (int i = 0; i < delay; i += 1000)
-        {
-            // if we see schema, we can proceed to the next check directly
-            if (!Schema.instance.getVersion().equals(SchemaConstants.emptyVersion))
-            {
-                logger.debug("got schema: {}", Schema.instance.getVersion());
-=======
         for (long i = 0; i < delay; i += 1000)
         {
             // if we see schema, we can proceed to the next check directly
             if (!Schema.instance.isEmpty())
             {
                 logger.debug("current schema version: {}", Schema.instance.getVersion());
->>>>>>> 08450080
                 break;
             }
             Uninterruptibles.sleepUninterruptibly(1, TimeUnit.SECONDS);
         }
-<<<<<<< HEAD
-        // if our schema hasn't matched yet, wait until it has
-        // we do this by waiting for all in-flight migration requests and responses to complete
-        // (post CASSANDRA-1391 we don't expect this to be necessary very often, but it doesn't hurt to be careful)
-        if (!MigrationManager.isReadyForBootstrap())
-        {
-            setMode(Mode.JOINING, "waiting for schema information to complete", true);
-            MigrationManager.waitUntilReadyForBootstrap();
-        }
-=======
 
         boolean schemasReceived = MigrationCoordinator.instance.awaitSchemaRequests(TimeUnit.SECONDS.toMillis(SCHEMA_DELAY));
 
@@ -966,12 +945,11 @@
 
         if (REQUIRE_SCHEMAS)
             throw new RuntimeException("Didn't receive schemas for all known versions within the timeout");
->>>>>>> 08450080
     }
 
     @VisibleForTesting
-    public void joinTokenRing(int delay) throws ConfigurationException
-{
+    private void joinTokenRing(int delay) throws ConfigurationException
+    {
         joined = true;
 
         // We bootstrap if we haven't successfully bootstrapped before, as long as we are not a seed.
@@ -1006,20 +984,6 @@
             else
                 SystemKeyspace.setBootstrapState(SystemKeyspace.BootstrapState.IN_PROGRESS);
             setMode(Mode.JOINING, "waiting for ring information", true);
-<<<<<<< HEAD
-=======
-            // first sleep the delay to make sure we see all our peers
-            for (int i = 0; i < delay; i += 1000)
-            {
-                // if we see schema, we can proceed to the next check directly
-                if (!Schema.instance.getVersion().equals(Schema.emptyVersion))
-                {
-                    logger.debug("got schema: {}", Schema.instance.getVersion());
-                    break;
-                }
-                Uninterruptibles.sleepUninterruptibly(1, TimeUnit.SECONDS);
-            }
->>>>>>> 08450080
             waitForSchema(delay);
             setMode(Mode.JOINING, "schema complete, ready to bootstrap", true);
             setMode(Mode.JOINING, "waiting for pending range calculation", true);
