/*
 * Licensed to the Apache Software Foundation (ASF) under one
 * or more contributor license agreements.  See the NOTICE file
 * distributed with this work for additional information
 * regarding copyright ownership.  The ASF licenses this file
 * to you under the Apache License, Version 2.0 (the
 * "License"); you may not use this file except in compliance
 * with the License.  You may obtain a copy of the License at
 *
 *     http://www.apache.org/licenses/LICENSE-2.0
 *
 * Unless required by applicable law or agreed to in writing, software
 * distributed under the License is distributed on an "AS IS" BASIS,
 * WITHOUT WARRANTIES OR CONDITIONS OF ANY KIND, either express or implied.
 * See the License for the specific language governing permissions and
 * limitations under the License.
 */
package org.apache.cassandra.service;

import java.io.ByteArrayInputStream;
import java.io.DataInputStream;
import java.io.File;
import java.io.IOError;
import java.io.IOException;
import java.net.InetAddress;
import java.net.UnknownHostException;
import java.nio.ByteBuffer;
import java.nio.file.Paths;
import java.util.ArrayList;
import java.util.Arrays;
import java.util.Collection;
import java.util.Collections;
import java.util.EnumMap;
import java.util.HashMap;
import java.util.HashSet;
import java.util.Iterator;
import java.util.LinkedHashMap;
import java.util.List;
import java.util.Map;
import java.util.Map.Entry;
import java.util.Optional;
import java.util.Scanner;
import java.util.Set;
import java.util.SortedMap;
import java.util.TreeMap;
import java.util.TreeSet;
import java.util.UUID;
import java.util.concurrent.ConcurrentHashMap;
import java.util.concurrent.CopyOnWriteArrayList;
import java.util.concurrent.ExecutionException;
import java.util.concurrent.Future;
import java.util.concurrent.FutureTask;
import java.util.concurrent.ThreadLocalRandom;
import java.util.concurrent.TimeUnit;
import java.util.concurrent.TimeoutException;
import java.util.concurrent.atomic.AtomicBoolean;
import java.util.concurrent.atomic.AtomicInteger;
import java.util.regex.MatchResult;
import java.util.regex.Pattern;
import java.util.stream.Collectors;
import java.util.stream.Stream;
import java.util.stream.StreamSupport;
import javax.annotation.Nullable;
import javax.management.NotificationBroadcasterSupport;
import javax.management.openmbean.CompositeData;
import javax.management.openmbean.OpenDataException;
import javax.management.openmbean.TabularData;
import javax.management.openmbean.TabularDataSupport;

import com.google.common.annotations.VisibleForTesting;
import com.google.common.base.Preconditions;
import com.google.common.base.Predicate;
import com.google.common.base.Predicates;
import com.google.common.collect.HashMultimap;
import com.google.common.collect.ImmutableList;
import com.google.common.collect.Iterables;
import com.google.common.collect.Lists;
import com.google.common.collect.Maps;
import com.google.common.collect.Multimap;
import com.google.common.collect.Ordering;
import com.google.common.collect.Sets;
import com.google.common.util.concurrent.FutureCallback;
import com.google.common.util.concurrent.Futures;
import com.google.common.util.concurrent.ListenableFuture;
import com.google.common.util.concurrent.MoreExecutors;
import com.google.common.util.concurrent.RateLimiter;
import com.google.common.util.concurrent.Uninterruptibles;
import org.apache.commons.lang3.StringUtils;
import org.slf4j.Logger;
import org.slf4j.LoggerFactory;

import org.apache.cassandra.audit.AuditLogManager;
import org.apache.cassandra.audit.AuditLogOptions;
import org.apache.cassandra.auth.AuthKeyspace;
import org.apache.cassandra.auth.AuthSchemaChangeListener;
import org.apache.cassandra.batchlog.BatchlogManager;
import org.apache.cassandra.concurrent.ExecutorLocals;
import org.apache.cassandra.concurrent.NamedThreadFactory;
import org.apache.cassandra.concurrent.ScheduledExecutors;
import org.apache.cassandra.concurrent.Stage;
import org.apache.cassandra.config.Config;
import org.apache.cassandra.config.DatabaseDescriptor;
import org.apache.cassandra.config.ParameterizedClass;
import org.apache.cassandra.cql3.QueryHandler;
import org.apache.cassandra.cql3.QueryProcessor;
import org.apache.cassandra.db.ColumnFamilyStore;
import org.apache.cassandra.db.DecoratedKey;
import org.apache.cassandra.db.Directories;
import org.apache.cassandra.db.Keyspace;
import org.apache.cassandra.db.Mutation;
import org.apache.cassandra.db.SizeEstimatesRecorder;
import org.apache.cassandra.db.SnapshotDetailsTabularData;
import org.apache.cassandra.db.SystemKeyspace;
import org.apache.cassandra.db.commitlog.CommitLog;
import org.apache.cassandra.db.compaction.CompactionManager;
import org.apache.cassandra.db.compaction.Verifier;
import org.apache.cassandra.db.lifecycle.LifecycleTransaction;
import org.apache.cassandra.db.virtual.VirtualKeyspaceRegistry;
import org.apache.cassandra.dht.BootStrapper;
import org.apache.cassandra.dht.IPartitioner;
import org.apache.cassandra.dht.Range;
import org.apache.cassandra.dht.RangeStreamer;
import org.apache.cassandra.dht.RangeStreamer.FetchReplica;
import org.apache.cassandra.dht.StreamStateStore;
import org.apache.cassandra.dht.Token;
import org.apache.cassandra.dht.Token.TokenFactory;
import org.apache.cassandra.exceptions.ConfigurationException;
import org.apache.cassandra.exceptions.InvalidRequestException;
import org.apache.cassandra.exceptions.UnavailableException;
import org.apache.cassandra.fql.FullQueryLogger;
import org.apache.cassandra.fql.FullQueryLoggerOptions;
import org.apache.cassandra.fql.FullQueryLoggerOptionsCompositeData;
import org.apache.cassandra.gms.ApplicationState;
import org.apache.cassandra.gms.EndpointState;
import org.apache.cassandra.gms.FailureDetector;
import org.apache.cassandra.gms.Gossiper;
import org.apache.cassandra.gms.IEndpointStateChangeSubscriber;
import org.apache.cassandra.gms.IFailureDetector;
import org.apache.cassandra.gms.TokenSerializer;
import org.apache.cassandra.gms.VersionedValue;
import org.apache.cassandra.hints.HintsService;
import org.apache.cassandra.io.sstable.SSTableLoader;
import org.apache.cassandra.io.sstable.format.SSTableFormat;
import org.apache.cassandra.io.sstable.format.VersionAndType;
import org.apache.cassandra.io.util.FileUtils;
import org.apache.cassandra.locator.AbstractReplicationStrategy;
import org.apache.cassandra.locator.DynamicEndpointSnitch;
import org.apache.cassandra.locator.EndpointsByRange;
import org.apache.cassandra.locator.EndpointsByReplica;
import org.apache.cassandra.locator.EndpointsForRange;
import org.apache.cassandra.locator.EndpointsForToken;
import org.apache.cassandra.locator.IEndpointSnitch;
import org.apache.cassandra.locator.InetAddressAndPort;
import org.apache.cassandra.locator.LocalStrategy;
import org.apache.cassandra.locator.NetworkTopologyStrategy;
import org.apache.cassandra.locator.RangesAtEndpoint;
import org.apache.cassandra.locator.RangesByEndpoint;
import org.apache.cassandra.locator.Replica;
import org.apache.cassandra.locator.ReplicaCollection.Builder.Conflict;
import org.apache.cassandra.locator.Replicas;
import org.apache.cassandra.locator.SystemReplicas;
import org.apache.cassandra.locator.TokenMetadata;
import org.apache.cassandra.metrics.StorageMetrics;
import org.apache.cassandra.net.AsyncOneResponse;
import org.apache.cassandra.net.Message;
import org.apache.cassandra.net.MessagingService;
import org.apache.cassandra.repair.RepairRunnable;
import org.apache.cassandra.repair.SystemDistributedKeyspace;
import org.apache.cassandra.repair.messages.RepairOption;
import org.apache.cassandra.schema.CompactionParams.TombstoneOption;
import org.apache.cassandra.schema.KeyspaceMetadata;
import org.apache.cassandra.schema.MigrationCoordinator;
import org.apache.cassandra.schema.MigrationManager;
import org.apache.cassandra.schema.ReplicationParams;
import org.apache.cassandra.schema.Schema;
import org.apache.cassandra.schema.SchemaConstants;
import org.apache.cassandra.schema.TableMetadata;
import org.apache.cassandra.schema.TableMetadataRef;
import org.apache.cassandra.schema.ViewMetadata;
import org.apache.cassandra.streaming.StreamManager;
import org.apache.cassandra.streaming.StreamOperation;
import org.apache.cassandra.streaming.StreamPlan;
import org.apache.cassandra.streaming.StreamResultFuture;
import org.apache.cassandra.streaming.StreamState;
import org.apache.cassandra.tracing.TraceKeyspace;
import org.apache.cassandra.transport.ClientResourceLimits;
import org.apache.cassandra.transport.ProtocolVersion;
import org.apache.cassandra.utils.FBUtilities;
import org.apache.cassandra.utils.JVMStabilityInspector;
import org.apache.cassandra.utils.MBeanWrapper;
import org.apache.cassandra.utils.MD5Digest;
import org.apache.cassandra.utils.OutputHandler;
import org.apache.cassandra.utils.Pair;
import org.apache.cassandra.utils.Throwables;
import org.apache.cassandra.utils.WindowsTimer;
import org.apache.cassandra.utils.WrappedRunnable;
import org.apache.cassandra.utils.logging.LoggingSupportFactory;
import org.apache.cassandra.utils.progress.ProgressEvent;
import org.apache.cassandra.utils.progress.ProgressEventType;
import org.apache.cassandra.utils.progress.ProgressListener;
import org.apache.cassandra.utils.progress.jmx.JMXBroadcastExecutor;
import org.apache.cassandra.utils.progress.jmx.JMXProgressSupport;

import static com.google.common.collect.Iterables.transform;
import static com.google.common.collect.Iterables.tryFind;
import static java.util.Arrays.asList;
import static java.util.Arrays.stream;
import static java.util.concurrent.TimeUnit.MILLISECONDS;
import static java.util.concurrent.TimeUnit.MINUTES;
import static java.util.concurrent.TimeUnit.NANOSECONDS;
import static java.util.stream.Collectors.toList;
import static java.util.stream.Collectors.toMap;
import static org.apache.cassandra.config.CassandraRelevantProperties.BOOTSTRAP_SCHEMA_DELAY_MS;
import static org.apache.cassandra.config.CassandraRelevantProperties.BOOTSTRAP_SKIP_SCHEMA_CHECK;
import static org.apache.cassandra.config.CassandraRelevantProperties.DRAIN_EXECUTOR_TIMEOUT_MS;
import static org.apache.cassandra.config.CassandraRelevantProperties.REPLACEMENT_ALLOW_EMPTY;
import static org.apache.cassandra.index.SecondaryIndexManager.getIndexName;
import static org.apache.cassandra.index.SecondaryIndexManager.isIndexColumnFamily;
import static org.apache.cassandra.net.NoPayload.noPayload;
import static org.apache.cassandra.net.Verb.REPLICATION_DONE_REQ;
import static org.apache.cassandra.schema.MigrationManager.evolveSystemKeyspace;
import static org.apache.cassandra.utils.FBUtilities.getBroadcastAddressAndPort;

/**
 * This abstraction contains the token/identifier of this node
 * on the identifier space. This token gets gossiped around.
 * This class will also maintain histograms of the load information
 * of other nodes in the cluster.
 */
public class StorageService extends NotificationBroadcasterSupport implements IEndpointStateChangeSubscriber, StorageServiceMBean
{
    private static final Logger logger = LoggerFactory.getLogger(StorageService.class);

    public static final int INDEFINITE = -1;
    public static final int RING_DELAY = getRingDelay(); // delay after which we assume ring has stablized
    public static final int SCHEMA_DELAY_MILLIS = getSchemaDelay();

    private static final boolean REQUIRE_SCHEMAS = !BOOTSTRAP_SKIP_SCHEMA_CHECK.getBoolean();

    private final JMXProgressSupport progressSupport = new JMXProgressSupport(this);

    private static int getRingDelay()
    {
        String newdelay = System.getProperty("cassandra.ring_delay_ms");
        if (newdelay != null)
        {
            logger.info("Overriding RING_DELAY to {}ms", newdelay);
            return Integer.parseInt(newdelay);
        }
        else
        {
            return 30 * 1000;
        }
    }

    private static int getSchemaDelay()
    {
        String newdelay = BOOTSTRAP_SCHEMA_DELAY_MS.getString();
        if (newdelay != null)
        {
            logger.info("Overriding SCHEMA_DELAY_MILLIS to {}ms", newdelay);
            return Integer.parseInt(newdelay);
        }
        else
        {
            return 30 * 1000;
        }
    }

    /* This abstraction maintains the token/endpoint metadata information */
    private TokenMetadata tokenMetadata = new TokenMetadata();

    public volatile VersionedValue.VersionedValueFactory valueFactory = new VersionedValue.VersionedValueFactory(tokenMetadata.partitioner);

    private Thread drainOnShutdown = null;
    private volatile boolean isShutdown = false;
    private final List<Runnable> preShutdownHooks = new ArrayList<>();
    private final List<Runnable> postShutdownHooks = new ArrayList<>();

    public static final StorageService instance = new StorageService();

    @Deprecated
    public boolean isInShutdownHook()
    {
        return isShutdown();
    }

    public boolean isShutdown()
    {
        return isShutdown;
    }

    /**
     * for in-jvm dtest use - forces isShutdown to be set to whatever passed in.
     */
    @VisibleForTesting
    public void setIsShutdownUnsafeForTests(boolean isShutdown)
    {
        this.isShutdown = isShutdown;
    }

    public RangesAtEndpoint getLocalReplicas(String keyspaceName)
    {
        return Keyspace.open(keyspaceName).getReplicationStrategy()
                .getAddressReplicas(FBUtilities.getBroadcastAddressAndPort());
    }

    public List<Range<Token>> getLocalAndPendingRanges(String ks)
    {
        InetAddressAndPort broadcastAddress = FBUtilities.getBroadcastAddressAndPort();
        Keyspace keyspace = Keyspace.open(ks);
        List<Range<Token>> ranges = new ArrayList<>();
        for (Replica r : keyspace.getReplicationStrategy().getAddressReplicas(broadcastAddress))
            ranges.add(r.range());
        for (Replica r : getTokenMetadata().getPendingRanges(ks, broadcastAddress))
            ranges.add(r.range());
        return ranges;
    }

    public Collection<Range<Token>> getPrimaryRanges(String keyspace)
    {
        return getPrimaryRangesForEndpoint(keyspace, FBUtilities.getBroadcastAddressAndPort());
    }

    public Collection<Range<Token>> getPrimaryRangesWithinDC(String keyspace)
    {
        return getPrimaryRangeForEndpointWithinDC(keyspace, FBUtilities.getBroadcastAddressAndPort());
    }

    private final Set<InetAddressAndPort> replicatingNodes = Sets.newConcurrentHashSet();
    private CassandraDaemon daemon;

    private InetAddressAndPort removingNode;

    /* Are we starting this node in bootstrap mode? */
    private volatile boolean isBootstrapMode;

    /* we bootstrap but do NOT join the ring unless told to do so */
    private boolean isSurveyMode = Boolean.parseBoolean(System.getProperty
            ("cassandra.write_survey", "false"));
    /* true if node is rebuilding and receiving data */
    private final AtomicBoolean isRebuilding = new AtomicBoolean();
    private final AtomicBoolean isDecommissioning = new AtomicBoolean();

    private volatile boolean initialized = false;
    private volatile boolean joined = false;
    private volatile boolean gossipActive = false;
    private final AtomicBoolean authSetupCalled = new AtomicBoolean(false);
    private volatile boolean authSetupComplete = false;

    /* the probability for tracing any particular request, 0 disables tracing and 1 enables for all */
    private double traceProbability = 0.0;

    private static enum Mode { STARTING, NORMAL, JOINING, LEAVING, DECOMMISSIONED, MOVING, DRAINING, DRAINED }
    private volatile Mode operationMode = Mode.STARTING;

    /* Used for tracking drain progress */
    private volatile int totalCFs, remainingCFs;

    private static final AtomicInteger nextRepairCommand = new AtomicInteger();

    private final List<IEndpointLifecycleSubscriber> lifecycleSubscribers = new CopyOnWriteArrayList<>();

    private final String jmxObjectName;

    private Collection<Token> bootstrapTokens = null;

    // true when keeping strict consistency while bootstrapping
    public static final boolean useStrictConsistency = Boolean.parseBoolean(System.getProperty("cassandra.consistent.rangemovement", "true"));
    private static final boolean allowSimultaneousMoves = Boolean.parseBoolean(System.getProperty("cassandra.consistent.simultaneousmoves.allow","false"));
    private static final boolean joinRing = Boolean.parseBoolean(System.getProperty("cassandra.join_ring", "true"));
    private boolean replacing;

    private final StreamStateStore streamStateStore = new StreamStateStore();

    public final SSTablesGlobalTracker sstablesTracker;

    public boolean isSurveyMode()
    {
        return isSurveyMode;
    }

    public boolean hasJoined()
    {
        return joined;
    }

    /**
     * This method updates the local token on disk
     */
    public void setTokens(Collection<Token> tokens)
    {
        assert tokens != null && !tokens.isEmpty() : "Node needs at least one token.";
        if (logger.isDebugEnabled())
            logger.debug("Setting tokens to {}", tokens);
        SystemKeyspace.updateTokens(tokens);
        Collection<Token> localTokens = getLocalTokens();
        setGossipTokens(localTokens);
        tokenMetadata.updateNormalTokens(tokens, FBUtilities.getBroadcastAddressAndPort());
        setMode(Mode.NORMAL, false);
    }

    public void setGossipTokens(Collection<Token> tokens)
    {
        List<Pair<ApplicationState, VersionedValue>> states = new ArrayList<Pair<ApplicationState, VersionedValue>>();
        states.add(Pair.create(ApplicationState.TOKENS, valueFactory.tokens(tokens)));
        states.add(Pair.create(ApplicationState.STATUS_WITH_PORT, valueFactory.normal(tokens)));
        states.add(Pair.create(ApplicationState.STATUS, valueFactory.normal(tokens)));
        Gossiper.instance.addLocalApplicationStates(states);
    }

    public StorageService()
    {
        // use dedicated executor for handling JMX notifications
        super(JMXBroadcastExecutor.executor);

        jmxObjectName = "org.apache.cassandra.db:type=StorageService";
        MBeanWrapper.instance.registerMBean(this, jmxObjectName);
        MBeanWrapper.instance.registerMBean(StreamManager.instance, StreamManager.OBJECT_NAME);

        sstablesTracker = new SSTablesGlobalTracker(SSTableFormat.Type.current());
    }

    public void registerDaemon(CassandraDaemon daemon)
    {
        this.daemon = daemon;
    }

    public void register(IEndpointLifecycleSubscriber subscriber)
    {
        lifecycleSubscribers.add(subscriber);
    }

    public void unregister(IEndpointLifecycleSubscriber subscriber)
    {
        lifecycleSubscribers.remove(subscriber);
    }

    // should only be called via JMX
    public void stopGossiping()
    {
        if (gossipActive)
        {
            if (!isNormal() && joinRing)
                throw new IllegalStateException("Unable to stop gossip because the node is not in the normal state. Try to stop the node instead.");

            logger.warn("Stopping gossip by operator request");

            if (isNativeTransportRunning())
            {
                logger.warn("Disabling gossip while native transport is still active is unsafe");
            }

            Gossiper.instance.stop();
            gossipActive = false;
        }
    }

    // should only be called via JMX
    public synchronized void startGossiping()
    {
        if (!gossipActive)
        {
            checkServiceAllowedToStart("gossip");

            logger.warn("Starting gossip by operator request");
            Collection<Token> tokens = SystemKeyspace.getSavedTokens();

            boolean validTokens = tokens != null && !tokens.isEmpty();

            // shouldn't be called before these are set if we intend to join the ring/are in the process of doing so
            if (joined || joinRing)
                assert validTokens : "Cannot start gossiping for a node intended to join without valid tokens";

            if (validTokens)
                setGossipTokens(tokens);

            Gossiper.instance.forceNewerGeneration();
            Gossiper.instance.start((int) (System.currentTimeMillis() / 1000));
            gossipActive = true;
        }
    }

    // should only be called via JMX
    public boolean isGossipRunning()
    {
        return Gossiper.instance.isEnabled();
    }

    public synchronized void startNativeTransport()
    {
        checkServiceAllowedToStart("native transport");

        if (daemon == null)
        {
            throw new IllegalStateException("No configured daemon");
        }

        try
        {
            daemon.startNativeTransport();
        }
        catch (Exception e)
        {
            throw new RuntimeException("Error starting native transport: " + e.getMessage());
        }
    }

    public void stopNativeTransport()
    {
        if (daemon == null)
        {
            throw new IllegalStateException("No configured daemon");
        }
        daemon.stopNativeTransport();
    }

    public boolean isNativeTransportRunning()
    {
        if (daemon == null)
        {
            return false;
        }
        return daemon.isNativeTransportRunning();
    }

    @Override
    public void enableNativeTransportOldProtocolVersions()
    {
        DatabaseDescriptor.setNativeTransportAllowOlderProtocols(true);
    }

    @Override
    public void disableNativeTransportOldProtocolVersions()
    {
        DatabaseDescriptor.setNativeTransportAllowOlderProtocols(false);
    }

    public void stopTransports()
    {
        if (isNativeTransportRunning())
        {
            logger.error("Stopping native transport");
            stopNativeTransport();
        }
        if (isGossipActive())
        {
            logger.error("Stopping gossiper");
            stopGossiping();
        }
    }

    /**
     * Set the Gossip flag RPC_READY to false and then
     * shutdown the client services (thrift and CQL).
     *
     * Note that other nodes will do this for us when
     * they get the Gossip shutdown message, so even if
     * we don't get time to broadcast this, it is not a problem.
     *
     * See {@link Gossiper#markAsShutdown(InetAddressAndPort)}
     */
    private void shutdownClientServers()
    {
        setRpcReady(false);
        stopNativeTransport();
    }

    public void stopClient()
    {
        Gossiper.instance.unregister(this);
        Gossiper.instance.stop();
        MessagingService.instance().shutdown();
        // give it a second so that task accepted before the MessagingService shutdown gets submitted to the stage (to avoid RejectedExecutionException)
        Uninterruptibles.sleepUninterruptibly(1, TimeUnit.SECONDS);
        Stage.shutdownNow();
    }

    public boolean isInitialized()
    {
        return initialized;
    }

    public boolean isGossipActive()
    {
        return gossipActive;
    }

    public boolean isDaemonSetupCompleted()
    {
        return daemon == null
               ? false
               : daemon.setupCompleted();
    }

    public void stopDaemon()
    {
        if (daemon == null)
            throw new IllegalStateException("No configured daemon");
        daemon.deactivate();
    }

    private synchronized UUID prepareForReplacement() throws ConfigurationException
    {
        if (SystemKeyspace.bootstrapComplete())
            throw new RuntimeException("Cannot replace address with a node that is already bootstrapped");

        if (!joinRing)
            throw new ConfigurationException("Cannot set both join_ring=false and attempt to replace a node");

        if (!shouldBootstrap() && !Boolean.getBoolean("cassandra.allow_unsafe_replace"))
            throw new RuntimeException("Replacing a node without bootstrapping risks invalidating consistency " +
                                       "guarantees as the expected data may not be present until repair is run. " +
                                       "To perform this operation, please restart with " +
                                       "-Dcassandra.allow_unsafe_replace=true");

        InetAddressAndPort replaceAddress = DatabaseDescriptor.getReplaceAddress();
        logger.info("Gathering node replacement information for {}", replaceAddress);
        Map<InetAddressAndPort, EndpointState> epStates = Gossiper.instance.doShadowRound();
        // as we've completed the shadow round of gossip, we should be able to find the node we're replacing
        EndpointState state = epStates.get(replaceAddress);
        if (state == null)
            throw new RuntimeException(String.format("Cannot replace_address %s because it doesn't exist in gossip", replaceAddress));

        validateEndpointSnitch(epStates.values().iterator());

        try
        {
            VersionedValue tokensVersionedValue = state.getApplicationState(ApplicationState.TOKENS);
            if (tokensVersionedValue == null)
                throw new RuntimeException(String.format("Could not find tokens for %s to replace", replaceAddress));

            Collection<Token> tokens = TokenSerializer.deserialize(tokenMetadata.partitioner, new DataInputStream(new ByteArrayInputStream(tokensVersionedValue.toBytes())));
            bootstrapTokens = validateReplacementBootstrapTokens(tokenMetadata, replaceAddress, tokens);

            if (state.isEmptyWithoutStatus() && REPLACEMENT_ALLOW_EMPTY.getBoolean())
            {
                logger.warn("Gossip state not present for replacing node {}. Adding temporary entry to continue.", replaceAddress);

                // When replacing a node, we take ownership of all its tokens.
                // If that node is currently down and not present in the gossip info
                // of any other live peers, then we will not be able to take ownership
                // of its tokens during bootstrap as they have no way of being propagated
                // to this node's TokenMetadata. TM is loaded at startup (in which case
                // it will be/ empty for a new replacement node) and only updated with
                // tokens for an endpoint during normal state propagation (which will not
                // occur if no peers have gossip state for it).
                // However, the presence of host id and tokens in the system tables implies
                // that the node managed to complete bootstrap at some point in the past.
                // Peers may include this information loaded directly from system tables
                // in a GossipDigestAck *only if* the GossipDigestSyn was sent as part of a
                // shadow round (otherwise, a GossipDigestAck contains only state about peers
                // learned via gossip).
                // It is safe to do this here as since we completed a shadow round we know
                // that :
                // * replaceAddress successfully bootstrapped at some point and owned these
                //   tokens
                // * we know that no other node currently owns these tokens
                // * we are going to completely take over replaceAddress's ownership of
                //   these tokens.
                tokenMetadata.updateNormalTokens(bootstrapTokens, replaceAddress);
                UUID hostId = Gossiper.instance.getHostId(replaceAddress, epStates);
                if (hostId != null)
                    tokenMetadata.updateHostId(hostId, replaceAddress);

                // If we were only able to learn about the node being replaced through the
                // shadow gossip round (i.e. there is no state in gossip across the cluster
                // about it, perhaps because the entire cluster has been bounced since it went
                // down), then we're safe to proceed with the replacement. In this case, there
                // will be no local endpoint state as we discard the results of the shadow
                // round after preparing replacement info. We inject a minimal EndpointState
                // to keep FailureDetector::isAlive and Gossiper::compareEndpointStartup from
                // failing later in the replacement, as they both expect the replaced node to
                // be fully present in gossip.
                // Otherwise, if the replaced node is present in gossip, we need check that
                // it is not in fact live.
                // We choose to not include the EndpointState provided during the shadow round
                // as its possible to include more state than is desired, so by creating a
                // new empty endpoint without that information we can control what is in our
                // local gossip state
                Gossiper.instance.initializeUnreachableNodeUnsafe(replaceAddress);
            }
        }
        catch (IOException e)
        {
            throw new RuntimeException(e);
        }

        UUID localHostId = SystemKeyspace.getOrInitializeLocalHostId();

        if (isReplacingSameAddress())
        {
            localHostId = Gossiper.instance.getHostId(replaceAddress, epStates);
            SystemKeyspace.setLocalHostId(localHostId); // use the replacee's host Id as our own so we receive hints, etc
        }

        return localHostId;
    }

    private static Collection<Token> validateReplacementBootstrapTokens(TokenMetadata tokenMetadata,
                                                                        InetAddressAndPort replaceAddress,
                                                                        Collection<Token> bootstrapTokens)
    {
        Map<Token, InetAddressAndPort> conflicts = new HashMap<>();
        for (Token token : bootstrapTokens)
        {
            InetAddressAndPort conflict = tokenMetadata.getEndpoint(token);
            if (null != conflict && !conflict.equals(replaceAddress))
                conflicts.put(token, tokenMetadata.getEndpoint(token));
        }

        if (!conflicts.isEmpty())
        {
            String error = String.format("Conflicting token ownership information detected between " +
                                         "gossip and current ring view during proposed replacement " +
                                         "of %s. Some tokens identified in gossip for the node being " +
                                         "replaced are currently owned by other peers: %s",
                                         replaceAddress,
                                         conflicts.entrySet()
                                                  .stream()
                                                  .map(e -> e.getKey() + "(" + e.getValue() + ")" )
                                                  .collect(Collectors.joining(",")));
            throw new RuntimeException(error);

        }
        return bootstrapTokens;
    }

    public synchronized void checkForEndpointCollision(UUID localHostId, Set<InetAddressAndPort> peers) throws ConfigurationException
    {
        if (Boolean.getBoolean("cassandra.allow_unsafe_join"))
        {
            logger.warn("Skipping endpoint collision check as cassandra.allow_unsafe_join=true");
            return;
        }

        logger.debug("Starting shadow gossip round to check for endpoint collision");
        Map<InetAddressAndPort, EndpointState> epStates = Gossiper.instance.doShadowRound(peers);

        if (epStates.isEmpty() && DatabaseDescriptor.getSeeds().contains(FBUtilities.getBroadcastAddressAndPort()))
            logger.info("Unable to gossip with any peers but continuing anyway since node is in its own seed list");

        // If bootstrapping, check whether any previously known status for the endpoint makes it unsafe to do so.
        // If not bootstrapping, compare the host id for this endpoint learned from gossip (if any) with the local
        // one, which was either read from system.local or generated at startup. If a learned id is present &
        // doesn't match the local, then the node needs replacing
        if (!Gossiper.instance.isSafeForStartup(FBUtilities.getBroadcastAddressAndPort(), localHostId, shouldBootstrap(), epStates))
        {
            throw new RuntimeException(String.format("A node with address %s already exists, cancelling join. " +
                                                     "Use cassandra.replace_address if you want to replace this node.",
                                                     FBUtilities.getBroadcastAddressAndPort()));
        }

        validateEndpointSnitch(epStates.values().iterator());

        if (shouldBootstrap() && useStrictConsistency && !allowSimultaneousMoves())
        {
            for (Map.Entry<InetAddressAndPort, EndpointState> entry : epStates.entrySet())
            {
                // ignore local node or empty status
                if (entry.getKey().equals(FBUtilities.getBroadcastAddressAndPort()) || (entry.getValue().getApplicationState(ApplicationState.STATUS_WITH_PORT) == null & entry.getValue().getApplicationState(ApplicationState.STATUS) == null))
                    continue;

                VersionedValue value = entry.getValue().getApplicationState(ApplicationState.STATUS_WITH_PORT);
                if (value == null)
                {
                    value = entry.getValue().getApplicationState(ApplicationState.STATUS);
                }

                String[] pieces = splitValue(value);
                assert (pieces.length > 0);
                String state = pieces[0];
                if (state.equals(VersionedValue.STATUS_BOOTSTRAPPING) || state.equals(VersionedValue.STATUS_LEAVING) || state.equals(VersionedValue.STATUS_MOVING))
                    throw new UnsupportedOperationException("Other bootstrapping/leaving/moving nodes detected, cannot bootstrap while cassandra.consistent.rangemovement is true");
            }
        }
    }

    private static void validateEndpointSnitch(Iterator<EndpointState> endpointStates)
    {
        Set<String> datacenters = new HashSet<>();
        Set<String> racks = new HashSet<>();
        while (endpointStates.hasNext())
        {
            EndpointState state = endpointStates.next();
            VersionedValue val = state.getApplicationState(ApplicationState.DC);
            if (val != null)
                datacenters.add(val.value);
            val = state.getApplicationState(ApplicationState.RACK);
            if (val != null)
                racks.add(val.value);
        }

        IEndpointSnitch snitch = DatabaseDescriptor.getEndpointSnitch();
        if (!snitch.validate(datacenters, racks))
        {
            throw new IllegalStateException();
        }
    }

    private boolean allowSimultaneousMoves()
    {
        return allowSimultaneousMoves && DatabaseDescriptor.getNumTokens() == 1;
    }

    // for testing only
    public void unsafeInitialize() throws ConfigurationException
    {
        initialized = true;
        gossipActive = true;
        Gossiper.instance.register(this);
        Gossiper.instance.start((int) (System.currentTimeMillis() / 1000)); // needed for node-ring gathering.
        Gossiper.instance.addLocalApplicationState(ApplicationState.NET_VERSION, valueFactory.networkVersion());
        MessagingService.instance().listen();
    }

    public synchronized void initServer() throws ConfigurationException
    {
        initServer(RING_DELAY);
    }

    public synchronized void initServer(int delay) throws ConfigurationException
    {
        logger.info("Cassandra version: {}", FBUtilities.getReleaseVersionString());
        logger.info("CQL version: {}", QueryProcessor.CQL_VERSION);
        logger.info("Native protocol supported versions: {} (default: {})",
                    StringUtils.join(ProtocolVersion.supportedVersions(), ", "), ProtocolVersion.CURRENT);

        try
        {
            // Ensure StorageProxy is initialized on start-up; see CASSANDRA-3797.
            Class.forName("org.apache.cassandra.service.StorageProxy");
            // also IndexSummaryManager, which is otherwise unreferenced
            Class.forName("org.apache.cassandra.io.sstable.IndexSummaryManager");
        }
        catch (ClassNotFoundException e)
        {
            throw new AssertionError(e);
        }

        if (Boolean.parseBoolean(System.getProperty("cassandra.load_ring_state", "true")))
        {
            logger.info("Loading persisted ring state");
            populatePeerTokenMetadata();
            for (InetAddressAndPort endpoint : tokenMetadata.getAllEndpoints())
                Gossiper.runInGossipStageBlocking(() -> Gossiper.instance.addSavedEndpoint(endpoint));
        }

        // daemon threads, like our executors', continue to run while shutdown hooks are invoked
        drainOnShutdown = NamedThreadFactory.createThread(new WrappedRunnable()
        {
            @Override
            public void runMayThrow() throws InterruptedException, ExecutionException, IOException
            {
                drain(true);

                if (FBUtilities.isWindows)
                    WindowsTimer.endTimerPeriod(DatabaseDescriptor.getWindowsTimerInterval());

                LoggingSupportFactory.getLoggingSupport().onShutdown();
            }
        }, "StorageServiceShutdownHook");
        Runtime.getRuntime().addShutdownHook(drainOnShutdown);

        replacing = isReplacing();

        if (!Boolean.parseBoolean(System.getProperty("cassandra.start_gossip", "true")))
        {
            logger.info("Not starting gossip as requested.");
            initialized = true;
            return;
        }

        prepareToJoin();

        // Has to be called after the host id has potentially changed in prepareToJoin().
        try
        {
            CacheService.instance.counterCache.loadSavedAsync().get();
        }
        catch (Throwable t)
        {
            JVMStabilityInspector.inspectThrowable(t);
            logger.warn("Error loading counter cache", t);
        }

        if (joinRing)
        {
            joinTokenRing(delay);
        }
        else
        {
            Collection<Token> tokens = SystemKeyspace.getSavedTokens();
            if (!tokens.isEmpty())
            {
                tokenMetadata.updateNormalTokens(tokens, FBUtilities.getBroadcastAddressAndPort());
                // order is important here, the gossiper can fire in between adding these two states.  It's ok to send TOKENS without STATUS, but *not* vice versa.
                List<Pair<ApplicationState, VersionedValue>> states = new ArrayList<Pair<ApplicationState, VersionedValue>>();
                states.add(Pair.create(ApplicationState.TOKENS, valueFactory.tokens(tokens)));
                states.add(Pair.create(ApplicationState.STATUS_WITH_PORT, valueFactory.hibernate(true)));
                states.add(Pair.create(ApplicationState.STATUS, valueFactory.hibernate(true)));
                Gossiper.instance.addLocalApplicationStates(states);
            }
            doAuthSetup(true);
            logger.info("Not joining ring as requested. Use JMX (StorageService->joinRing()) to initiate ring joining");
        }

        initialized = true;
    }

    public void populateTokenMetadata()
    {
        if (Boolean.parseBoolean(System.getProperty("cassandra.load_ring_state", "true")))
        {
            populatePeerTokenMetadata();
            // if we have not completed bootstrapping, we should not add ourselves as a normal token
            if (!shouldBootstrap())
                tokenMetadata.updateNormalTokens(SystemKeyspace.getSavedTokens(), FBUtilities.getBroadcastAddressAndPort());

            logger.info("Token metadata: {}", tokenMetadata);
        }
    }

    private void populatePeerTokenMetadata()
    {
        logger.info("Populating token metadata from system tables");
        Multimap<InetAddressAndPort, Token> loadedTokens = SystemKeyspace.loadTokens();

        // entry has been mistakenly added, delete it
        if (loadedTokens.containsKey(FBUtilities.getBroadcastAddressAndPort()))
            SystemKeyspace.removeEndpoint(FBUtilities.getBroadcastAddressAndPort());

        Map<InetAddressAndPort, UUID> loadedHostIds = SystemKeyspace.loadHostIds();
        for (InetAddressAndPort ep : loadedTokens.keySet())
        {
            tokenMetadata.updateNormalTokens(loadedTokens.get(ep), ep);
            if (loadedHostIds.containsKey(ep))
                tokenMetadata.updateHostId(loadedHostIds.get(ep), ep);
        }
    }

    private boolean isReplacing()
    {
        if (System.getProperty("cassandra.replace_address_first_boot", null) != null && SystemKeyspace.bootstrapComplete())
        {
            logger.info("Replace address on first boot requested; this node is already bootstrapped");
            return false;
        }
        return DatabaseDescriptor.getReplaceAddress() != null;
    }

    /**
     * In the event of forceful termination we need to remove the shutdown hook to prevent hanging (OOM for instance)
     */
    public void removeShutdownHook()
    {
        if (drainOnShutdown != null)
            Runtime.getRuntime().removeShutdownHook(drainOnShutdown);

        if (FBUtilities.isWindows)
            WindowsTimer.endTimerPeriod(DatabaseDescriptor.getWindowsTimerInterval());
    }

    private boolean shouldBootstrap()
    {
        return DatabaseDescriptor.isAutoBootstrap() && !SystemKeyspace.bootstrapComplete() && !isSeed();
    }

    public static boolean isSeed()
    {
        return DatabaseDescriptor.getSeeds().contains(FBUtilities.getBroadcastAddressAndPort());
    }

    private void prepareToJoin() throws ConfigurationException
    {
        MigrationCoordinator.instance.start();
        if (!joined)
        {
            Map<ApplicationState, VersionedValue> appStates = new EnumMap<>(ApplicationState.class);

            if (SystemKeyspace.wasDecommissioned())
            {
                if (Boolean.getBoolean("cassandra.override_decommission"))
                {
                    logger.warn("This node was decommissioned, but overriding by operator request.");
                    SystemKeyspace.setBootstrapState(SystemKeyspace.BootstrapState.COMPLETED);
                }
                else
                    throw new ConfigurationException("This node was decommissioned and will not rejoin the ring unless cassandra.override_decommission=true has been set, or all existing data is removed and the node is bootstrapped again");
            }

            if (DatabaseDescriptor.getReplaceTokens().size() > 0 || DatabaseDescriptor.getReplaceNode() != null)
                throw new RuntimeException("Replace method removed; use cassandra.replace_address instead");

            MessagingService.instance().listen();

            UUID localHostId = SystemKeyspace.getOrInitializeLocalHostId();

            if (replacing)
            {
                localHostId = prepareForReplacement();
                appStates.put(ApplicationState.TOKENS, valueFactory.tokens(bootstrapTokens));

                if (!shouldBootstrap())
                {
                    // Will not do replace procedure, persist the tokens we're taking over locally
                    // so that they don't get clobbered with auto generated ones in joinTokenRing
                    SystemKeyspace.updateTokens(bootstrapTokens);
                }
                else if (isReplacingSameAddress())
                {
                    //only go into hibernate state if replacing the same address (CASSANDRA-8523)
                    logger.warn("Writes will not be forwarded to this node during replacement because it has the same address as " +
                                "the node to be replaced ({}). If the previous node has been down for longer than max_hint_window_in_ms, " +
                                "repair must be run after the replacement process in order to make this node consistent.",
                                DatabaseDescriptor.getReplaceAddress());
                    appStates.put(ApplicationState.STATUS_WITH_PORT, valueFactory.hibernate(true));
                    appStates.put(ApplicationState.STATUS, valueFactory.hibernate(true));
                }
                MigrationCoordinator.instance.removeAndIgnoreEndpoint(DatabaseDescriptor.getReplaceAddress());
            }
            else
            {
                checkForEndpointCollision(localHostId, SystemKeyspace.loadHostIds().keySet());
                if (SystemKeyspace.bootstrapComplete())
                {
                    Preconditions.checkState(!Config.isClientMode());
                    // tokens are only ever saved to system.local after bootstrap has completed and we're joining the ring,
                    // or when token update operations (move, decom) are completed
                    Collection<Token> savedTokens = SystemKeyspace.getSavedTokens();
                    if (!savedTokens.isEmpty())
                        appStates.put(ApplicationState.TOKENS, valueFactory.tokens(savedTokens));
                }
            }

            // have to start the gossip service before we can see any info on other nodes.  this is necessary
            // for bootstrap to get the load info it needs.
            // (we won't be part of the storage ring though until we add a counterId to our state, below.)
            // Seed the host ID-to-endpoint map with our own ID.
            getTokenMetadata().updateHostId(localHostId, FBUtilities.getBroadcastAddressAndPort());
            appStates.put(ApplicationState.NET_VERSION, valueFactory.networkVersion());
            appStates.put(ApplicationState.HOST_ID, valueFactory.hostId(localHostId));
            appStates.put(ApplicationState.NATIVE_ADDRESS_AND_PORT, valueFactory.nativeaddressAndPort(FBUtilities.getBroadcastNativeAddressAndPort()));
            appStates.put(ApplicationState.RPC_ADDRESS, valueFactory.rpcaddress(FBUtilities.getJustBroadcastNativeAddress()));
            appStates.put(ApplicationState.RELEASE_VERSION, valueFactory.releaseVersion());
            appStates.put(ApplicationState.SSTABLE_VERSIONS, valueFactory.sstableVersions(sstablesTracker.versionsInUse()));

            logger.info("Starting up server gossip");
            Gossiper.instance.register(this);
            Gossiper.instance.start(SystemKeyspace.incrementAndGetGeneration(), appStates); // needed for node-ring gathering.
            gossipActive = true;

            sstablesTracker.register((notification, o) -> {
                if (!(notification instanceof SSTablesVersionsInUseChangeNotification))
                    return;

                Set<VersionAndType> versions = ((SSTablesVersionsInUseChangeNotification)notification).versionsInUse;
                logger.debug("Updating local sstables version in Gossip to {}", versions);

                Gossiper.instance.addLocalApplicationState(ApplicationState.SSTABLE_VERSIONS,
                                                           valueFactory.sstableVersions(versions));
            });

            // gossip snitch infos (local DC and rack)
            gossipSnitchInfo();
            // gossip Schema.emptyVersion forcing immediate check for schema updates (see MigrationManager#maybeScheduleSchemaPull)
            Schema.instance.updateVersionAndAnnounce(); // Ensure we know our own actual Schema UUID in preparation for updates
            LoadBroadcaster.instance.startBroadcasting();
            HintsService.instance.startDispatch();
            BatchlogManager.instance.start();
        }
    }

    public void waitForSchema(long delay)
    {
        // first sleep the delay to make sure we see all our peers
        for (long i = 0; i < delay; i += 1000)
        {
            // if we see schema, we can proceed to the next check directly
            if (!Schema.instance.isEmpty())
            {
                logger.debug("current schema version: {}", Schema.instance.getVersion());
                break;
            }
            Uninterruptibles.sleepUninterruptibly(1, TimeUnit.SECONDS);
        }

        boolean schemasReceived = MigrationCoordinator.instance.awaitSchemaRequests(SCHEMA_DELAY_MILLIS);

        if (schemasReceived)
            return;

        logger.warn(String.format("There are nodes in the cluster with a different schema version than us we did not merged schemas from, " +
                                  "our version : (%s), outstanding versions -> endpoints : %s. Use -Dcassandra.skip_schema_check=true " +
                                  "to ignore this, -Dcassandra.skip_schema_check_for_endpoints=<ep1[,epN]> to skip specific endpoints," +
                                  "or -Dcassandra.skip_schema_check_for_versions=<ver1[,verN]> to skip specific schema versions",
                                  Schema.instance.getVersion(),
                                  MigrationCoordinator.instance.outstandingVersions()));

        if (REQUIRE_SCHEMAS)
            throw new RuntimeException("Didn't receive schemas for all known versions within the timeout. " +
                                       "Use -Dcassandra.skip_schema_check=true to skip this check.");
    }

    private void joinTokenRing(long schemaTimeoutMillis) throws ConfigurationException
    {
        joinTokenRing(!isSurveyMode, shouldBootstrap(), schemaTimeoutMillis, INDEFINITE);
    }

    @VisibleForTesting
    public void joinTokenRing(boolean finishJoiningRing,
                              boolean shouldBootstrap,
                              long schemaTimeoutMillis,
                              long bootstrapTimeoutMillis) throws ConfigurationException
    {
        joined = true;

        // We bootstrap if we haven't successfully bootstrapped before, as long as we are not a seed.
        // If we are a seed, or if the user manually sets auto_bootstrap to false,
        // we'll skip streaming data from other nodes and jump directly into the ring.
        //
        // The seed check allows us to skip the RING_DELAY sleep for the single-node cluster case,
        // which is useful for both new users and testing.
        //
        // We attempted to replace this with a schema-presence check, but you need a meaningful sleep
        // to get schema info from gossip which defeats the purpose.  See CASSANDRA-4427 for the gory details.
        Set<InetAddressAndPort> current = new HashSet<>();
        if (logger.isDebugEnabled())
        {
            logger.debug("Bootstrap variables: {} {} {} {}",
                         DatabaseDescriptor.isAutoBootstrap(),
                         SystemKeyspace.bootstrapInProgress(),
                         SystemKeyspace.bootstrapComplete(),
                         DatabaseDescriptor.getSeeds().contains(FBUtilities.getBroadcastAddressAndPort()));
        }
        if (DatabaseDescriptor.isAutoBootstrap() && !SystemKeyspace.bootstrapComplete() && DatabaseDescriptor.getSeeds().contains(FBUtilities.getBroadcastAddressAndPort()))
        {
            logger.info("This node will not auto bootstrap because it is configured to be a seed node.");
        }

        boolean dataAvailable = true; // make this to false when bootstrap streaming failed

        if (shouldBootstrap)
        {
            current.addAll(prepareForBootstrap(schemaTimeoutMillis));
            dataAvailable = bootstrap(bootstrapTokens, bootstrapTimeoutMillis);
        }
        else
        {
            bootstrapTokens = SystemKeyspace.getSavedTokens();
            if (bootstrapTokens.isEmpty())
            {
                bootstrapTokens = BootStrapper.getBootstrapTokens(tokenMetadata, FBUtilities.getBroadcastAddressAndPort(), schemaTimeoutMillis);
            }
            else
            {
                if (bootstrapTokens.size() != DatabaseDescriptor.getNumTokens())
                    throw new ConfigurationException("Cannot change the number of tokens from " + bootstrapTokens.size() + " to " + DatabaseDescriptor.getNumTokens());
                else
                    logger.info("Using saved tokens {}", bootstrapTokens);
            }
        }

        setUpDistributedSystemKeyspaces();

        if (finishJoiningRing)
        {
            if (dataAvailable)
            {
                finishJoiningRing(shouldBootstrap, bootstrapTokens);
                // remove the existing info about the replaced node.
                if (!current.isEmpty())
                {
                    Gossiper.runInGossipStageBlocking(() -> {
                        for (InetAddressAndPort existing : current)
                            Gossiper.instance.replacedEndpoint(existing);
                    });
                }
            }
            else
            {
                logger.warn("Some data streaming failed. Use nodetool to check bootstrap state and resume. For more, see `nodetool help bootstrap`. {}", SystemKeyspace.getBootstrapState());
            }
        }
        else
        {
            if (dataAvailable)
                logger.info("Startup complete, but write survey mode is active, not becoming an active ring member. Use JMX (StorageService->joinRing()) to finalize ring joining.");
            else
                logger.warn("Some data streaming failed. Use nodetool to check bootstrap state and resume. For more, see `nodetool help bootstrap`. {}", SystemKeyspace.getBootstrapState());
        }
    }

    public static boolean isReplacingSameAddress()
    {
        InetAddressAndPort replaceAddress = DatabaseDescriptor.getReplaceAddress();
        return replaceAddress != null && replaceAddress.equals(FBUtilities.getBroadcastAddressAndPort());
    }

    public void gossipSnitchInfo()
    {
        IEndpointSnitch snitch = DatabaseDescriptor.getEndpointSnitch();
        String dc = snitch.getLocalDatacenter();
        String rack = snitch.getLocalRack();
        Gossiper.instance.addLocalApplicationState(ApplicationState.DC, StorageService.instance.valueFactory.datacenter(dc));
        Gossiper.instance.addLocalApplicationState(ApplicationState.RACK, StorageService.instance.valueFactory.rack(rack));
    }

    public void joinRing() throws IOException
    {
        SystemKeyspace.BootstrapState state = SystemKeyspace.getBootstrapState();
        joinRing(state.equals(SystemKeyspace.BootstrapState.IN_PROGRESS));
    }

    private synchronized void joinRing(boolean resumedBootstrap) throws IOException
    {
        if (!joined)
        {
            logger.info("Joining ring by operator request");
            try
            {
                joinTokenRing(0);
                doAuthSetup(false);
            }
            catch (ConfigurationException e)
            {
                throw new IOException(e.getMessage());
            }
        }
        else if (isSurveyMode)
        {
            // if isSurveyMode is on then verify isBootstrapMode
            // node can join the ring even if isBootstrapMode is true which should not happen
            if (!isBootstrapMode())
            {
                logger.info("Leaving write survey mode and joining ring at operator request");
                finishJoiningRing(resumedBootstrap, SystemKeyspace.getSavedTokens());
                doAuthSetup(false);
                isSurveyMode = false;
                daemon.start();
            }
            else
            {
                logger.warn("Can't join the ring because in write_survey mode and bootstrap hasn't completed");
            }
        }
        else if (isBootstrapMode())
        {
            // bootstrap is not complete hence node cannot join the ring
            logger.warn("Can't join the ring because bootstrap hasn't completed.");
        }
    }

    private void executePreJoinTasks(boolean bootstrap)
    {
        StreamSupport.stream(ColumnFamilyStore.all().spliterator(), false)
                .filter(cfs -> Schema.instance.getUserKeyspaces().contains(cfs.keyspace.getName()))
                .forEach(cfs -> cfs.indexManager.executePreJoinTasksBlocking(bootstrap));
    }

    @VisibleForTesting
    public void finishJoiningRing(boolean didBootstrap, Collection<Token> tokens)
    {
        // start participating in the ring.
        setMode(Mode.JOINING, "Finish joining ring", true);
        SystemKeyspace.setBootstrapState(SystemKeyspace.BootstrapState.COMPLETED);
        executePreJoinTasks(didBootstrap);
        setTokens(tokens);

        assert tokenMetadata.sortedTokens().size() > 0;
    }

    @VisibleForTesting
    public void doAuthSetup(boolean setUpSchema)
    {
        if (!authSetupCalled.getAndSet(true))
        {
            if (setUpSchema)
            {
                Optional<Mutation> mutation = evolveSystemKeyspace(AuthKeyspace.metadata(), AuthKeyspace.GENERATION);
                mutation.ifPresent(value -> FBUtilities.waitOnFuture(MigrationManager.announceWithoutPush(Collections.singleton(value))));
            }

            DatabaseDescriptor.getRoleManager().setup();
            DatabaseDescriptor.getAuthenticator().setup();
            DatabaseDescriptor.getAuthorizer().setup();
            DatabaseDescriptor.getNetworkAuthorizer().setup();
            Schema.instance.registerListener(new AuthSchemaChangeListener());
            authSetupComplete = true;
        }
    }

    public boolean isAuthSetupComplete()
    {
        return authSetupComplete;
    }

    @VisibleForTesting
    public boolean authSetupCalled()
    {
        return authSetupCalled.get();
    }


    @VisibleForTesting
    public void setUpDistributedSystemKeyspaces()
    {
        Collection<Mutation> changes = new ArrayList<>(3);

        evolveSystemKeyspace(            TraceKeyspace.metadata(),             TraceKeyspace.GENERATION).ifPresent(changes::add);
        evolveSystemKeyspace(SystemDistributedKeyspace.metadata(), SystemDistributedKeyspace.GENERATION).ifPresent(changes::add);
        evolveSystemKeyspace(             AuthKeyspace.metadata(),              AuthKeyspace.GENERATION).ifPresent(changes::add);

        if (!changes.isEmpty())
            FBUtilities.waitOnFuture(MigrationManager.announceWithoutPush(changes));
    }

    public boolean isJoined()
    {
        return tokenMetadata.isMember(FBUtilities.getBroadcastAddressAndPort()) && !isSurveyMode;
    }

    public void rebuild(String sourceDc)
    {
        rebuild(sourceDc, null, null, null);
    }

    public void rebuild(String sourceDc, String keyspace, String tokens, String specificSources)
    {
        if (sourceDc != null)
        {
            TokenMetadata.Topology topology = getTokenMetadata().cloneOnlyTokenMap().getTopology();
            Set<String> availableDCs = topology.getDatacenterEndpoints().keySet();
            if (!availableDCs.contains(sourceDc))
            {
                throw new IllegalArgumentException(String.format("Provided datacenter '%s' is not a valid datacenter, available datacenters are: %s",
                                                                 sourceDc, String.join(",", availableDCs)));
            }
        }

        if (keyspace == null && tokens != null)
        {
            throw new IllegalArgumentException("Cannot specify tokens without keyspace.");
        }

        // check ongoing rebuild
        if (!isRebuilding.compareAndSet(false, true))
        {
            throw new IllegalStateException("Node is still rebuilding. Check nodetool netstats.");
        }

        try
        {
            logger.info("rebuild from dc: {}, {}, {}", sourceDc == null ? "(any dc)" : sourceDc,
                        keyspace == null ? "(All keyspaces)" : keyspace,
                        tokens == null ? "(All tokens)" : tokens);

            RangeStreamer streamer = new RangeStreamer(tokenMetadata,
                                                       null,
                                                       FBUtilities.getBroadcastAddressAndPort(),
                                                       StreamOperation.REBUILD,
                                                       useStrictConsistency && !replacing,
                                                       DatabaseDescriptor.getEndpointSnitch(),
                                                       streamStateStore,
                                                       false,
                                                       DatabaseDescriptor.getStreamingConnectionsPerHost());
            if (sourceDc != null)
                streamer.addSourceFilter(new RangeStreamer.SingleDatacenterFilter(DatabaseDescriptor.getEndpointSnitch(), sourceDc));

            if (keyspace == null)
            {
                for (String keyspaceName : Schema.instance.getNonLocalStrategyKeyspaces())
                    streamer.addRanges(keyspaceName, getLocalReplicas(keyspaceName));
            }
            else if (tokens == null)
            {
                streamer.addRanges(keyspace, getLocalReplicas(keyspace));
            }
            else
            {
                Token.TokenFactory factory = getTokenFactory();
                List<Range<Token>> ranges = new ArrayList<>();
                Pattern rangePattern = Pattern.compile("\\(\\s*(-?\\w+)\\s*,\\s*(-?\\w+)\\s*\\]");
                try (Scanner tokenScanner = new Scanner(tokens))
                {
                    while (tokenScanner.findInLine(rangePattern) != null)
                    {
                        MatchResult range = tokenScanner.match();
                        Token startToken = factory.fromString(range.group(1));
                        Token endToken = factory.fromString(range.group(2));
                        logger.info("adding range: ({},{}]", startToken, endToken);
                        ranges.add(new Range<>(startToken, endToken));
                    }
                    if (tokenScanner.hasNext())
                        throw new IllegalArgumentException("Unexpected string: " + tokenScanner.next());
                }

                // Ensure all specified ranges are actually ranges owned by this host
                RangesAtEndpoint localReplicas = getLocalReplicas(keyspace);
                RangesAtEndpoint.Builder streamRanges = new RangesAtEndpoint.Builder(FBUtilities.getBroadcastAddressAndPort(), ranges.size());
                for (Range<Token> specifiedRange : ranges)
                {
                    boolean foundParentRange = false;
                    for (Replica localReplica : localReplicas)
                    {
                        if (localReplica.contains(specifiedRange))
                        {
                            streamRanges.add(localReplica.decorateSubrange(specifiedRange));
                            foundParentRange = true;
                            break;
                        }
                    }
                    if (!foundParentRange)
                    {
                        throw new IllegalArgumentException(String.format("The specified range %s is not a range that is owned by this node. Please ensure that all token ranges specified to be rebuilt belong to this node.", specifiedRange.toString()));
                    }
                }

                if (specificSources != null)
                {
                    String[] stringHosts = specificSources.split(",");
                    Set<InetAddressAndPort> sources = new HashSet<>(stringHosts.length);
                    for (String stringHost : stringHosts)
                    {
                        try
                        {
                            InetAddressAndPort endpoint = InetAddressAndPort.getByName(stringHost);
                            if (FBUtilities.getBroadcastAddressAndPort().equals(endpoint))
                            {
                                throw new IllegalArgumentException("This host was specified as a source for rebuilding. Sources for a rebuild can only be other nodes in the cluster.");
                            }
                            sources.add(endpoint);
                        }
                        catch (UnknownHostException ex)
                        {
                            throw new IllegalArgumentException("Unknown host specified " + stringHost, ex);
                        }
                    }
                    streamer.addSourceFilter(new RangeStreamer.AllowedSourcesFilter(sources));
                }

                streamer.addRanges(keyspace, streamRanges.build());
            }

            StreamResultFuture resultFuture = streamer.fetchAsync();
            // wait for result
            resultFuture.get();
        }
        catch (InterruptedException e)
        {
            throw new RuntimeException("Interrupted while waiting on rebuild streaming");
        }
        catch (ExecutionException e)
        {
            // This is used exclusively through JMX, so log the full trace but only throw a simple RTE
            logger.error("Error while rebuilding node", e.getCause());
            throw new RuntimeException("Error while rebuilding node: " + e.getCause().getMessage());
        }
        finally
        {
            // rebuild is done (successfully or not)
            isRebuilding.set(false);
        }
    }

    public void setRpcTimeout(long value)
    {
        DatabaseDescriptor.setRpcTimeout(value);
        logger.info("set rpc timeout to {} ms", value);
    }

    public long getRpcTimeout()
    {
        return DatabaseDescriptor.getRpcTimeout(MILLISECONDS);
    }

    public void setReadRpcTimeout(long value)
    {
        DatabaseDescriptor.setReadRpcTimeout(value);
        logger.info("set read rpc timeout to {} ms", value);
    }

    public long getReadRpcTimeout()
    {
        return DatabaseDescriptor.getReadRpcTimeout(MILLISECONDS);
    }

    public void setRangeRpcTimeout(long value)
    {
        DatabaseDescriptor.setRangeRpcTimeout(value);
        logger.info("set range rpc timeout to {} ms", value);
    }

    public long getRangeRpcTimeout()
    {
        return DatabaseDescriptor.getRangeRpcTimeout(MILLISECONDS);
    }

    public void setWriteRpcTimeout(long value)
    {
        DatabaseDescriptor.setWriteRpcTimeout(value);
        logger.info("set write rpc timeout to {} ms", value);
    }

    public long getWriteRpcTimeout()
    {
        return DatabaseDescriptor.getWriteRpcTimeout(MILLISECONDS);
    }

    public void setInternodeTcpConnectTimeoutInMS(int value)
    {
        DatabaseDescriptor.setInternodeTcpConnectTimeoutInMS(value);
        logger.info("set internode tcp connect timeout to {} ms", value);
    }

    public int getInternodeTcpConnectTimeoutInMS()
    {
        return DatabaseDescriptor.getInternodeTcpConnectTimeoutInMS();
    }

    public void setInternodeTcpUserTimeoutInMS(int value)
    {
        DatabaseDescriptor.setInternodeTcpUserTimeoutInMS(value);
        logger.info("set internode tcp user timeout to {} ms", value);
    }

    public int getInternodeTcpUserTimeoutInMS()
    {
        return DatabaseDescriptor.getInternodeTcpUserTimeoutInMS();
    }

    public void setInternodeStreamingTcpUserTimeoutInMS(int value)
    {
        Preconditions.checkArgument(value >= 0, "TCP user timeout cannot be negative for internode streaming connection. Got %s", value);
        DatabaseDescriptor.setInternodeStreamingTcpUserTimeoutInMS(value);
        logger.info("set internode streaming tcp user timeout to {} ms", value);
    }

    public int getInternodeStreamingTcpUserTimeoutInMS()
    {
        return DatabaseDescriptor.getInternodeStreamingTcpUserTimeoutInMS();
    }

    public void setCounterWriteRpcTimeout(long value)
    {
        DatabaseDescriptor.setCounterWriteRpcTimeout(value);
        logger.info("set counter write rpc timeout to {} ms", value);
    }

    public long getCounterWriteRpcTimeout()
    {
        return DatabaseDescriptor.getCounterWriteRpcTimeout(MILLISECONDS);
    }

    public void setCasContentionTimeout(long value)
    {
        DatabaseDescriptor.setCasContentionTimeout(value);
        logger.info("set cas contention rpc timeout to {} ms", value);
    }

    public long getCasContentionTimeout()
    {
        return DatabaseDescriptor.getCasContentionTimeout(MILLISECONDS);
    }

    public void setTruncateRpcTimeout(long value)
    {
        DatabaseDescriptor.setTruncateRpcTimeout(value);
        logger.info("set truncate rpc timeout to {} ms", value);
    }

    public long getTruncateRpcTimeout()
    {
        return DatabaseDescriptor.getTruncateRpcTimeout(MILLISECONDS);
    }

    public void setStreamThroughputMbPerSec(int value)
    {
        int oldValue = DatabaseDescriptor.getStreamThroughputOutboundMegabitsPerSec();
        DatabaseDescriptor.setStreamThroughputOutboundMegabitsPerSec(value);
        StreamManager.StreamRateLimiter.updateThroughput();
        logger.info("setstreamthroughput: throttle set to {} Mb/s (was {} Mb/s)", value, oldValue);
    }

    public int getStreamThroughputMbPerSec()
    {
        return DatabaseDescriptor.getStreamThroughputOutboundMegabitsPerSec();
    }

    public void setInterDCStreamThroughputMbPerSec(int value)
    {
        int oldValue = DatabaseDescriptor.getInterDCStreamThroughputOutboundMegabitsPerSec();
        DatabaseDescriptor.setInterDCStreamThroughputOutboundMegabitsPerSec(value);
        StreamManager.StreamRateLimiter.updateInterDCThroughput();
        logger.info("setinterdcstreamthroughput: throttle set to {} Mb/s (was {} Mb/s)", value, oldValue);
    }

    public int getInterDCStreamThroughputMbPerSec()
    {
        return DatabaseDescriptor.getInterDCStreamThroughputOutboundMegabitsPerSec();
    }


    public int getCompactionThroughputMbPerSec()
    {
        return DatabaseDescriptor.getCompactionThroughputMbPerSec();
    }

    public void setCompactionThroughputMbPerSec(int value)
    {
        DatabaseDescriptor.setCompactionThroughputMbPerSec(value);
        CompactionManager.instance.setRate(value);
    }

    public int getBatchlogReplayThrottleInKB()
    {
        return DatabaseDescriptor.getBatchlogReplayThrottleInKB();
    }

    public void setBatchlogReplayThrottleInKB(int throttleInKB)
    {
        DatabaseDescriptor.setBatchlogReplayThrottleInKB(throttleInKB);
        BatchlogManager.instance.setRate(throttleInKB);
    }

    public int getConcurrentCompactors()
    {
        return DatabaseDescriptor.getConcurrentCompactors();
    }

    public void setConcurrentCompactors(int value)
    {
        if (value <= 0)
            throw new IllegalArgumentException("Number of concurrent compactors should be greater than 0.");
        DatabaseDescriptor.setConcurrentCompactors(value);
        CompactionManager.instance.setConcurrentCompactors(value);
    }

    public void bypassConcurrentValidatorsLimit()
    {
        logger.info("Enabling the ability to set concurrent validations to an unlimited value");
        DatabaseDescriptor.allowUnlimitedConcurrentValidations = true ;
    }

    public void enforceConcurrentValidatorsLimit()
    {
        logger.info("Disabling the ability to set concurrent validations to an unlimited value");
        DatabaseDescriptor.allowUnlimitedConcurrentValidations = false ;
    }

    public boolean isConcurrentValidatorsLimitEnforced()
    {
        return DatabaseDescriptor.allowUnlimitedConcurrentValidations;
    }

    public int getConcurrentValidators()
    {
        return DatabaseDescriptor.getConcurrentValidations();
    }

    public void setConcurrentValidators(int value)
    {
        int concurrentCompactors = DatabaseDescriptor.getConcurrentCompactors();
        if (value > concurrentCompactors && !DatabaseDescriptor.allowUnlimitedConcurrentValidations)
            throw new IllegalArgumentException(
            String.format("Cannot set concurrent_validations greater than concurrent_compactors (%d)",
                          concurrentCompactors));

        if (value <= 0)
        {
            logger.info("Using default value of concurrent_compactors ({}) for concurrent_validations", concurrentCompactors);
            value = concurrentCompactors;
        }
        else
        {
            logger.info("Setting concurrent_validations to {}", value);
        }

        DatabaseDescriptor.setConcurrentValidations(value);
        CompactionManager.instance.setConcurrentValidations();
    }

    public int getConcurrentViewBuilders()
    {
        return DatabaseDescriptor.getConcurrentViewBuilders();
    }

    public void setConcurrentViewBuilders(int value)
    {
        if (value <= 0)
            throw new IllegalArgumentException("Number of concurrent view builders should be greater than 0.");
        DatabaseDescriptor.setConcurrentViewBuilders(value);
        CompactionManager.instance.setConcurrentViewBuilders(DatabaseDescriptor.getConcurrentViewBuilders());
    }

    public boolean isIncrementalBackupsEnabled()
    {
        return DatabaseDescriptor.isIncrementalBackupsEnabled();
    }

    public void setIncrementalBackupsEnabled(boolean value)
    {
        DatabaseDescriptor.setIncrementalBackupsEnabled(value);
    }

    @VisibleForTesting // only used by test
    public void setMovingModeUnsafe()
    {
        setMode(Mode.MOVING, true);
    }

    /**
     * Only used in jvm dtest when not using GOSSIP.
     * See org.apache.cassandra.distributed.impl.Instance#startup(org.apache.cassandra.distributed.api.ICluster)
     */
    @VisibleForTesting
    public void setNormalModeUnsafe()
    {
        setMode(Mode.NORMAL, true);
    }

    private void setMode(Mode m, boolean log)
    {
        setMode(m, null, log);
    }

    private void setMode(Mode m, String msg, boolean log)
    {
        operationMode = m;
        String logMsg = msg == null ? m.toString() : String.format("%s: %s", m, msg);
        if (log)
            logger.info(logMsg);
        else
            logger.debug(logMsg);
    }

    @VisibleForTesting
    public Collection<InetAddressAndPort> prepareForBootstrap(long schemaDelay)
    {
        Set<InetAddressAndPort> collisions = new HashSet<>();
        if (SystemKeyspace.bootstrapInProgress())
            logger.warn("Detected previous bootstrap failure; retrying");
        else
            SystemKeyspace.setBootstrapState(SystemKeyspace.BootstrapState.IN_PROGRESS);
        setMode(Mode.JOINING, "waiting for ring information", true);
        waitForSchema(schemaDelay);
        setMode(Mode.JOINING, "schema complete, ready to bootstrap", true);
        setMode(Mode.JOINING, "waiting for pending range calculation", true);
        PendingRangeCalculatorService.instance.blockUntilFinished();
        setMode(Mode.JOINING, "calculation complete, ready to bootstrap", true);

        logger.debug("... got ring + schema info");

        if (useStrictConsistency && !allowSimultaneousMoves() &&
            (
            tokenMetadata.getBootstrapTokens().valueSet().size() > 0 ||
            tokenMetadata.getSizeOfLeavingEndpoints() > 0 ||
            tokenMetadata.getSizeOfMovingEndpoints() > 0
            ))
        {
            String bootstrapTokens = StringUtils.join(tokenMetadata.getBootstrapTokens().valueSet(), ',');
            String leavingTokens = StringUtils.join(tokenMetadata.getLeavingEndpoints(), ',');
            String movingTokens = StringUtils.join(tokenMetadata.getMovingEndpoints().stream().map(e -> e.right).toArray(), ',');
            throw new UnsupportedOperationException(String.format("Other bootstrapping/leaving/moving nodes detected, cannot bootstrap while cassandra.consistent.rangemovement is true. Nodes detected, bootstrapping: %s; leaving: %s; moving: %s;", bootstrapTokens, leavingTokens, movingTokens));
        }

        // get bootstrap tokens
        if (!replacing)
        {
            if (tokenMetadata.isMember(FBUtilities.getBroadcastAddressAndPort()))
            {
                String s = "This node is already a member of the token ring; bootstrap aborted. (If replacing a dead node, remove the old one from the ring first.)";
                throw new UnsupportedOperationException(s);
            }
            setMode(Mode.JOINING, "getting bootstrap token", true);
            bootstrapTokens = BootStrapper.getBootstrapTokens(tokenMetadata, FBUtilities.getBroadcastAddressAndPort(), schemaDelay);
        }
        else
        {
            if (!isReplacingSameAddress())
            {
                try
                {
                    // Sleep additionally to make sure that the server actually is not alive
                    // and giving it more time to gossip if alive.
                    Thread.sleep(LoadBroadcaster.BROADCAST_INTERVAL);
                }
                catch (InterruptedException e)
                {
                    throw new AssertionError(e);
                }

                // check for operator errors...
                for (Token token : bootstrapTokens)
                {
                    InetAddressAndPort existing = tokenMetadata.getEndpoint(token);
                    if (existing != null)
                    {
                        long nanoDelay = schemaDelay * 1000000L;
                        if (Gossiper.instance.getEndpointStateForEndpoint(existing).getUpdateTimestamp() > (System.nanoTime() - nanoDelay))
                            throw new UnsupportedOperationException("Cannot replace a live node... ");
                        collisions.add(existing);
                    }
                    else
                    {
                        throw new UnsupportedOperationException("Cannot replace token " + token + " which does not exist!");
                    }
                }
            }
            else
            {
                try
                {
                    Thread.sleep(RING_DELAY);
                }
                catch (InterruptedException e)
                {
                    throw new AssertionError(e);
                }

            }
            setMode(Mode.JOINING, "Replacing a node with token(s): " + bootstrapTokens, true);
        }
        return collisions;
    }

    /**
     * Bootstrap node by fetching data from other nodes.
     * If node is bootstrapping as a new node, then this also announces bootstrapping to the cluster.
     *
     * This blocks until streaming is done.
     *
     * @param tokens bootstrapping tokens
     * @return true if bootstrap succeeds.
     */
    @VisibleForTesting
    public boolean bootstrap(final Collection<Token> tokens, long bootstrapTimeoutMillis)
    {
        isBootstrapMode = true;
        SystemKeyspace.updateTokens(tokens); // DON'T use setToken, that makes us part of the ring locally which is incorrect until we are done bootstrapping

        if (!replacing || !isReplacingSameAddress())
        {
            // if not an existing token then bootstrap
            List<Pair<ApplicationState, VersionedValue>> states = new ArrayList<>();
            states.add(Pair.create(ApplicationState.TOKENS, valueFactory.tokens(tokens)));
            states.add(Pair.create(ApplicationState.STATUS_WITH_PORT, replacing?
                                                            valueFactory.bootReplacingWithPort(DatabaseDescriptor.getReplaceAddress()) :
                                                            valueFactory.bootstrapping(tokens)));
            states.add(Pair.create(ApplicationState.STATUS, replacing?
                                                            valueFactory.bootReplacing(DatabaseDescriptor.getReplaceAddress().address) :
                                                            valueFactory.bootstrapping(tokens)));
            Gossiper.instance.addLocalApplicationStates(states);
            setMode(Mode.JOINING, "sleeping " + RING_DELAY + " ms for pending range setup", true);
            Uninterruptibles.sleepUninterruptibly(RING_DELAY, MILLISECONDS);
        }
        else
        {
            // Dont set any state for the node which is bootstrapping the existing token...
            tokenMetadata.updateNormalTokens(tokens, FBUtilities.getBroadcastAddressAndPort());
            SystemKeyspace.removeEndpoint(DatabaseDescriptor.getReplaceAddress());
        }
        if (!Gossiper.instance.seenAnySeed())
            throw new IllegalStateException("Unable to contact any seeds: " + Gossiper.instance.getSeeds());

        if (Boolean.getBoolean("cassandra.reset_bootstrap_progress"))
        {
            logger.info("Resetting bootstrap progress to start fresh");
            SystemKeyspace.resetAvailableRanges();
        }

        // Force disk boundary invalidation now that local tokens are set
        invalidateDiskBoundaries();

        Future<StreamState> bootstrapStream = startBootstrap(tokens);
        try
        {
            if (bootstrapTimeoutMillis > 0)
                bootstrapStream.get(bootstrapTimeoutMillis, MILLISECONDS);
            else
                bootstrapStream.get();
            bootstrapFinished();
            logger.info("Bootstrap completed for tokens {}", tokens);
            return true;
        }
        catch (Throwable e)
        {
            logger.error("Error while waiting on bootstrap to complete. Bootstrap will have to be restarted.", e);
            return false;
        }
    }

    public Future<StreamState> startBootstrap(Collection<Token> tokens)
    {
        setMode(Mode.JOINING, "Starting to bootstrap...", true);
        BootStrapper bootstrapper = new BootStrapper(FBUtilities.getBroadcastAddressAndPort(), tokens, tokenMetadata);
        bootstrapper.addProgressListener(progressSupport);
        return bootstrapper.bootstrap(streamStateStore, useStrictConsistency && !replacing); // handles token update
    }

    private void invalidateDiskBoundaries()
    {
        for (Keyspace keyspace : Keyspace.all())
        {
            for (ColumnFamilyStore cfs : keyspace.getColumnFamilyStores())
            {
                for (final ColumnFamilyStore store : cfs.concatWithIndexes())
                {
                    store.invalidateDiskBoundaries();
                }
            }
        }
    }

    /**
     * All MVs have been created during bootstrap, so mark them as built
     */
    private void markViewsAsBuilt() {
        for (String keyspace : Schema.instance.getUserKeyspaces())
        {
            for (ViewMetadata view: Schema.instance.getKeyspaceMetadata(keyspace).views)
                SystemKeyspace.finishViewBuildStatus(view.keyspace(), view.name());
        }
    }

    /**
     * Called when bootstrap did finish successfully
     */
    private void bootstrapFinished() {
        markViewsAsBuilt();
        isBootstrapMode = false;
    }

    public boolean resumeBootstrap()
    {
        if (isBootstrapMode && SystemKeyspace.bootstrapInProgress())
        {
            logger.info("Resuming bootstrap...");

            // get bootstrap tokens saved in system keyspace
            final Collection<Token> tokens = SystemKeyspace.getSavedTokens();
            // already bootstrapped ranges are filtered during bootstrap
            BootStrapper bootstrapper = new BootStrapper(FBUtilities.getBroadcastAddressAndPort(), tokens, tokenMetadata);
            bootstrapper.addProgressListener(progressSupport);
            ListenableFuture<StreamState> bootstrapStream = bootstrapper.bootstrap(streamStateStore, useStrictConsistency && !replacing); // handles token update
            Futures.addCallback(bootstrapStream, new FutureCallback<StreamState>()
            {
                @Override
                public void onSuccess(StreamState streamState)
                {
                    try
                    {
                        bootstrapFinished();
                        if (isSurveyMode)
                        {
                            logger.info("Startup complete, but write survey mode is active, not becoming an active ring member. Use JMX (StorageService->joinRing()) to finalize ring joining.");
                        }
                        else
                        {
                            isSurveyMode = false;
                            progressSupport.progress("bootstrap", ProgressEvent.createNotification("Joining ring..."));
                            finishJoiningRing(true, bootstrapTokens);
                            doAuthSetup(false);
                        }
                        progressSupport.progress("bootstrap", new ProgressEvent(ProgressEventType.COMPLETE, 1, 1, "Resume bootstrap complete"));
                        if (!isNativeTransportRunning())
                            daemon.initializeClientTransports();
                        daemon.start();
                        logger.info("Resume complete");
                    }
                    catch(Exception e)
                    {
                        onFailure(e);
                        throw e;
                    }
                }

                @Override
                public void onFailure(Throwable e)
                {
                    String message = "Error during bootstrap: ";
                    if (e instanceof ExecutionException && e.getCause() != null)
                    {
                        message += e.getCause().getMessage();
                    }
                    else
                    {
                        message += e.getMessage();
                    }
                    logger.error(message, e);
                    progressSupport.progress("bootstrap", new ProgressEvent(ProgressEventType.ERROR, 1, 1, message));
                    progressSupport.progress("bootstrap", new ProgressEvent(ProgressEventType.COMPLETE, 1, 1, "Resume bootstrap complete"));
                }
            }, MoreExecutors.directExecutor());
            return true;
        }
        else
        {
            logger.info("Resuming bootstrap is requested, but the node is already bootstrapped.");
            return false;
        }
    }

    public Map<String,List<Integer>> getConcurrency(List<String> stageNames)
    {
        Stream<Stage> stageStream = stageNames.isEmpty() ? stream(Stage.values()) : stageNames.stream().map(Stage::fromPoolName);
        return stageStream.collect(toMap(s -> s.jmxName,
                                         s -> Arrays.asList(s.getCorePoolSize(), s.getMaximumPoolSize())));
    }

    public void setConcurrency(String threadPoolName, int newCorePoolSize, int newMaximumPoolSize)
    {
        Stage stage = Stage.fromPoolName(threadPoolName);
        if (newCorePoolSize >= 0)
            stage.setCorePoolSize(newCorePoolSize);
        stage.setMaximumPoolSize(newMaximumPoolSize);
    }

    public boolean isBootstrapMode()
    {
        return isBootstrapMode;
    }

    public TokenMetadata getTokenMetadata()
    {
        return tokenMetadata;
    }

    public Map<List<String>, List<String>> getRangeToEndpointMap(String keyspace)
    {
        return getRangeToEndpointMap(keyspace, false);
    }

    public Map<List<String>, List<String>> getRangeToEndpointWithPortMap(String keyspace)
    {
         return getRangeToEndpointMap(keyspace, true);
    }

    /**
     * for a keyspace, return the ranges and corresponding listen addresses.
     * @param keyspace
     * @return the endpoint map
     */
    public Map<List<String>, List<String>> getRangeToEndpointMap(String keyspace, boolean withPort)
    {
        /* All the ranges for the tokens */
        Map<List<String>, List<String>> map = new HashMap<>();
        for (Map.Entry<Range<Token>, EndpointsForRange> entry : getRangeToAddressMap(keyspace).entrySet())
        {
            map.put(entry.getKey().asList(), Replicas.stringify(entry.getValue(), withPort));
        }
        return map;
    }

    /**
     * Return the native address associated with an endpoint as a string.
     * @param endpoint The endpoint to get rpc address for
     * @return the native address
     */
    public String getNativeaddress(InetAddressAndPort endpoint, boolean withPort)
    {
        if (endpoint.equals(FBUtilities.getBroadcastAddressAndPort()))
            return FBUtilities.getBroadcastNativeAddressAndPort().getHostAddress(withPort);
        else if (Gossiper.instance.getEndpointStateForEndpoint(endpoint).getApplicationState(ApplicationState.NATIVE_ADDRESS_AND_PORT) != null)
        {
            try
            {
                InetAddressAndPort address = InetAddressAndPort.getByName(Gossiper.instance.getEndpointStateForEndpoint(endpoint).getApplicationState(ApplicationState.NATIVE_ADDRESS_AND_PORT).value);
                return address.getHostAddress(withPort);
            }
            catch (UnknownHostException e)
            {
                throw new RuntimeException(e);
            }
        }
        else
        {
             final String ipAddress;
             // If RPC_ADDRESS present in gossip for this endpoint use it.  This is expected for 3.x nodes.
             if (Gossiper.instance.getEndpointStateForEndpoint(endpoint).getApplicationState(ApplicationState.RPC_ADDRESS) != null)
             {
                 ipAddress = Gossiper.instance.getEndpointStateForEndpoint(endpoint).getApplicationState(ApplicationState.RPC_ADDRESS).value;
             }
             else
             {
                 // otherwise just use the IP of the endpoint itself.
                 ipAddress = endpoint.getHostAddress(false);
             }

             // include the configured native_transport_port.
             try
             {
                 InetAddressAndPort address = InetAddressAndPort.getByNameOverrideDefaults(ipAddress, DatabaseDescriptor.getNativeTransportPort());
                 return address.getHostAddress(withPort);
             }
             catch (UnknownHostException e)
             {
                 throw new RuntimeException(e);
             }
         }
    }

    public Map<List<String>, List<String>> getRangeToRpcaddressMap(String keyspace)
    {
        return getRangeToNativeaddressMap(keyspace, false);
    }

    public Map<List<String>, List<String>> getRangeToNativeaddressWithPortMap(String keyspace)
    {
        return getRangeToNativeaddressMap(keyspace, true);
    }

    /**
     * for a keyspace, return the ranges and corresponding RPC addresses for a given keyspace.
     * @param keyspace
     * @return the endpoint map
     */
    private Map<List<String>, List<String>> getRangeToNativeaddressMap(String keyspace, boolean withPort)
    {
        /* All the ranges for the tokens */
        Map<List<String>, List<String>> map = new HashMap<>();
        for (Map.Entry<Range<Token>, EndpointsForRange> entry : getRangeToAddressMap(keyspace).entrySet())
        {
            List<String> rpcaddrs = new ArrayList<>(entry.getValue().size());
            for (Replica replicas: entry.getValue())
            {
                rpcaddrs.add(getNativeaddress(replicas.endpoint(), withPort));
            }
            map.put(entry.getKey().asList(), rpcaddrs);
        }
        return map;
    }

    public Map<List<String>, List<String>> getPendingRangeToEndpointMap(String keyspace)
    {
        return getPendingRangeToEndpointMap(keyspace, false);
    }

    public Map<List<String>, List<String>> getPendingRangeToEndpointWithPortMap(String keyspace)
    {
        return getPendingRangeToEndpointMap(keyspace, true);
    }

    private Map<List<String>, List<String>> getPendingRangeToEndpointMap(String keyspace, boolean withPort)
    {
        // some people just want to get a visual representation of things. Allow null and set it to the first
        // non-system keyspace.
        if (keyspace == null)
            keyspace = Schema.instance.getNonLocalStrategyKeyspaces().get(0);

        Map<List<String>, List<String>> map = new HashMap<>();
        for (Map.Entry<Range<Token>, EndpointsForRange> entry : tokenMetadata.getPendingRangesMM(keyspace).asMap().entrySet())
        {
            map.put(entry.getKey().asList(), Replicas.stringify(entry.getValue(), withPort));
        }
        return map;
    }

    public EndpointsByRange getRangeToAddressMap(String keyspace)
    {
        return getRangeToAddressMap(keyspace, tokenMetadata.sortedTokens());
    }

    public EndpointsByRange getRangeToAddressMapInLocalDC(String keyspace)
    {
        Predicate<Replica> isLocalDC = replica -> isLocalDC(replica.endpoint());

        EndpointsByRange origMap = getRangeToAddressMap(keyspace, getTokensInLocalDC());
        Map<Range<Token>, EndpointsForRange> filteredMap = Maps.newHashMap();
        for (Map.Entry<Range<Token>, EndpointsForRange> entry : origMap.entrySet())
        {
            EndpointsForRange endpointsInLocalDC = entry.getValue().filter(isLocalDC);
            filteredMap.put(entry.getKey(), endpointsInLocalDC);
        }

        return new EndpointsByRange(filteredMap);
    }

    private List<Token> getTokensInLocalDC()
    {
        List<Token> filteredTokens = Lists.newArrayList();
        for (Token token : tokenMetadata.sortedTokens())
        {
            InetAddressAndPort endpoint = tokenMetadata.getEndpoint(token);
            if (isLocalDC(endpoint))
                filteredTokens.add(token);
        }
        return filteredTokens;
    }

    private boolean isLocalDC(InetAddressAndPort targetHost)
    {
        String remoteDC = DatabaseDescriptor.getEndpointSnitch().getDatacenter(targetHost);
        String localDC = DatabaseDescriptor.getEndpointSnitch().getLocalDatacenter();
        return remoteDC.equals(localDC);
    }

    private EndpointsByRange getRangeToAddressMap(String keyspace, List<Token> sortedTokens)
    {
        // some people just want to get a visual representation of things. Allow null and set it to the first
        // non-system keyspace.
        if (keyspace == null)
            keyspace = Schema.instance.getNonLocalStrategyKeyspaces().get(0);

        List<Range<Token>> ranges = getAllRanges(sortedTokens);
        return constructRangeToEndpointMap(keyspace, ranges);
    }


    public List<String> describeRingJMX(String keyspace) throws IOException
    {
        return describeRingJMX(keyspace, false);
    }

    public List<String> describeRingWithPortJMX(String keyspace) throws IOException
    {
        return describeRingJMX(keyspace,true);
    }

    /**
     * The same as {@code describeRing(String)} but converts TokenRange to the String for JMX compatibility
     *
     * @param keyspace The keyspace to fetch information about
     *
     * @return a List of TokenRange(s) converted to String for the given keyspace
     */
    private List<String> describeRingJMX(String keyspace, boolean withPort) throws IOException
    {
        List<TokenRange> tokenRanges;
        try
        {
            tokenRanges = describeRing(keyspace, false, withPort);
        }
        catch (InvalidRequestException e)
        {
            throw new IOException(e.getMessage());
        }
        List<String> result = new ArrayList<>(tokenRanges.size());

        for (TokenRange tokenRange : tokenRanges)
            result.add(tokenRange.toString(withPort));

        return result;
    }

    /**
     * The TokenRange for a given keyspace.
     *
     * @param keyspace The keyspace to fetch information about
     *
     * @return a List of TokenRange(s) for the given keyspace
     *
     * @throws InvalidRequestException if there is no ring information available about keyspace
     */
    public List<TokenRange> describeRing(String keyspace) throws InvalidRequestException
    {
        return describeRing(keyspace, false, false);
    }

    /**
     * The same as {@code describeRing(String)} but considers only the part of the ring formed by nodes in the local DC.
     */
    public List<TokenRange> describeLocalRing(String keyspace) throws InvalidRequestException
    {
        return describeRing(keyspace, true, false);
    }

    private List<TokenRange> describeRing(String keyspace, boolean includeOnlyLocalDC, boolean withPort) throws InvalidRequestException
    {
        if (!Schema.instance.getKeyspaces().contains(keyspace))
            throw new InvalidRequestException("No such keyspace: " + keyspace);

        if (keyspace == null || Keyspace.open(keyspace).getReplicationStrategy() instanceof LocalStrategy)
            throw new InvalidRequestException("There is no ring for the keyspace: " + keyspace);

        List<TokenRange> ranges = new ArrayList<>();
        Token.TokenFactory tf = getTokenFactory();

        EndpointsByRange rangeToAddressMap =
                includeOnlyLocalDC
                        ? getRangeToAddressMapInLocalDC(keyspace)
                        : getRangeToAddressMap(keyspace);

        for (Map.Entry<Range<Token>, EndpointsForRange> entry : rangeToAddressMap.entrySet())
            ranges.add(TokenRange.create(tf, entry.getKey(), ImmutableList.copyOf(entry.getValue().endpoints()), withPort));

        return ranges;
    }

    public Map<String, String> getTokenToEndpointMap()
    {
        return getTokenToEndpointMap(false);
    }

    public Map<String, String> getTokenToEndpointWithPortMap()
    {
        return getTokenToEndpointMap(true);
    }

    private Map<String, String> getTokenToEndpointMap(boolean withPort)
    {
        Map<Token, InetAddressAndPort> mapInetAddress = tokenMetadata.getNormalAndBootstrappingTokenToEndpointMap();
        // in order to preserve tokens in ascending order, we use LinkedHashMap here
        Map<String, String> mapString = new LinkedHashMap<>(mapInetAddress.size());
        List<Token> tokens = new ArrayList<>(mapInetAddress.keySet());
        Collections.sort(tokens);
        for (Token token : tokens)
        {
            mapString.put(token.toString(), mapInetAddress.get(token).getHostAddress(withPort));
        }
        return mapString;
    }

    public String getLocalHostId()
    {
        UUID id = getLocalHostUUID();
        return id != null ? id.toString() : null;
    }

    public UUID getLocalHostUUID()
    {
        UUID id = getTokenMetadata().getHostId(FBUtilities.getBroadcastAddressAndPort());
        if (id != null)
            return id;
        // this condition is to prevent accessing the tables when the node is not started yet, and in particular,
        // when it is not going to be started at all (e.g. when running some unit tests or client tools).
        else if (CommitLog.instance.isStarted())
            return SystemKeyspace.getLocalHostId();

        return null;
    }

    public Map<String, String> getHostIdMap()
    {
        return getEndpointToHostId();
    }


    public Map<String, String> getEndpointToHostId()
    {
        return getEndpointToHostId(false);
    }

    public Map<String, String> getEndpointWithPortToHostId()
    {
        return getEndpointToHostId(true);
    }

    private  Map<String, String> getEndpointToHostId(boolean withPort)
    {
        Map<String, String> mapOut = new HashMap<>();
        for (Map.Entry<InetAddressAndPort, UUID> entry : getTokenMetadata().getEndpointToHostIdMapForReading().entrySet())
            mapOut.put(entry.getKey().getHostAddress(withPort), entry.getValue().toString());
        return mapOut;
    }

    public Map<String, String> getHostIdToEndpoint()
    {
        return getHostIdToEndpoint(false);
    }

    public Map<String, String> getHostIdToEndpointWithPort()
    {
        return getHostIdToEndpoint(true);
    }

    private Map<String, String> getHostIdToEndpoint(boolean withPort)
    {
        Map<String, String> mapOut = new HashMap<>();
        for (Map.Entry<InetAddressAndPort, UUID> entry : getTokenMetadata().getEndpointToHostIdMapForReading().entrySet())
            mapOut.put(entry.getValue().toString(), entry.getKey().getHostAddress(withPort));
        return mapOut;
    }

    /**
     * Construct the range to endpoint mapping based on the true view
     * of the world.
     * @param ranges
     * @return mapping of ranges to the replicas responsible for them.
    */
    private EndpointsByRange constructRangeToEndpointMap(String keyspace, List<Range<Token>> ranges)
    {
        AbstractReplicationStrategy strategy = Keyspace.open(keyspace).getReplicationStrategy();
        Map<Range<Token>, EndpointsForRange> rangeToEndpointMap = new HashMap<>(ranges.size());
        for (Range<Token> range : ranges)
            rangeToEndpointMap.put(range, strategy.getNaturalReplicas(range.right));
        return new EndpointsByRange(rangeToEndpointMap);
    }

    public void beforeChange(InetAddressAndPort endpoint, EndpointState currentState, ApplicationState newStateKey, VersionedValue newValue)
    {
        // no-op
    }

    /*
     * Handle the reception of a new particular ApplicationState for a particular endpoint. Note that the value of the
     * ApplicationState has not necessarily "changed" since the last known value, if we already received the same update
     * from somewhere else.
     *
     * onChange only ever sees one ApplicationState piece change at a time (even if many ApplicationState updates were
     * received at the same time), so we perform a kind of state machine here. We are concerned with two events: knowing
     * the token associated with an endpoint, and knowing its operation mode. Nodes can start in either bootstrap or
     * normal mode, and from bootstrap mode can change mode to normal. A node in bootstrap mode needs to have
     * pendingranges set in TokenMetadata; a node in normal mode should instead be part of the token ring.
     *
     * Normal progression of ApplicationState.STATUS values for a node should be like this:
     * STATUS_BOOTSTRAPPING,token
     *   if bootstrapping. stays this way until all files are received.
     * STATUS_NORMAL,token
     *   ready to serve reads and writes.
     * STATUS_LEAVING,token
     *   get ready to leave the cluster as part of a decommission
     * STATUS_LEFT,token
     *   set after decommission is completed.
     *
     * Other STATUS values that may be seen (possibly anywhere in the normal progression):
     * STATUS_MOVING,newtoken
     *   set if node is currently moving to a new token in the ring
     * REMOVING_TOKEN,deadtoken
     *   set if the node is dead and is being removed by its REMOVAL_COORDINATOR
     * REMOVED_TOKEN,deadtoken
     *   set if the node is dead and has been removed by its REMOVAL_COORDINATOR
     *
     * Note: Any time a node state changes from STATUS_NORMAL, it will not be visible to new nodes. So it follows that
     * you should never bootstrap a new node during a removenode, decommission or move.
     */
    public void onChange(InetAddressAndPort endpoint, ApplicationState state, VersionedValue value)
    {
        if (state == ApplicationState.STATUS || state == ApplicationState.STATUS_WITH_PORT)
        {
            String[] pieces = splitValue(value);
            assert (pieces.length > 0);

            String moveName = pieces[0];

            switch (moveName)
            {
                case VersionedValue.STATUS_BOOTSTRAPPING_REPLACE:
                    handleStateBootreplacing(endpoint, pieces);
                    break;
                case VersionedValue.STATUS_BOOTSTRAPPING:
                    handleStateBootstrap(endpoint);
                    break;
                case VersionedValue.STATUS_NORMAL:
                    handleStateNormal(endpoint, VersionedValue.STATUS_NORMAL);
                    break;
                case VersionedValue.SHUTDOWN:
                    handleStateNormal(endpoint, VersionedValue.SHUTDOWN);
                    break;
                case VersionedValue.REMOVING_TOKEN:
                case VersionedValue.REMOVED_TOKEN:
                    handleStateRemoving(endpoint, pieces);
                    break;
                case VersionedValue.STATUS_LEAVING:
                    handleStateLeaving(endpoint);
                    break;
                case VersionedValue.STATUS_LEFT:
                    handleStateLeft(endpoint, pieces);
                    break;
                case VersionedValue.STATUS_MOVING:
                    handleStateMoving(endpoint, pieces);
                    break;
            }
        }
        else
        {
            EndpointState epState = Gossiper.instance.getEndpointStateForEndpoint(endpoint);
            if (epState == null || Gossiper.instance.isDeadState(epState))
            {
                logger.debug("Ignoring state change for dead or unknown endpoint: {}", endpoint);
                return;
            }

            if (getTokenMetadata().isMember(endpoint))
            {
                switch (state)
                {
                    case RELEASE_VERSION:
                        SystemKeyspace.updatePeerInfo(endpoint, "release_version", value.value);
                        break;
                    case DC:
                        updateTopology(endpoint);
                        SystemKeyspace.updatePeerInfo(endpoint, "data_center", value.value);
                        break;
                    case RACK:
                        updateTopology(endpoint);
                        SystemKeyspace.updatePeerInfo(endpoint, "rack", value.value);
                        break;
                    case RPC_ADDRESS:
                        try
                        {
                            SystemKeyspace.updatePeerInfo(endpoint, "rpc_address", InetAddress.getByName(value.value));
                        }
                        catch (UnknownHostException e)
                        {
                            throw new RuntimeException(e);
                        }
                        break;
                    case NATIVE_ADDRESS_AND_PORT:
                        try
                        {
                            InetAddressAndPort address = InetAddressAndPort.getByName(value.value);
                            SystemKeyspace.updatePeerNativeAddress(endpoint, address);
                        }
                        catch (UnknownHostException e)
                        {
                            throw new RuntimeException(e);
                        }
                        break;
                    case SCHEMA:
                        SystemKeyspace.updatePeerInfo(endpoint, "schema_version", UUID.fromString(value.value));
                        MigrationCoordinator.instance.reportEndpointVersion(endpoint, UUID.fromString(value.value));
                        break;
                    case HOST_ID:
                        SystemKeyspace.updatePeerInfo(endpoint, "host_id", UUID.fromString(value.value));
                        break;
                    case RPC_READY:
                        notifyRpcChange(endpoint, epState.isRpcReady());
                        break;
                    case NET_VERSION:
                        updateNetVersion(endpoint, value);
                        break;
                }
            }
            else
            {
                logger.debug("Ignoring application state {} from {} because it is not a member in token metadata",
                             state, endpoint);
            }
        }
    }

    private static String[] splitValue(VersionedValue value)
    {
        return value.value.split(VersionedValue.DELIMITER_STR, -1);
    }

    private void updateNetVersion(InetAddressAndPort endpoint, VersionedValue value)
    {
        try
        {
            MessagingService.instance().versions.set(endpoint, Integer.parseInt(value.value));
        }
        catch (NumberFormatException e)
        {
            throw new AssertionError("Got invalid value for NET_VERSION application state: " + value.value);
        }
    }

    public void updateTopology(InetAddressAndPort endpoint)
    {
        if (getTokenMetadata().isMember(endpoint))
        {
            getTokenMetadata().updateTopology(endpoint);
        }
    }

    public void updateTopology()
    {
        getTokenMetadata().updateTopology();
    }

    private void updatePeerInfo(InetAddressAndPort endpoint)
    {
        EndpointState epState = Gossiper.instance.getEndpointStateForEndpoint(endpoint);
        InetAddress native_address = null;
        int native_port = DatabaseDescriptor.getNativeTransportPort();

        for (Map.Entry<ApplicationState, VersionedValue> entry : epState.states())
        {
            switch (entry.getKey())
            {
                case RELEASE_VERSION:
                    SystemKeyspace.updatePeerInfo(endpoint, "release_version", entry.getValue().value);
                    break;
                case DC:
                    SystemKeyspace.updatePeerInfo(endpoint, "data_center", entry.getValue().value);
                    break;
                case RACK:
                    SystemKeyspace.updatePeerInfo(endpoint, "rack", entry.getValue().value);
                    break;
                case RPC_ADDRESS:
                    try
                    {
                        native_address = InetAddress.getByName(entry.getValue().value);
                    }
                    catch (UnknownHostException e)
                    {
                        throw new RuntimeException(e);
                    }
                    break;
                case NATIVE_ADDRESS_AND_PORT:
                    try
                    {
                        InetAddressAndPort address = InetAddressAndPort.getByName(entry.getValue().value);
                        native_address = address.address;
                        native_port = address.port;
                    }
                    catch (UnknownHostException e)
                    {
                        throw new RuntimeException(e);
                    }
                    break;
                case SCHEMA:
                    SystemKeyspace.updatePeerInfo(endpoint, "schema_version", UUID.fromString(entry.getValue().value));
                    break;
                case HOST_ID:
                    SystemKeyspace.updatePeerInfo(endpoint, "host_id", UUID.fromString(entry.getValue().value));
                    break;
            }
        }

        //Some tests won't set all the states
        if (native_address != null)
        {
            SystemKeyspace.updatePeerNativeAddress(endpoint,
                                                   InetAddressAndPort.getByAddressOverrideDefaults(native_address,
                                                                                                   native_port));
        }
    }

    private void notifyRpcChange(InetAddressAndPort endpoint, boolean ready)
    {
        if (ready)
            notifyUp(endpoint);
        else
            notifyDown(endpoint);
    }

    private void notifyUp(InetAddressAndPort endpoint)
    {
        if (!isRpcReady(endpoint) || !Gossiper.instance.isAlive(endpoint))
            return;

        for (IEndpointLifecycleSubscriber subscriber : lifecycleSubscribers)
            subscriber.onUp(endpoint);
    }

    private void notifyDown(InetAddressAndPort endpoint)
    {
        for (IEndpointLifecycleSubscriber subscriber : lifecycleSubscribers)
            subscriber.onDown(endpoint);
    }

    private void notifyJoined(InetAddressAndPort endpoint)
    {
        if (!isStatus(endpoint, VersionedValue.STATUS_NORMAL))
            return;

        for (IEndpointLifecycleSubscriber subscriber : lifecycleSubscribers)
            subscriber.onJoinCluster(endpoint);
    }

    private void notifyMoved(InetAddressAndPort endpoint)
    {
        for (IEndpointLifecycleSubscriber subscriber : lifecycleSubscribers)
            subscriber.onMove(endpoint);
    }

    private void notifyLeft(InetAddressAndPort endpoint)
    {
        for (IEndpointLifecycleSubscriber subscriber : lifecycleSubscribers)
            subscriber.onLeaveCluster(endpoint);
    }

    private boolean isStatus(InetAddressAndPort endpoint, String status)
    {
        EndpointState state = Gossiper.instance.getEndpointStateForEndpoint(endpoint);
        return state != null && state.getStatus().equals(status);
    }

    public boolean isRpcReady(InetAddressAndPort endpoint)
    {
        EndpointState state = Gossiper.instance.getEndpointStateForEndpoint(endpoint);
        return state != null && state.isRpcReady();
    }

    /**
     * Set the RPC status. Because when draining a node we need to set the RPC
     * status to not ready, and drain is called by the shutdown hook, it may be that value is false
     * and there is no local endpoint state. In this case it's OK to just do nothing. Therefore,
     * we assert that the local endpoint state is not null only when value is true.
     *
     * @param value - true indicates that RPC is ready, false indicates the opposite.
     */
    public void setRpcReady(boolean value)
    {
        EndpointState state = Gossiper.instance.getEndpointStateForEndpoint(FBUtilities.getBroadcastAddressAndPort());
        // if value is false we're OK with a null state, if it is true we are not.
        assert !value || state != null;

        if (state != null)
            Gossiper.instance.addLocalApplicationState(ApplicationState.RPC_READY, valueFactory.rpcReady(value));
    }

    private Collection<Token> getTokensFor(InetAddressAndPort endpoint)
    {
        try
        {
            EndpointState state = Gossiper.instance.getEndpointStateForEndpoint(endpoint);
            if (state == null)
                return Collections.emptyList();

            VersionedValue versionedValue = state.getApplicationState(ApplicationState.TOKENS);
            if (versionedValue == null)
                return Collections.emptyList();

            return TokenSerializer.deserialize(tokenMetadata.partitioner, new DataInputStream(new ByteArrayInputStream(versionedValue.toBytes())));
        }
        catch (IOException e)
        {
            throw new RuntimeException(e);
        }
    }

    /**
     * Handle node bootstrap
     *
     * @param endpoint bootstrapping node
     */
    private void handleStateBootstrap(InetAddressAndPort endpoint)
    {
        Collection<Token> tokens;
        // explicitly check for TOKENS, because a bootstrapping node might be bootstrapping in legacy mode; that is, not using vnodes and no token specified
        tokens = getTokensFor(endpoint);

        if (logger.isDebugEnabled())
            logger.debug("Node {} state bootstrapping, token {}", endpoint, tokens);

        // if this node is present in token metadata, either we have missed intermediate states
        // or the node had crashed. Print warning if needed, clear obsolete stuff and
        // continue.
        if (tokenMetadata.isMember(endpoint))
        {
            // If isLeaving is false, we have missed both LEAVING and LEFT. However, if
            // isLeaving is true, we have only missed LEFT. Waiting time between completing
            // leave operation and rebootstrapping is relatively short, so the latter is quite
            // common (not enough time for gossip to spread). Therefore we report only the
            // former in the log.
            if (!tokenMetadata.isLeaving(endpoint))
                logger.info("Node {} state jump to bootstrap", endpoint);
            tokenMetadata.removeEndpoint(endpoint);
        }

        tokenMetadata.addBootstrapTokens(tokens, endpoint);
        PendingRangeCalculatorService.instance.update();

        tokenMetadata.updateHostId(Gossiper.instance.getHostId(endpoint), endpoint);
    }

    private void handleStateBootreplacing(InetAddressAndPort newNode, String[] pieces)
    {
        InetAddressAndPort oldNode;
        try
        {
            oldNode = InetAddressAndPort.getByName(pieces[1]);
        }
        catch (Exception e)
        {
            logger.error("Node {} tried to replace malformed endpoint {}.", newNode, pieces[1], e);
            return;
        }

        if (FailureDetector.instance.isAlive(oldNode))
        {
            throw new RuntimeException(String.format("Node %s is trying to replace alive node %s.", newNode, oldNode));
        }

        Optional<InetAddressAndPort> replacingNode = tokenMetadata.getReplacingNode(newNode);
        if (replacingNode.isPresent() && !replacingNode.get().equals(oldNode))
        {
            throw new RuntimeException(String.format("Node %s is already replacing %s but is trying to replace %s.",
                                                     newNode, replacingNode.get(), oldNode));
        }

        Collection<Token> tokens = getTokensFor(newNode);

        if (logger.isDebugEnabled())
            logger.debug("Node {} is replacing {}, tokens {}", newNode, oldNode, tokens);

        tokenMetadata.addReplaceTokens(tokens, newNode, oldNode);
        PendingRangeCalculatorService.instance.update();

        tokenMetadata.updateHostId(Gossiper.instance.getHostId(newNode), newNode);
    }

    private void ensureUpToDateTokenMetadata(String status, InetAddressAndPort endpoint)
    {
        Set<Token> tokens = new TreeSet<>(getTokensFor(endpoint));

        if (logger.isDebugEnabled())
            logger.debug("Node {} state {}, tokens {}", endpoint, status, tokens);

        // If the node is previously unknown or tokens do not match, update tokenmetadata to
        // have this node as 'normal' (it must have been using this token before the
        // leave). This way we'll get pending ranges right.
        if (!tokenMetadata.isMember(endpoint))
        {
            logger.info("Node {} state jump to {}", endpoint, status);
            updateTokenMetadata(endpoint, tokens);
        }
        else if (!tokens.equals(new TreeSet<>(tokenMetadata.getTokens(endpoint))))
        {
            logger.warn("Node {} '{}' token mismatch. Long network partition?", endpoint, status);
            updateTokenMetadata(endpoint, tokens);
        }
    }

    private void updateTokenMetadata(InetAddressAndPort endpoint, Iterable<Token> tokens)
    {
        updateTokenMetadata(endpoint, tokens, new HashSet<>());
    }

    private void updateTokenMetadata(InetAddressAndPort endpoint, Iterable<Token> tokens, Set<InetAddressAndPort> endpointsToRemove)
    {
        Set<Token> tokensToUpdateInMetadata = new HashSet<>();
        Set<Token> tokensToUpdateInSystemKeyspace = new HashSet<>();

        for (final Token token : tokens)
        {
            // we don't want to update if this node is responsible for the token and it has a later startup time than endpoint.
            InetAddressAndPort currentOwner = tokenMetadata.getEndpoint(token);
            if (currentOwner == null)
            {
                logger.debug("New node {} at token {}", endpoint, token);
                tokensToUpdateInMetadata.add(token);
                tokensToUpdateInSystemKeyspace.add(token);
            }
            else if (endpoint.equals(currentOwner))
            {
                // set state back to normal, since the node may have tried to leave, but failed and is now back up
                tokensToUpdateInMetadata.add(token);
                tokensToUpdateInSystemKeyspace.add(token);
            }
            else if (Gossiper.instance.compareEndpointStartup(endpoint, currentOwner) > 0)
            {
                tokensToUpdateInMetadata.add(token);
                tokensToUpdateInSystemKeyspace.add(token);

                // currentOwner is no longer current, endpoint is.  Keep track of these moves, because when
                // a host no longer has any tokens, we'll want to remove it.
                Multimap<InetAddressAndPort, Token> epToTokenCopy = getTokenMetadata().getEndpointToTokenMapForReading();
                epToTokenCopy.get(currentOwner).remove(token);
                if (epToTokenCopy.get(currentOwner).isEmpty())
                    endpointsToRemove.add(currentOwner);

                logger.info("Nodes {} and {} have the same token {}. {} is the new owner", endpoint, currentOwner, token, endpoint);
            }
            else
            {
                logger.info("Nodes {} and {} have the same token {}.  Ignoring {}", endpoint, currentOwner, token, endpoint);
            }
        }

        tokenMetadata.updateNormalTokens(tokensToUpdateInMetadata, endpoint);
        for (InetAddressAndPort ep : endpointsToRemove)
        {
            removeEndpoint(ep);
            if (replacing && ep.equals(DatabaseDescriptor.getReplaceAddress()))
                Gossiper.instance.replacementQuarantine(ep); // quarantine locally longer than normally; see CASSANDRA-8260
        }
        if (!tokensToUpdateInSystemKeyspace.isEmpty())
            SystemKeyspace.updateTokens(endpoint, tokensToUpdateInSystemKeyspace);
    }

    @VisibleForTesting
    public boolean isReplacingSameHostAddressAndHostId(UUID hostId)
    {
        try
        {
            return isReplacingSameAddress() &&
                    Gossiper.instance.getEndpointStateForEndpoint(DatabaseDescriptor.getReplaceAddress()) != null
                    && hostId.equals(Gossiper.instance.getHostId(DatabaseDescriptor.getReplaceAddress()));
        }
        catch (RuntimeException ex)
        {
            // If a host is decomissioned and the DNS entry is removed before the
            // bootstrap completes, when it completes and advertises NORMAL state to other nodes, they will be unable
            // to resolve it to an InetAddress unless it happens to be cached. This could happen on nodes
            // storing large amounts of data or with long index rebuild times or if new instances have been added
            // to the cluster through expansion or additional host replacement.
            //
            // The original host replacement must have been able to resolve the replacing address on startup
            // when setting StorageService.replacing, so if it is impossible to resolve now it is probably
            // decommissioned and did not have the same IP address or host id.  Allow the handleStateNormal
            // handling to proceed, otherwise gossip state will be inconistent with some nodes believing the
            // replacement host to be normal, and nodes unable to resolve the hostname will be left in JOINING.
            if (ex.getCause() != null && ex.getCause().getClass() == UnknownHostException.class)
            {
                logger.info("Suppressed exception while checking isReplacingSameHostAddressAndHostId({}). Original host was probably decommissioned. ({})",
                        hostId, ex.getMessage());
                return false;
            }
            throw ex; // otherwise rethrow
        }
    }

    /**
     * Handle node move to normal state. That is, node is entering token ring and participating
     * in reads.
     *
     * @param endpoint node
     */
    private void handleStateNormal(final InetAddressAndPort endpoint, final String status)
    {
        Collection<Token> tokens = getTokensFor(endpoint);
        Set<InetAddressAndPort> endpointsToRemove = new HashSet<>();

        if (logger.isDebugEnabled())
            logger.debug("Node {} state {}, token {}", endpoint, status, tokens);

        if (tokenMetadata.isMember(endpoint))
            logger.info("Node {} state jump to {}", endpoint, status);

        if (tokens.isEmpty() && status.equals(VersionedValue.STATUS_NORMAL))
            logger.error("Node {} is in state normal but it has no tokens, state: {}",
                         endpoint,
                         Gossiper.instance.getEndpointStateForEndpoint(endpoint));

        Optional<InetAddressAndPort> replacingNode = tokenMetadata.getReplacingNode(endpoint);
        if (replacingNode.isPresent())
        {
            assert !endpoint.equals(replacingNode.get()) : "Pending replacement endpoint with same address is not supported";
            logger.info("Node {} will complete replacement of {} for tokens {}", endpoint, replacingNode.get(), tokens);
            if (FailureDetector.instance.isAlive(replacingNode.get()))
            {
                logger.error("Node {} cannot complete replacement of alive node {}.", endpoint, replacingNode.get());
                return;
            }
            endpointsToRemove.add(replacingNode.get());
        }

        Optional<InetAddressAndPort> replacementNode = tokenMetadata.getReplacementNode(endpoint);
        if (replacementNode.isPresent())
        {
            logger.warn("Node {} is currently being replaced by node {}.", endpoint, replacementNode.get());
        }

        updatePeerInfo(endpoint);
        // Order Matters, TM.updateHostID() should be called before TM.updateNormalToken(), (see CASSANDRA-4300).
        UUID hostId = Gossiper.instance.getHostId(endpoint);
        InetAddressAndPort existing = tokenMetadata.getEndpointForHostId(hostId);
        if (replacing && isReplacingSameHostAddressAndHostId(hostId))
        {
            logger.warn("Not updating token metadata for {} because I am replacing it", endpoint);
        }
        else
        {
            if (existing != null && !existing.equals(endpoint))
            {
                if (existing.equals(FBUtilities.getBroadcastAddressAndPort()))
                {
                    logger.warn("Not updating host ID {} for {} because it's mine", hostId, endpoint);
                    tokenMetadata.removeEndpoint(endpoint);
                    endpointsToRemove.add(endpoint);
                }
                else if (Gossiper.instance.compareEndpointStartup(endpoint, existing) > 0)
                {
                    logger.warn("Host ID collision for {} between {} and {}; {} is the new owner", hostId, existing, endpoint, endpoint);
                    tokenMetadata.removeEndpoint(existing);
                    endpointsToRemove.add(existing);
                    tokenMetadata.updateHostId(hostId, endpoint);
                }
                else
                {
                    logger.warn("Host ID collision for {} between {} and {}; ignored {}", hostId, existing, endpoint, endpoint);
                    tokenMetadata.removeEndpoint(endpoint);
                    endpointsToRemove.add(endpoint);
                }
            }
            else
                tokenMetadata.updateHostId(hostId, endpoint);
        }

        // capture because updateNormalTokens clears moving and member status
        boolean isMember = tokenMetadata.isMember(endpoint);
        boolean isMoving = tokenMetadata.isMoving(endpoint);

        updateTokenMetadata(endpoint, tokens, endpointsToRemove);

        if (isMoving || operationMode == Mode.MOVING)
        {
            tokenMetadata.removeFromMoving(endpoint);
            notifyMoved(endpoint);
        }
        else if (!isMember) // prior to this, the node was not a member
        {
            notifyJoined(endpoint);
        }

        PendingRangeCalculatorService.instance.update();
    }

    /**
     * Handle node preparing to leave the ring
     *
     * @param endpoint node
     */
    private void handleStateLeaving(InetAddressAndPort endpoint)
    {
        // If the node is previously unknown or tokens do not match, update tokenmetadata to
        // have this node as 'normal' (it must have been using this token before the
        // leave). This way we'll get pending ranges right.

        ensureUpToDateTokenMetadata(VersionedValue.STATUS_LEAVING, endpoint);

        // at this point the endpoint is certainly a member with this token, so let's proceed
        // normally
        tokenMetadata.addLeavingEndpoint(endpoint);
        PendingRangeCalculatorService.instance.update();
    }

    /**
     * Handle node leaving the ring. This will happen when a node is decommissioned
     *
     * @param endpoint If reason for leaving is decommission, endpoint is the leaving node.
     * @param pieces STATE_LEFT,token
     */
    private void handleStateLeft(InetAddressAndPort endpoint, String[] pieces)
    {
        assert pieces.length >= 2;
        Collection<Token> tokens = getTokensFor(endpoint);

        if (logger.isDebugEnabled())
            logger.debug("Node {} state left, tokens {}", endpoint, tokens);

        excise(tokens, endpoint, extractExpireTime(pieces));
    }

    /**
     * Handle node moving inside the ring.
     *
     * @param endpoint moving endpoint address
     * @param pieces STATE_MOVING, token
     */
    private void handleStateMoving(InetAddressAndPort endpoint, String[] pieces)
    {
        ensureUpToDateTokenMetadata(VersionedValue.STATUS_MOVING, endpoint);

        assert pieces.length >= 2;
        Token token = getTokenFactory().fromString(pieces[1]);

        if (logger.isDebugEnabled())
            logger.debug("Node {} state moving, new token {}", endpoint, token);

        tokenMetadata.addMovingEndpoint(token, endpoint);

        PendingRangeCalculatorService.instance.update();
    }

    /**
     * Handle notification that a node being actively removed from the ring via 'removenode'
     *
     * @param endpoint node
     * @param pieces either REMOVED_TOKEN (node is gone) or REMOVING_TOKEN (replicas need to be restored)
     */
    private void handleStateRemoving(InetAddressAndPort endpoint, String[] pieces)
    {
        assert (pieces.length > 0);

        if (endpoint.equals(FBUtilities.getBroadcastAddressAndPort()))
        {
            logger.info("Received removenode gossip about myself. Is this node rejoining after an explicit removenode?");
            try
            {
                drain();
            }
            catch (Exception e)
            {
                throw new RuntimeException(e);
            }
            return;
        }
        if (tokenMetadata.isMember(endpoint))
        {
            String state = pieces[0];
            Collection<Token> removeTokens = tokenMetadata.getTokens(endpoint);

            if (VersionedValue.REMOVED_TOKEN.equals(state))
            {
                excise(removeTokens, endpoint, extractExpireTime(pieces));
            }
            else if (VersionedValue.REMOVING_TOKEN.equals(state))
            {
                ensureUpToDateTokenMetadata(state, endpoint);

                if (logger.isDebugEnabled())
                    logger.debug("Tokens {} removed manually (endpoint was {})", removeTokens, endpoint);

                // Note that the endpoint is being removed
                tokenMetadata.addLeavingEndpoint(endpoint);
                PendingRangeCalculatorService.instance.update();

                // find the endpoint coordinating this removal that we need to notify when we're done
                String[] coordinator = splitValue(Gossiper.instance.getEndpointStateForEndpoint(endpoint).getApplicationState(ApplicationState.REMOVAL_COORDINATOR));
                UUID hostId = UUID.fromString(coordinator[1]);
                // grab any data we are now responsible for and notify responsible node
                restoreReplicaCount(endpoint, tokenMetadata.getEndpointForHostId(hostId));
            }
        }
        else // now that the gossiper has told us about this nonexistent member, notify the gossiper to remove it
        {
            if (VersionedValue.REMOVED_TOKEN.equals(pieces[0]))
                addExpireTimeIfFound(endpoint, extractExpireTime(pieces));
            removeEndpoint(endpoint);
        }
    }

    private void excise(Collection<Token> tokens, InetAddressAndPort endpoint)
    {
        logger.info("Removing tokens {} for {}", tokens, endpoint);

        UUID hostId = tokenMetadata.getHostId(endpoint);
        if (hostId != null && tokenMetadata.isMember(endpoint))
        {
            // enough time for writes to expire and MessagingService timeout reporter callback to fire, which is where
            // hints are mostly written from - using getMinRpcTimeout() / 2 for the interval.
            long delay = DatabaseDescriptor.getMinRpcTimeout(MILLISECONDS) + DatabaseDescriptor.getWriteRpcTimeout(MILLISECONDS);
            ScheduledExecutors.optionalTasks.schedule(() -> HintsService.instance.excise(hostId), delay, MILLISECONDS);
        }

        removeEndpoint(endpoint);
        tokenMetadata.removeEndpoint(endpoint);
        if (!tokens.isEmpty())
            tokenMetadata.removeBootstrapTokens(tokens);
        notifyLeft(endpoint);
        PendingRangeCalculatorService.instance.update();
    }

    private void excise(Collection<Token> tokens, InetAddressAndPort endpoint, long expireTime)
    {
        addExpireTimeIfFound(endpoint, expireTime);
        excise(tokens, endpoint);
    }

    /** unlike excise we just need this endpoint gone without going through any notifications **/
    private void removeEndpoint(InetAddressAndPort endpoint)
    {
        Gossiper.runInGossipStageBlocking(() -> Gossiper.instance.removeEndpoint(endpoint));
        MigrationCoordinator.instance.removeAndIgnoreEndpoint(endpoint);
        SystemKeyspace.removeEndpoint(endpoint);
    }

    protected void addExpireTimeIfFound(InetAddressAndPort endpoint, long expireTime)
    {
        if (expireTime != 0L)
        {
            Gossiper.instance.addExpireTimeForEndpoint(endpoint, expireTime);
        }
    }

    protected long extractExpireTime(String[] pieces)
    {
        return Long.parseLong(pieces[2]);
    }

    /**
     * Finds living endpoints responsible for the given ranges
     *
     * @param keyspaceName the keyspace ranges belong to
     * @param leavingReplicas the ranges to find sources for
     * @return multimap of addresses to ranges the address is responsible for
     */
    private Multimap<InetAddressAndPort, FetchReplica> getNewSourceReplicas(String keyspaceName, Set<LeavingReplica> leavingReplicas)
    {
        InetAddressAndPort myAddress = FBUtilities.getBroadcastAddressAndPort();
        EndpointsByRange rangeReplicas = Keyspace.open(keyspaceName).getReplicationStrategy().getRangeAddresses(tokenMetadata.cloneOnlyTokenMap());
        Multimap<InetAddressAndPort, FetchReplica> sourceRanges = HashMultimap.create();
        IFailureDetector failureDetector = FailureDetector.instance;

        logger.debug("Getting new source replicas for {}", leavingReplicas);

        // find alive sources for our new ranges
        for (LeavingReplica leaver : leavingReplicas)
        {
            //We need this to find the replicas from before leaving to supply the data
            Replica leavingReplica = leaver.leavingReplica;
            //We need this to know what to fetch and what the transient status is
            Replica ourReplica = leaver.ourReplica;
            //If we are going to be a full replica only consider full replicas
            Predicate<Replica> replicaFilter = ourReplica.isFull() ? Replica::isFull : Predicates.alwaysTrue();
            Predicate<Replica> notSelf = replica -> !replica.endpoint().equals(myAddress);
            EndpointsForRange possibleReplicas = rangeReplicas.get(leavingReplica.range());
            logger.info("Possible replicas for newReplica {} are {}", ourReplica, possibleReplicas);
            IEndpointSnitch snitch = DatabaseDescriptor.getEndpointSnitch();
            EndpointsForRange sortedPossibleReplicas = snitch.sortedByProximity(myAddress, possibleReplicas);
            logger.info("Sorted possible replicas starts as {}", sortedPossibleReplicas);
            Optional<Replica> myCurrentReplica = tryFind(possibleReplicas, replica -> replica.endpoint().equals(myAddress)).toJavaUtil();

            boolean transientToFull = myCurrentReplica.isPresent() && myCurrentReplica.get().isTransient() && ourReplica.isFull();
            assert !sortedPossibleReplicas.endpoints().contains(myAddress) || transientToFull : String.format("My address %s, sortedPossibleReplicas %s, myCurrentReplica %s, myNewReplica %s", myAddress, sortedPossibleReplicas, myCurrentReplica, ourReplica);

            //Originally this didn't log if it couldn't restore replication and that seems wrong
            boolean foundLiveReplica = false;
            for (Replica possibleReplica : sortedPossibleReplicas.filter(Predicates.and(replicaFilter, notSelf)))
            {
                if (failureDetector.isAlive(possibleReplica.endpoint()))
                {
                    foundLiveReplica = true;
                    sourceRanges.put(possibleReplica.endpoint(), new FetchReplica(ourReplica, possibleReplica));
                    break;
                }
                else
                {
                    logger.debug("Skipping down replica {}", possibleReplica);
                }
            }
            if (!foundLiveReplica)
            {
                logger.warn("Didn't find live replica to restore replication for " + ourReplica);
            }
        }
        return sourceRanges;
    }

    /**
     * Sends a notification to a node indicating we have finished replicating data.
     *
     * @param remote node to send notification to
     */
    private void sendReplicationNotification(InetAddressAndPort remote)
    {
        // notify the remote token
        Message msg = Message.out(REPLICATION_DONE_REQ, noPayload);
        IFailureDetector failureDetector = FailureDetector.instance;
        if (logger.isDebugEnabled())
            logger.debug("Notifying {} of replication completion\n", remote);
        while (failureDetector.isAlive(remote))
        {
            AsyncOneResponse ior = new AsyncOneResponse();
            MessagingService.instance().sendWithCallback(msg, remote, ior);

            if (!ior.awaitUninterruptibly(DatabaseDescriptor.getRpcTimeout(NANOSECONDS), NANOSECONDS))
                continue; // try again if we timeout

            if (!ior.isSuccess())
                throw new AssertionError(ior.cause());

            return;
        }
    }

    private static class LeavingReplica
    {
        //The node that is leaving
        private final Replica leavingReplica;

        //Our range and transient status
        private final Replica ourReplica;

        public LeavingReplica(Replica leavingReplica, Replica ourReplica)
        {
            Preconditions.checkNotNull(leavingReplica);
            Preconditions.checkNotNull(ourReplica);
            this.leavingReplica = leavingReplica;
            this.ourReplica = ourReplica;
        }

        public boolean equals(Object o)
        {
            if (this == o) return true;
            if (o == null || getClass() != o.getClass()) return false;

            LeavingReplica that = (LeavingReplica) o;

            if (!leavingReplica.equals(that.leavingReplica)) return false;
            return ourReplica.equals(that.ourReplica);
        }

        public int hashCode()
        {
            int result = leavingReplica.hashCode();
            result = 31 * result + ourReplica.hashCode();
            return result;
        }

        public String toString()
        {
            return "LeavingReplica{" +
                   "leavingReplica=" + leavingReplica +
                   ", ourReplica=" + ourReplica +
                   '}';
        }
    }

    /**
     * Called when an endpoint is removed from the ring. This function checks
     * whether this node becomes responsible for new ranges as a
     * consequence and streams data if needed.
     *
     * This is rather ineffective, but it does not matter so much
     * since this is called very seldom
     *
     * @param endpoint the node that left
     */
    private void restoreReplicaCount(InetAddressAndPort endpoint, final InetAddressAndPort notifyEndpoint)
    {
        Map<String, Multimap<InetAddressAndPort, FetchReplica>> replicasToFetch = new HashMap<>();

        InetAddressAndPort myAddress = FBUtilities.getBroadcastAddressAndPort();

        for (String keyspaceName : Schema.instance.getNonLocalStrategyKeyspaces())
        {
            logger.debug("Restoring replica count for keyspace {}", keyspaceName);
            EndpointsByReplica changedReplicas = getChangedReplicasForLeaving(keyspaceName, endpoint, tokenMetadata, Keyspace.open(keyspaceName).getReplicationStrategy());
            Set<LeavingReplica> myNewReplicas = new HashSet<>();
            for (Map.Entry<Replica, Replica> entry : changedReplicas.flattenEntries())
            {
                Replica replica = entry.getValue();
                if (replica.endpoint().equals(myAddress))
                {
                    //Maybe we don't technically need to fetch transient data from somewhere
                    //but it's probably not a lot and it probably makes things a hair more resilient to people
                    //not running repair when they should.
                    myNewReplicas.add(new LeavingReplica(entry.getKey(), entry.getValue()));
                }
            }
            logger.debug("Changed replicas for leaving {}, myNewReplicas {}", changedReplicas, myNewReplicas);
            replicasToFetch.put(keyspaceName, getNewSourceReplicas(keyspaceName, myNewReplicas));
        }

        StreamPlan stream = new StreamPlan(StreamOperation.RESTORE_REPLICA_COUNT);
        replicasToFetch.forEach((keyspaceName, sources) -> {
            logger.debug("Requesting keyspace {} sources", keyspaceName);
            sources.asMap().forEach((sourceAddress, fetchReplicas) -> {
                logger.debug("Source and our replicas are {}", fetchReplicas);
                //Remember whether this node is providing the full or transient replicas for this range. We are going
                //to pass streaming the local instance of Replica for the range which doesn't tell us anything about the source
                //By encoding it as two separate sets we retain this information about the source.
                RangesAtEndpoint full = fetchReplicas.stream()
                                                             .filter(f -> f.remote.isFull())
                                                             .map(f -> f.local)
                                                             .collect(RangesAtEndpoint.collector(myAddress));
                RangesAtEndpoint transientReplicas = fetchReplicas.stream()
                                                                  .filter(f -> f.remote.isTransient())
                                                                  .map(f -> f.local)
                                                                  .collect(RangesAtEndpoint.collector(myAddress));
                if (logger.isDebugEnabled())
                    logger.debug("Requesting from {} full replicas {} transient replicas {}", sourceAddress, StringUtils.join(full, ", "), StringUtils.join(transientReplicas, ", "));

                stream.requestRanges(sourceAddress, keyspaceName, full, transientReplicas);
            });
        });
        StreamResultFuture future = stream.execute();
        Futures.addCallback(future, new FutureCallback<StreamState>()
        {
            public void onSuccess(StreamState finalState)
            {
                sendReplicationNotification(notifyEndpoint);
            }

            public void onFailure(Throwable t)
            {
                logger.warn("Streaming to restore replica count failed", t);
                // We still want to send the notification
                sendReplicationNotification(notifyEndpoint);
            }
        }, MoreExecutors.directExecutor());
    }

    /**
     * This is used in three contexts, graceful decomission, and restoreReplicaCount/removeNode.
     * Graceful decomission should never lose data and it's going to be important that transient data
     * is streamed to at least one other node from this one for each range.
     *
     * For ranges this node replicates its removal should cause a new replica to be selected either as transient or full
     * for every range. So I believe the current code doesn't have to do anything special because it will engage in streaming
     * for every range it replicates to at least one other node and that should propagate the transient data that was here.
     * When I graphed this out on paper the result of removal looked correct and there are no issues such as
     * this node needing to create a full replica for a range it transiently replicates because what is created is just another
     * transient replica to replace this node.
     * @param keyspaceName
     * @param endpoint
     * @return
     */
    // needs to be modified to accept either a keyspace or ARS.
    static EndpointsByReplica getChangedReplicasForLeaving(String keyspaceName, InetAddressAndPort endpoint, TokenMetadata tokenMetadata, AbstractReplicationStrategy strat)
    {
        // First get all ranges the leaving endpoint is responsible for
        RangesAtEndpoint replicas = strat.getAddressReplicas(endpoint);

        if (logger.isDebugEnabled())
            logger.debug("Node {} replicas [{}]", endpoint, StringUtils.join(replicas, ", "));

        Map<Replica, EndpointsForRange> currentReplicaEndpoints = Maps.newHashMapWithExpectedSize(replicas.size());

        // Find (for each range) all nodes that store replicas for these ranges as well
        TokenMetadata metadata = tokenMetadata.cloneOnlyTokenMap(); // don't do this in the loop! #7758
        for (Replica replica : replicas)
            currentReplicaEndpoints.put(replica, strat.calculateNaturalReplicas(replica.range().right, metadata));

        TokenMetadata temp = tokenMetadata.cloneAfterAllLeft();

        // endpoint might or might not be 'leaving'. If it was not leaving (that is, removenode
        // command was used), it is still present in temp and must be removed.
        if (temp.isMember(endpoint))
            temp.removeEndpoint(endpoint);

        EndpointsByReplica.Builder changedRanges = new EndpointsByReplica.Builder();

        // Go through the ranges and for each range check who will be
        // storing replicas for these ranges when the leaving endpoint
        // is gone. Whoever is present in newReplicaEndpoints list, but
        // not in the currentReplicaEndpoints list, will be needing the
        // range.
        for (Replica replica : replicas)
        {
            EndpointsForRange newReplicaEndpoints = strat.calculateNaturalReplicas(replica.range().right, temp);
            newReplicaEndpoints = newReplicaEndpoints.filter(newReplica -> {
                Optional<Replica> currentReplicaOptional =
                    tryFind(currentReplicaEndpoints.get(replica),
                            currentReplica -> newReplica.endpoint().equals(currentReplica.endpoint())
                    ).toJavaUtil();
                //If it is newly replicating then yes we must do something to get the data there
                if (!currentReplicaOptional.isPresent())
                    return true;

                Replica currentReplica = currentReplicaOptional.get();
                //This transition requires streaming to occur
                //Full -> transient is handled by nodetool cleanup
                //transient -> transient and full -> full don't require any action
                if (currentReplica.isTransient() && newReplica.isFull())
                    return true;
                return false;
            });

            if (logger.isDebugEnabled())
                if (newReplicaEndpoints.isEmpty())
                    logger.debug("Replica {} already in all replicas", replica);
                else
                    logger.debug("Replica {} will be responsibility of {}", replica, StringUtils.join(newReplicaEndpoints, ", "));
            changedRanges.putAll(replica, newReplicaEndpoints, Conflict.NONE);
        }

        return changedRanges.build();
    }


    public void onJoin(InetAddressAndPort endpoint, EndpointState epState)
    {
        // Explicitly process STATUS or STATUS_WITH_PORT before the other
        // application states to maintain pre-4.0 semantics with the order
        // they are processed.  Otherwise the endpoint will not be added
        // to TokenMetadata so non-STATUS* appstates will be ignored.
        ApplicationState statusState = ApplicationState.STATUS_WITH_PORT;
        VersionedValue statusValue;
        statusValue = epState.getApplicationState(statusState);
        if (statusValue == null)
        {
            statusState = ApplicationState.STATUS;
            statusValue = epState.getApplicationState(statusState);
        }
        if (statusValue != null)
            onChange(endpoint, statusState, statusValue);

        for (Map.Entry<ApplicationState, VersionedValue> entry : epState.states())
        {
            if (entry.getKey() == ApplicationState.STATUS_WITH_PORT || entry.getKey() == ApplicationState.STATUS)
                continue;
            onChange(endpoint, entry.getKey(), entry.getValue());
        }
    }

    public void onAlive(InetAddressAndPort endpoint, EndpointState state)
    {
        if (tokenMetadata.isMember(endpoint))
            notifyUp(endpoint);
    }

    public void onRemove(InetAddressAndPort endpoint)
    {
        tokenMetadata.removeEndpoint(endpoint);
        PendingRangeCalculatorService.instance.update();
    }

    public void onDead(InetAddressAndPort endpoint, EndpointState state)
    {
        // interrupt any outbound connection; if the node is failing and we cannot reconnect,
        // this will rapidly lower the number of bytes we are willing to queue to the node
        MessagingService.instance().interruptOutbound(endpoint);
        notifyDown(endpoint);
    }

    public void onRestart(InetAddressAndPort endpoint, EndpointState state)
    {
        // If we have restarted before the node was even marked down, we need to reset the connection pool
        if (state.isAlive())
            onDead(endpoint, state);

        // Then, the node may have been upgraded and changed its messaging protocol version. If so, we
        // want to update that before we mark the node live again to avoid problems like CASSANDRA-11128.
        VersionedValue netVersion = state.getApplicationState(ApplicationState.NET_VERSION);
        if (netVersion != null)
            updateNetVersion(endpoint, netVersion);
    }


    public String getLoadString()
    {
        return FileUtils.stringifyFileSize(StorageMetrics.load.getCount());
    }

    public Map<String, String> getLoadMapWithPort()
    {
        return getLoadMap(true);
    }

    public Map<String, String> getLoadMap()
    {
        return getLoadMap(false);
    }

    private Map<String, String> getLoadMap(boolean withPort)
    {
        Map<String, String> map = new HashMap<>();
        for (Map.Entry<InetAddressAndPort,Double> entry : LoadBroadcaster.instance.getLoadInfo().entrySet())
        {
            map.put(entry.getKey().getHostAddress(withPort), FileUtils.stringifyFileSize(entry.getValue()));
        }
        // gossiper doesn't see its own updates, so we need to special-case the local node
        map.put(FBUtilities.getBroadcastAddressAndPort().getHostAddress(withPort), getLoadString());
        return map;
    }

    // TODO
    public final void deliverHints(String host)
    {
        throw new UnsupportedOperationException();
    }

    public Collection<Token> getLocalTokens()
    {
        Collection<Token> tokens = SystemKeyspace.getSavedTokens();
        assert tokens != null && !tokens.isEmpty(); // should not be called before initServer sets this
        return tokens;
    }

    @Nullable
    public InetAddressAndPort getEndpointForHostId(UUID hostId)
    {
        return tokenMetadata.getEndpointForHostId(hostId);
    }

    @Nullable
    public UUID getHostIdForEndpoint(InetAddressAndPort address)
    {
        return tokenMetadata.getHostId(address);
    }

    /* These methods belong to the MBean interface */

    public List<String> getTokens()
    {
        return getTokens(FBUtilities.getBroadcastAddressAndPort());
    }

    public List<String> getTokens(String endpoint) throws UnknownHostException
    {
        return getTokens(InetAddressAndPort.getByName(endpoint));
    }

    private List<String> getTokens(InetAddressAndPort endpoint)
    {
        List<String> strTokens = new ArrayList<>();
        for (Token tok : getTokenMetadata().getTokens(endpoint))
            strTokens.add(tok.toString());
        return strTokens;
    }

    public String getReleaseVersion()
    {
        return FBUtilities.getReleaseVersionString();
    }

    public String getSchemaVersion()
    {
        return Schema.instance.getVersion().toString();
    }

    public String getKeyspaceReplicationInfo(String keyspaceName)
    {
        Keyspace keyspaceInstance = Schema.instance.getKeyspaceInstance(keyspaceName);
        if (keyspaceInstance == null)
            throw new IllegalArgumentException(); // ideally should never happen
        ReplicationParams replicationParams = keyspaceInstance.getMetadata().params.replication;
        String replicationInfo = replicationParams.klass.getSimpleName() + " " + replicationParams.options.toString();
        return replicationInfo;
    }

    @Deprecated
    public List<String> getLeavingNodes()
    {
        return stringify(tokenMetadata.getLeavingEndpoints(), false);
    }

    public List<String> getLeavingNodesWithPort()
    {
        return stringify(tokenMetadata.getLeavingEndpoints(), true);
    }

    @Deprecated
    public List<String> getMovingNodes()
    {
        List<String> endpoints = new ArrayList<>();

        for (Pair<Token, InetAddressAndPort> node : tokenMetadata.getMovingEndpoints())
        {
            endpoints.add(node.right.address.getHostAddress());
        }

        return endpoints;
    }

    public List<String> getMovingNodesWithPort()
    {
        List<String> endpoints = new ArrayList<>();

        for (Pair<Token, InetAddressAndPort> node : tokenMetadata.getMovingEndpoints())
        {
            endpoints.add(node.right.getHostAddressAndPort());
        }

        return endpoints;
    }

    @Deprecated
    public List<String> getJoiningNodes()
    {
        return stringify(tokenMetadata.getBootstrapTokens().valueSet(), false);
    }

    public List<String> getJoiningNodesWithPort()
    {
        return stringify(tokenMetadata.getBootstrapTokens().valueSet(), true);
    }

    @Deprecated
    public List<String> getLiveNodes()
    {
        return stringify(Gossiper.instance.getLiveMembers(), false);
    }

    public List<String> getLiveNodesWithPort()
    {
        return stringify(Gossiper.instance.getLiveMembers(), true);
    }

    public Set<InetAddressAndPort> getLiveRingMembers()
    {
        return getLiveRingMembers(false);
    }

    public Set<InetAddressAndPort> getLiveRingMembers(boolean excludeDeadStates)
    {
        Set<InetAddressAndPort> ret = new HashSet<>();
        for (InetAddressAndPort ep : Gossiper.instance.getLiveMembers())
        {
            if (excludeDeadStates)
            {
                EndpointState epState = Gossiper.instance.getEndpointStateForEndpoint(ep);
                if (epState == null || Gossiper.instance.isDeadState(epState))
                    continue;
            }

            if (tokenMetadata.isMember(ep))
                ret.add(ep);
        }
        return ret;
    }


    @Deprecated
    public List<String> getUnreachableNodes()
    {
        return stringify(Gossiper.instance.getUnreachableMembers(), false);
    }

    public List<String> getUnreachableNodesWithPort()
    {
        return stringify(Gossiper.instance.getUnreachableMembers(), true);
    }

    @Override
    public String[] getAllDataFileLocations()
    {
        return getCanonicalPaths(DatabaseDescriptor.getAllDataFileLocations());
    }

    private String[] getCanonicalPaths(String[] paths)
    {
        String[] locations = new String[paths.length];
        for (int i = 0; i < paths.length; i++)
            locations[i] = FileUtils.getCanonicalPath(paths[i]);
        return locations;
    }

    @Override
    public String[] getLocalSystemKeyspacesDataFileLocations()
    {
        return getCanonicalPaths(DatabaseDescriptor.getLocalSystemKeyspacesDataFileLocations());
    }

    @Override
    public String[] getNonLocalSystemKeyspacesDataFileLocations()
    {
        return getCanonicalPaths(DatabaseDescriptor.getNonLocalSystemKeyspacesDataFileLocations());
    }

    public String getCommitLogLocation()
    {
        return FileUtils.getCanonicalPath(DatabaseDescriptor.getCommitLogLocation());
    }

    public String getSavedCachesLocation()
    {
        return FileUtils.getCanonicalPath(DatabaseDescriptor.getSavedCachesLocation());
    }

    private List<String> stringify(Iterable<InetAddressAndPort> endpoints, boolean withPort)
    {
        List<String> stringEndpoints = new ArrayList<>();
        for (InetAddressAndPort ep : endpoints)
        {
            stringEndpoints.add(ep.getHostAddress(withPort));
        }
        return stringEndpoints;
    }

    public int getCurrentGenerationNumber()
    {
        return Gossiper.instance.getCurrentGenerationNumber(FBUtilities.getBroadcastAddressAndPort());
    }

    public int forceKeyspaceCleanup(String keyspaceName, String... tables) throws IOException, ExecutionException, InterruptedException
    {
        return forceKeyspaceCleanup(0, keyspaceName, tables);
    }

    public int forceKeyspaceCleanup(int jobs, String keyspaceName, String... tables) throws IOException, ExecutionException, InterruptedException
    {
        if (SchemaConstants.isLocalSystemKeyspace(keyspaceName))
            throw new RuntimeException("Cleanup of the system keyspace is neither necessary nor wise");

<<<<<<< HEAD
        if (tokenMetadata.getPendingRanges(keyspaceName, getBroadcastAddressAndPort()).size() > 0)
=======
        if (!tokenMetadata.getPendingRanges(keyspaceName, FBUtilities.getBroadcastAddress()).isEmpty())
>>>>>>> 2170825f
            throw new RuntimeException("Node is involved in cluster membership changes. Not safe to run cleanup.");

        CompactionManager.AllSSTableOpStatus status = CompactionManager.AllSSTableOpStatus.SUCCESSFUL;
        for (ColumnFamilyStore cfStore : getValidColumnFamilies(false, false, keyspaceName, tables))
        {
            CompactionManager.AllSSTableOpStatus oneStatus = cfStore.forceCleanup(jobs);
            if (oneStatus != CompactionManager.AllSSTableOpStatus.SUCCESSFUL)
                status = oneStatus;
        }
        return status.statusCode;
    }

    public int scrub(boolean disableSnapshot, boolean skipCorrupted, String keyspaceName, String... tables) throws IOException, ExecutionException, InterruptedException
    {
        return scrub(disableSnapshot, skipCorrupted, true, 0, keyspaceName, tables);
    }

    public int scrub(boolean disableSnapshot, boolean skipCorrupted, boolean checkData, String keyspaceName, String... tables) throws IOException, ExecutionException, InterruptedException
    {
        return scrub(disableSnapshot, skipCorrupted, checkData, 0, keyspaceName, tables);
    }

    public int scrub(boolean disableSnapshot, boolean skipCorrupted, boolean checkData, int jobs, String keyspaceName, String... tables) throws IOException, ExecutionException, InterruptedException
    {
        return scrub(disableSnapshot, skipCorrupted, checkData, false, jobs, keyspaceName, tables);
    }

    public int scrub(boolean disableSnapshot, boolean skipCorrupted, boolean checkData, boolean reinsertOverflowedTTL, int jobs, String keyspaceName, String... tables) throws IOException, ExecutionException, InterruptedException
    {
        CompactionManager.AllSSTableOpStatus status = CompactionManager.AllSSTableOpStatus.SUCCESSFUL;
        for (ColumnFamilyStore cfStore : getValidColumnFamilies(true, false, keyspaceName, tables))
        {
            CompactionManager.AllSSTableOpStatus oneStatus = cfStore.scrub(disableSnapshot, skipCorrupted, reinsertOverflowedTTL, checkData, jobs);
            if (oneStatus != CompactionManager.AllSSTableOpStatus.SUCCESSFUL)
                status = oneStatus;
        }
        return status.statusCode;
    }

    @Deprecated
    public int verify(boolean extendedVerify, String keyspaceName, String... tableNames) throws IOException, ExecutionException, InterruptedException
    {
        return verify(extendedVerify, false, false, false, false, false, keyspaceName, tableNames);
    }

    public int verify(boolean extendedVerify, boolean checkVersion, boolean diskFailurePolicy, boolean mutateRepairStatus, boolean checkOwnsTokens, boolean quick, String keyspaceName, String... tableNames) throws IOException, ExecutionException, InterruptedException
    {
        CompactionManager.AllSSTableOpStatus status = CompactionManager.AllSSTableOpStatus.SUCCESSFUL;
        Verifier.Options options = Verifier.options().invokeDiskFailurePolicy(diskFailurePolicy)
                                                     .extendedVerification(extendedVerify)
                                                     .checkVersion(checkVersion)
                                                     .mutateRepairStatus(mutateRepairStatus)
                                                     .checkOwnsTokens(checkOwnsTokens)
                                                     .quick(quick).build();
        logger.info("Verifying {}.{} with options = {}", keyspaceName, Arrays.toString(tableNames), options);
        for (ColumnFamilyStore cfStore : getValidColumnFamilies(false, false, keyspaceName, tableNames))
        {
            CompactionManager.AllSSTableOpStatus oneStatus = cfStore.verify(options);
            if (oneStatus != CompactionManager.AllSSTableOpStatus.SUCCESSFUL)
                status = oneStatus;
        }
        return status.statusCode;
    }

    public int upgradeSSTables(String keyspaceName, boolean excludeCurrentVersion, String... tableNames) throws IOException, ExecutionException, InterruptedException
    {
        return upgradeSSTables(keyspaceName, excludeCurrentVersion, 0, tableNames);
    }

    public int upgradeSSTables(String keyspaceName, boolean excludeCurrentVersion, int jobs, String... tableNames) throws IOException, ExecutionException, InterruptedException
    {
        CompactionManager.AllSSTableOpStatus status = CompactionManager.AllSSTableOpStatus.SUCCESSFUL;
        for (ColumnFamilyStore cfStore : getValidColumnFamilies(true, true, keyspaceName, tableNames))
        {
            CompactionManager.AllSSTableOpStatus oneStatus = cfStore.sstablesRewrite(excludeCurrentVersion, jobs);
            if (oneStatus != CompactionManager.AllSSTableOpStatus.SUCCESSFUL)
                status = oneStatus;
        }
        return status.statusCode;
    }

    public List<Pair<String, String>> getPreparedStatements()
    {
        List<Pair<String, String>> statements = new ArrayList<>();
        for (Entry<MD5Digest, QueryHandler.Prepared> e : QueryProcessor.instance.getPreparedStatements().entrySet())
            statements.add(Pair.create(e.getKey().toString(), e.getValue().rawCQLStatement));
        return statements;
    }

    public void dropPreparedStatements(boolean memoryOnly)
    {
        QueryProcessor.instance.clearPreparedStatements(memoryOnly);
    }


    public void forceKeyspaceCompaction(boolean splitOutput, String keyspaceName, String... tableNames) throws IOException, ExecutionException, InterruptedException
    {
        for (ColumnFamilyStore cfStore : getValidColumnFamilies(true, false, keyspaceName, tableNames))
        {
            cfStore.forceMajorCompaction(splitOutput);
        }
    }

    public int relocateSSTables(String keyspaceName, String ... columnFamilies) throws IOException, ExecutionException, InterruptedException
    {
        return relocateSSTables(0, keyspaceName, columnFamilies);
    }

    public int relocateSSTables(int jobs, String keyspaceName, String ... columnFamilies) throws IOException, ExecutionException, InterruptedException
    {
        CompactionManager.AllSSTableOpStatus status = CompactionManager.AllSSTableOpStatus.SUCCESSFUL;
        for (ColumnFamilyStore cfs : getValidColumnFamilies(false, false, keyspaceName, columnFamilies))
        {
            CompactionManager.AllSSTableOpStatus oneStatus = cfs.relocateSSTables(jobs);
            if (oneStatus != CompactionManager.AllSSTableOpStatus.SUCCESSFUL)
                status = oneStatus;
        }
        return status.statusCode;
    }

    public int garbageCollect(String tombstoneOptionString, int jobs, String keyspaceName, String ... columnFamilies) throws IOException, ExecutionException, InterruptedException
    {
        TombstoneOption tombstoneOption = TombstoneOption.valueOf(tombstoneOptionString);
        CompactionManager.AllSSTableOpStatus status = CompactionManager.AllSSTableOpStatus.SUCCESSFUL;
        for (ColumnFamilyStore cfs : getValidColumnFamilies(false, false, keyspaceName, columnFamilies))
        {
            CompactionManager.AllSSTableOpStatus oneStatus = cfs.garbageCollect(tombstoneOption, jobs);
            if (oneStatus != CompactionManager.AllSSTableOpStatus.SUCCESSFUL)
                status = oneStatus;
        }
        return status.statusCode;
    }

    /**
     * Takes the snapshot of a multiple column family from different keyspaces. A snapshot name must be specified.
     *
     * @param tag
     *            the tag given to the snapshot; may not be null or empty
     * @param options
     *            Map of options (skipFlush is the only supported option for now)
     * @param entities
     *            list of keyspaces / tables in the form of empty | ks1 ks2 ... | ks1.cf1,ks2.cf2,...
     */
    @Override
    public void takeSnapshot(String tag, Map<String, String> options, String... entities) throws IOException
    {
        boolean skipFlush = Boolean.parseBoolean(options.getOrDefault("skipFlush", "false"));

        if (entities != null && entities.length > 0 && entities[0].contains("."))
        {
            takeMultipleTableSnapshot(tag, skipFlush, entities);
        }
        else
        {
            takeSnapshot(tag, skipFlush, entities);
        }
    }

    /**
     * Takes the snapshot of a specific table. A snapshot name must be
     * specified.
     *
     * @param keyspaceName
     *            the keyspace which holds the specified table
     * @param tableName
     *            the table to snapshot
     * @param tag
     *            the tag given to the snapshot; may not be null or empty
     */
    public void takeTableSnapshot(String keyspaceName, String tableName, String tag)
            throws IOException
    {
        takeMultipleTableSnapshot(tag, false, keyspaceName + "." + tableName);
    }

    public void forceKeyspaceCompactionForTokenRange(String keyspaceName, String startToken, String endToken, String... tableNames) throws IOException, ExecutionException, InterruptedException
    {
        Collection<Range<Token>> tokenRanges = createRepairRangeFrom(startToken, endToken);

        for (ColumnFamilyStore cfStore : getValidColumnFamilies(true, false, keyspaceName, tableNames))
        {
            cfStore.forceCompactionForTokenRange(tokenRanges);
        }
    }

    /**
     * Takes the snapshot for the given keyspaces. A snapshot name must be specified.
     *
     * @param tag the tag given to the snapshot; may not be null or empty
     * @param keyspaceNames the names of the keyspaces to snapshot; empty means "all."
     */
    public void takeSnapshot(String tag, String... keyspaceNames) throws IOException
    {
        takeSnapshot(tag, false, keyspaceNames);
    }

    /**
     * Takes the snapshot of a multiple column family from different keyspaces. A snapshot name must be specified.
     *
     * @param tag
     *            the tag given to the snapshot; may not be null or empty
     * @param tableList
     *            list of tables from different keyspace in the form of ks1.cf1 ks2.cf2
     */
    public void takeMultipleTableSnapshot(String tag, String... tableList)
            throws IOException
    {
        takeMultipleTableSnapshot(tag, false, tableList);
    }

    /**
     * Takes the snapshot for the given keyspaces. A snapshot name must be specified.
     *
     * @param tag the tag given to the snapshot; may not be null or empty
     * @param skipFlush Skip blocking flush of memtable
     * @param keyspaceNames the names of the keyspaces to snapshot; empty means "all."
     */
    private void takeSnapshot(String tag, boolean skipFlush, String... keyspaceNames) throws IOException
    {
        if (operationMode == Mode.JOINING)
            throw new IOException("Cannot snapshot until bootstrap completes");
        if (tag == null || tag.equals(""))
            throw new IOException("You must supply a snapshot name.");

        Iterable<Keyspace> keyspaces;
        if (keyspaceNames.length == 0)
        {
            keyspaces = Keyspace.all();
        }
        else
        {
            ArrayList<Keyspace> t = new ArrayList<>(keyspaceNames.length);
            for (String keyspaceName : keyspaceNames)
                t.add(getValidKeyspace(keyspaceName));
            keyspaces = t;
        }

        // Do a check to see if this snapshot exists before we actually snapshot
        for (Keyspace keyspace : keyspaces)
            if (keyspace.snapshotExists(tag))
                throw new IOException("Snapshot " + tag + " already exists.");


        RateLimiter snapshotRateLimiter = DatabaseDescriptor.getSnapshotRateLimiter();

        for (Keyspace keyspace : keyspaces)
            keyspace.snapshot(tag, null, skipFlush, snapshotRateLimiter);
    }

    /**
     * Takes the snapshot of a multiple column family from different keyspaces. A snapshot name must be specified.
     *
     *
     * @param tag
     *            the tag given to the snapshot; may not be null or empty
     * @param skipFlush
     *            Skip blocking flush of memtable
     * @param tableList
     *            list of tables from different keyspace in the form of ks1.cf1 ks2.cf2
     */
    private void takeMultipleTableSnapshot(String tag, boolean skipFlush, String... tableList)
            throws IOException
    {
        Map<Keyspace, List<String>> keyspaceColumnfamily = new HashMap<Keyspace, List<String>>();
        for (String table : tableList)
        {
            String splittedString[] = StringUtils.split(table, '.');
            if (splittedString.length == 2)
            {
                String keyspaceName = splittedString[0];
                String tableName = splittedString[1];

                if (keyspaceName == null)
                    throw new IOException("You must supply a keyspace name");
                if (operationMode.equals(Mode.JOINING))
                    throw new IOException("Cannot snapshot until bootstrap completes");

                if (tableName == null)
                    throw new IOException("You must supply a table name");
                if (tag == null || tag.equals(""))
                    throw new IOException("You must supply a snapshot name.");

                Keyspace keyspace = getValidKeyspace(keyspaceName);
                ColumnFamilyStore columnFamilyStore = keyspace.getColumnFamilyStore(tableName);
                // As there can be multiple column family from same keyspace check if snapshot exist for that specific
                // columnfamily and not for whole keyspace

                if (columnFamilyStore.snapshotExists(tag))
                    throw new IOException("Snapshot " + tag + " already exists.");
                if (!keyspaceColumnfamily.containsKey(keyspace))
                {
                    keyspaceColumnfamily.put(keyspace, new ArrayList<String>());
                }

                // Add Keyspace columnfamily to map in order to support atomicity for snapshot process.
                // So no snapshot should happen if any one of the above conditions fail for any keyspace or columnfamily
                keyspaceColumnfamily.get(keyspace).add(tableName);

            }
            else
            {
                throw new IllegalArgumentException(
                        "Cannot take a snapshot on secondary index or invalid column family name. You must supply a column family name in the form of keyspace.columnfamily");
            }
        }

        RateLimiter snapshotRateLimiter = DatabaseDescriptor.getSnapshotRateLimiter();

        for (Entry<Keyspace, List<String>> entry : keyspaceColumnfamily.entrySet())
        {
            for (String table : entry.getValue())
                entry.getKey().snapshot(tag, table, skipFlush, snapshotRateLimiter);
        }

    }

    private void verifyKeyspaceIsValid(String keyspaceName)
    {
        if (null != VirtualKeyspaceRegistry.instance.getKeyspaceNullable(keyspaceName))
            throw new IllegalArgumentException("Cannot perform any operations against virtual keyspace " + keyspaceName);

        if (!Schema.instance.getKeyspaces().contains(keyspaceName))
            throw new IllegalArgumentException("Keyspace " + keyspaceName + " does not exist");
    }

    private Keyspace getValidKeyspace(String keyspaceName)
    {
        verifyKeyspaceIsValid(keyspaceName);
        return Keyspace.open(keyspaceName);
    }

    /**
     * Remove the snapshot with the given name from the given keyspaces.
     * If no tag is specified we will remove all snapshots.
     */
    public void clearSnapshot(String tag, String... keyspaceNames) throws IOException
    {
        if(tag == null)
            tag = "";

        Set<String> keyspaces = new HashSet<>();
        for (String dataDir : DatabaseDescriptor.getAllDataFileLocations())
        {
            for(String keyspaceDir : new File(dataDir).list())
            {
                // Only add a ks if it has been specified as a param, assuming params were actually provided.
                if (keyspaceNames.length > 0 && !Arrays.asList(keyspaceNames).contains(keyspaceDir))
                    continue;
                keyspaces.add(keyspaceDir);
            }
        }

        for (String keyspace : keyspaces)
            Keyspace.clearSnapshot(tag, keyspace);

        if (logger.isDebugEnabled())
            logger.debug("Cleared out snapshot directories");
    }

    public Map<String, TabularData> getSnapshotDetails()
    {
        Map<String, TabularData> snapshotMap = new HashMap<>();
        for (Keyspace keyspace : Keyspace.all())
        {
            for (ColumnFamilyStore cfStore : keyspace.getColumnFamilyStores())
            {
                for (Map.Entry<String, Directories.SnapshotSizeDetails> snapshotDetail : cfStore.getSnapshotDetails().entrySet())
                {
                    TabularDataSupport data = (TabularDataSupport)snapshotMap.get(snapshotDetail.getKey());
                    if (data == null)
                    {
                        data = new TabularDataSupport(SnapshotDetailsTabularData.TABULAR_TYPE);
                        snapshotMap.put(snapshotDetail.getKey(), data);
                    }

                    SnapshotDetailsTabularData.from(snapshotDetail.getKey(), keyspace.getName(), cfStore.getTableName(), snapshotDetail, data);
                }
            }
        }
        return snapshotMap;
    }

    public long trueSnapshotsSize()
    {
        long total = 0;
        for (Keyspace keyspace : Keyspace.all())
        {
            if (SchemaConstants.isLocalSystemKeyspace(keyspace.getName()))
                continue;

            for (ColumnFamilyStore cfStore : keyspace.getColumnFamilyStores())
            {
                total += cfStore.trueSnapshotsSize();
            }
        }

        return total;
    }

    public void setSnapshotLinksPerSecond(long throttle)
    {
        logger.info("Setting snapshot throttle to {}", throttle);
        DatabaseDescriptor.setSnapshotLinksPerSecond(throttle);
    }

    public long getSnapshotLinksPerSecond()
    {
        return DatabaseDescriptor.getSnapshotLinksPerSecond();
    }

    public void refreshSizeEstimates() throws ExecutionException
    {
        cleanupSizeEstimates();
        FBUtilities.waitOnFuture(ScheduledExecutors.optionalTasks.submit(SizeEstimatesRecorder.instance));
    }

    public void cleanupSizeEstimates()
    {
        SystemKeyspace.clearAllEstimates();
    }

    /**
     * @param allowIndexes Allow index CF names to be passed in
     * @param autoAddIndexes Automatically add secondary indexes if a CF has them
     * @param keyspaceName keyspace
     * @param cfNames CFs
     * @throws java.lang.IllegalArgumentException when given CF name does not exist
     */
    public Iterable<ColumnFamilyStore> getValidColumnFamilies(boolean allowIndexes, boolean autoAddIndexes, String keyspaceName, String... cfNames) throws IOException
    {
        Keyspace keyspace = getValidKeyspace(keyspaceName);
        return keyspace.getValidColumnFamilies(allowIndexes, autoAddIndexes, cfNames);
    }

    /**
     * Flush all memtables for a keyspace and column families.
     * @param keyspaceName
     * @param tableNames
     * @throws IOException
     */
    public void forceKeyspaceFlush(String keyspaceName, String... tableNames) throws IOException
    {
        for (ColumnFamilyStore cfStore : getValidColumnFamilies(true, false, keyspaceName, tableNames))
        {
            logger.debug("Forcing flush on keyspace {}, CF {}", keyspaceName, cfStore.name);
            cfStore.forceBlockingFlush();
        }
    }

    public int repairAsync(String keyspace, Map<String, String> repairSpec)
    {
        return repair(keyspace, repairSpec, Collections.emptyList()).left;
    }

    public Pair<Integer, Future<?>> repair(String keyspace, Map<String, String> repairSpec, List<ProgressListener> listeners)
    {
        RepairOption option = RepairOption.parse(repairSpec, tokenMetadata.partitioner);
        // if ranges are not specified
        if (option.getRanges().isEmpty())
        {
            if (option.isPrimaryRange())
            {
                // when repairing only primary range, neither dataCenters nor hosts can be set
                if (option.getDataCenters().isEmpty() && option.getHosts().isEmpty())
                    option.getRanges().addAll(getPrimaryRanges(keyspace));
                    // except dataCenters only contain local DC (i.e. -local)
                else if (option.isInLocalDCOnly())
                    option.getRanges().addAll(getPrimaryRangesWithinDC(keyspace));
                else
                    throw new IllegalArgumentException("You need to run primary range repair on all nodes in the cluster.");
            }
            else
            {
                Iterables.addAll(option.getRanges(), getLocalReplicas(keyspace).onlyFull().ranges());
            }
        }
        if (option.getRanges().isEmpty() || Keyspace.open(keyspace).getReplicationStrategy().getReplicationFactor().allReplicas < 2)
            return Pair.create(0, Futures.immediateFuture(null));

        int cmd = nextRepairCommand.incrementAndGet();
        return Pair.create(cmd, ActiveRepairService.repairCommandExecutor().submit(createRepairTask(cmd, keyspace, option, listeners)));
    }

    /**
     * Create collection of ranges that match ring layout from given tokens.
     *
     * @param beginToken beginning token of the range
     * @param endToken end token of the range
     * @return collection of ranges that match ring layout in TokenMetadata
     */
    @VisibleForTesting
    Collection<Range<Token>> createRepairRangeFrom(String beginToken, String endToken)
    {
        Token parsedBeginToken = getTokenFactory().fromString(beginToken);
        Token parsedEndToken = getTokenFactory().fromString(endToken);

        // Break up given range to match ring layout in TokenMetadata
        ArrayList<Range<Token>> repairingRange = new ArrayList<>();

        ArrayList<Token> tokens = new ArrayList<>(tokenMetadata.sortedTokens());
        if (!tokens.contains(parsedBeginToken))
        {
            tokens.add(parsedBeginToken);
        }
        if (!tokens.contains(parsedEndToken))
        {
            tokens.add(parsedEndToken);
        }
        // tokens now contain all tokens including our endpoints
        Collections.sort(tokens);

        int start = tokens.indexOf(parsedBeginToken), end = tokens.indexOf(parsedEndToken);
        for (int i = start; i != end; i = (i+1) % tokens.size())
        {
            Range<Token> range = new Range<>(tokens.get(i), tokens.get((i+1) % tokens.size()));
            repairingRange.add(range);
        }

        return repairingRange;
    }

    public TokenFactory getTokenFactory()
    {
        return tokenMetadata.partitioner.getTokenFactory();
    }

    private FutureTask<Object> createRepairTask(final int cmd, final String keyspace, final RepairOption options, List<ProgressListener> listeners)
    {
        if (!options.getDataCenters().isEmpty() && !options.getDataCenters().contains(DatabaseDescriptor.getLocalDataCenter()))
        {
            throw new IllegalArgumentException("the local data center must be part of the repair");
        }
        Set<String> existingDatacenters = tokenMetadata.cloneOnlyTokenMap().getTopology().getDatacenterEndpoints().keys().elementSet();
        List<String> datacenters = new ArrayList<>(options.getDataCenters());
        if (!existingDatacenters.containsAll(datacenters))
        {
            datacenters.removeAll(existingDatacenters);
            throw new IllegalArgumentException("data center(s) " + datacenters.toString() + " not found");
        }

        RepairRunnable task = new RepairRunnable(this, cmd, options, keyspace);
        task.addProgressListener(progressSupport);
        for (ProgressListener listener : listeners)
            task.addProgressListener(listener);

        if (options.isTraced())
        {
            Runnable r = () ->
            {
                try
                {
                    task.run();
                }
                finally
                {
                    ExecutorLocals.set(null);
                }
            };
            return new FutureTask<>(r, null);
        }
        return new FutureTask<>(task, null);
    }

    public void forceTerminateAllRepairSessions()
    {
        ActiveRepairService.instance.terminateSessions();
    }

    @Nullable
    public List<String> getParentRepairStatus(int cmd)
    {
        Pair<ActiveRepairService.ParentRepairStatus, List<String>> pair = ActiveRepairService.instance.getRepairStatus(cmd);
        return pair == null ? null :
               ImmutableList.<String>builder().add(pair.left.name()).addAll(pair.right).build();
    }

    public void setRepairSessionMaxTreeDepth(int depth)
    {
        DatabaseDescriptor.setRepairSessionMaxTreeDepth(depth);
    }

    public int getRepairSessionMaxTreeDepth()
    {
        return DatabaseDescriptor.getRepairSessionMaxTreeDepth();
    }

    /* End of MBean interface methods */

    /**
     * Get the "primary ranges" for the specified keyspace and endpoint.
     * "Primary ranges" are the ranges that the node is responsible for storing replica primarily.
     * The node that stores replica primarily is defined as the first node returned
     * by {@link AbstractReplicationStrategy#calculateNaturalReplicas}.
     *
     * @param keyspace Keyspace name to check primary ranges
     * @param ep endpoint we are interested in.
     * @return primary ranges for the specified endpoint.
     */
    public Collection<Range<Token>> getPrimaryRangesForEndpoint(String keyspace, InetAddressAndPort ep)
    {
        AbstractReplicationStrategy strategy = Keyspace.open(keyspace).getReplicationStrategy();
        Collection<Range<Token>> primaryRanges = new HashSet<>();
        TokenMetadata metadata = tokenMetadata.cloneOnlyTokenMap();
        for (Token token : metadata.sortedTokens())
        {
            EndpointsForRange replicas = strategy.calculateNaturalReplicas(token, metadata);
            if (replicas.size() > 0 && replicas.get(0).endpoint().equals(ep))
            {
                Preconditions.checkState(replicas.get(0).isFull());
                primaryRanges.add(new Range<>(metadata.getPredecessor(token), token));
            }
        }
        return primaryRanges;
    }

    /**
     * Get the "primary ranges" within local DC for the specified keyspace and endpoint.
     *
     * @see #getPrimaryRangesForEndpoint(String, InetAddressAndPort)
     * @param keyspace Keyspace name to check primary ranges
     * @param referenceEndpoint endpoint we are interested in.
     * @return primary ranges within local DC for the specified endpoint.
     */
    public Collection<Range<Token>> getPrimaryRangeForEndpointWithinDC(String keyspace, InetAddressAndPort referenceEndpoint)
    {
        TokenMetadata metadata = tokenMetadata.cloneOnlyTokenMap();
        String localDC = DatabaseDescriptor.getEndpointSnitch().getDatacenter(referenceEndpoint);
        Collection<InetAddressAndPort> localDcNodes = metadata.getTopology().getDatacenterEndpoints().get(localDC);
        AbstractReplicationStrategy strategy = Keyspace.open(keyspace).getReplicationStrategy();

        Collection<Range<Token>> localDCPrimaryRanges = new HashSet<>();
        for (Token token : metadata.sortedTokens())
        {
            EndpointsForRange replicas = strategy.calculateNaturalReplicas(token, metadata);
            for (Replica replica : replicas)
            {
                if (localDcNodes.contains(replica.endpoint()))
                {
                    if (replica.endpoint().equals(referenceEndpoint))
                    {
                        localDCPrimaryRanges.add(new Range<>(metadata.getPredecessor(token), token));
                    }
                    break;
                }
            }
        }

        return localDCPrimaryRanges;
    }

    public Collection<Range<Token>> getLocalPrimaryRange()
    {
        return getLocalPrimaryRangeForEndpoint(FBUtilities.getBroadcastAddressAndPort());
    }

    public Collection<Range<Token>> getLocalPrimaryRangeForEndpoint(InetAddressAndPort referenceEndpoint)
    {
        IEndpointSnitch snitch = DatabaseDescriptor.getEndpointSnitch();
        TokenMetadata tokenMetadata = this.tokenMetadata.cloneOnlyTokenMap();
        if (!tokenMetadata.isMember(referenceEndpoint))
            return Collections.emptySet();
        String dc = snitch.getDatacenter(referenceEndpoint);
        Set<Token> tokens = new HashSet<>(tokenMetadata.getTokens(referenceEndpoint));

        // filter tokens to the single DC
        List<Token> filteredTokens = Lists.newArrayList();
        for (Token token : tokenMetadata.sortedTokens())
        {
            InetAddressAndPort endpoint = tokenMetadata.getEndpoint(token);
            if (dc.equals(snitch.getDatacenter(endpoint)))
                filteredTokens.add(token);
        }

        return getAllRanges(filteredTokens).stream()
                                           .filter(t -> tokens.contains(t.right))
                                           .collect(Collectors.toList());
    }

    /**
     * Get all ranges that span the ring given a set
     * of tokens. All ranges are in sorted order of
     * ranges.
     * @return ranges in sorted order
    */
    public List<Range<Token>> getAllRanges(List<Token> sortedTokens)
    {
        if (logger.isTraceEnabled())
            logger.trace("computing ranges for {}", StringUtils.join(sortedTokens, ", "));

        if (sortedTokens.isEmpty())
            return Collections.emptyList();
        int size = sortedTokens.size();
        List<Range<Token>> ranges = new ArrayList<>(size + 1);
        for (int i = 1; i < size; ++i)
        {
            Range<Token> range = new Range<>(sortedTokens.get(i - 1), sortedTokens.get(i));
            ranges.add(range);
        }
        Range<Token> range = new Range<>(sortedTokens.get(size - 1), sortedTokens.get(0));
        ranges.add(range);

        return ranges;
    }

    /**
     * This method returns the N endpoints that are responsible for storing the
     * specified key i.e for replication.
     *
     * @param keyspaceName keyspace name also known as keyspace
     * @param cf Column family name
     * @param key key for which we need to find the endpoint
     * @return the endpoint responsible for this key
     */
    @Deprecated
    public List<InetAddress> getNaturalEndpoints(String keyspaceName, String cf, String key)
    {
        EndpointsForToken replicas = getNaturalReplicasForToken(keyspaceName, cf, key);
        List<InetAddress> inetList = new ArrayList<>(replicas.size());
        replicas.forEach(r -> inetList.add(r.endpoint().address));
        return inetList;
    }

    public List<String> getNaturalEndpointsWithPort(String keyspaceName, String cf, String key)
    {
        return Replicas.stringify(getNaturalReplicasForToken(keyspaceName, cf, key), true);
    }

    @Deprecated
    public List<InetAddress> getNaturalEndpoints(String keyspaceName, ByteBuffer key)
    {
        EndpointsForToken replicas = getNaturalReplicasForToken(keyspaceName, key);
        List<InetAddress> inetList = new ArrayList<>(replicas.size());
        replicas.forEach(r -> inetList.add(r.endpoint().address));
        return inetList;
    }

    public List<String> getNaturalEndpointsWithPort(String keyspaceName, ByteBuffer key)
    {
        EndpointsForToken replicas = getNaturalReplicasForToken(keyspaceName, key);
        return Replicas.stringify(replicas, true);
    }

    public EndpointsForToken getNaturalReplicasForToken(String keyspaceName, String cf, String key)
    {
        KeyspaceMetadata ksMetaData = Schema.instance.getKeyspaceMetadata(keyspaceName);
        if (ksMetaData == null)
            throw new IllegalArgumentException("Unknown keyspace '" + keyspaceName + "'");

        TableMetadata metadata = ksMetaData.getTableOrViewNullable(cf);
        if (metadata == null)
            throw new IllegalArgumentException("Unknown table '" + cf + "' in keyspace '" + keyspaceName + "'");

        return getNaturalReplicasForToken(keyspaceName, metadata.partitionKeyType.fromString(key));
    }

    public EndpointsForToken getNaturalReplicasForToken(String keyspaceName, ByteBuffer key)
    {
        Token token = tokenMetadata.partitioner.getToken(key);
        return Keyspace.open(keyspaceName).getReplicationStrategy().getNaturalReplicasForToken(token);
    }

    public void setLoggingLevel(String classQualifier, String rawLevel) throws Exception
    {
        LoggingSupportFactory.getLoggingSupport().setLoggingLevel(classQualifier, rawLevel);
    }

    /**
     * @return the runtime logging levels for all the configured loggers
     */
    @Override
    public Map<String,String> getLoggingLevels()
    {
        return LoggingSupportFactory.getLoggingSupport().getLoggingLevels();
    }

    /**
     * @return list of Token ranges (_not_ keys!) together with estimated key count,
     *      breaking up the data this node is responsible for into pieces of roughly keysPerSplit
     */
    public List<Pair<Range<Token>, Long>> getSplits(String keyspaceName, String cfName, Range<Token> range, int keysPerSplit)
    {
        Keyspace t = Keyspace.open(keyspaceName);
        ColumnFamilyStore cfs = t.getColumnFamilyStore(cfName);
        List<DecoratedKey> keys = keySamples(Collections.singleton(cfs), range);

        long totalRowCountEstimate = cfs.estimatedKeysForRange(range);

        // splitCount should be much smaller than number of key samples, to avoid huge sampling error
        int minSamplesPerSplit = 4;
        int maxSplitCount = keys.size() / minSamplesPerSplit + 1;
        int splitCount = Math.max(1, Math.min(maxSplitCount, (int)(totalRowCountEstimate / keysPerSplit)));

        List<Token> tokens = keysToTokens(range, keys);
        return getSplits(tokens, splitCount, cfs);
    }

    private List<Pair<Range<Token>, Long>> getSplits(List<Token> tokens, int splitCount, ColumnFamilyStore cfs)
    {
        double step = (double) (tokens.size() - 1) / splitCount;
        Token prevToken = tokens.get(0);
        List<Pair<Range<Token>, Long>> splits = Lists.newArrayListWithExpectedSize(splitCount);
        for (int i = 1; i <= splitCount; i++)
        {
            int index = (int) Math.round(i * step);
            Token token = tokens.get(index);
            Range<Token> range = new Range<>(prevToken, token);
            // always return an estimate > 0 (see CASSANDRA-7322)
            splits.add(Pair.create(range, Math.max(cfs.metadata().params.minIndexInterval, cfs.estimatedKeysForRange(range))));
            prevToken = token;
        }
        return splits;
    }

    private List<Token> keysToTokens(Range<Token> range, List<DecoratedKey> keys)
    {
        List<Token> tokens = Lists.newArrayListWithExpectedSize(keys.size() + 2);
        tokens.add(range.left);
        for (DecoratedKey key : keys)
            tokens.add(key.getToken());
        tokens.add(range.right);
        return tokens;
    }

    private List<DecoratedKey> keySamples(Iterable<ColumnFamilyStore> cfses, Range<Token> range)
    {
        List<DecoratedKey> keys = new ArrayList<>();
        for (ColumnFamilyStore cfs : cfses)
            Iterables.addAll(keys, cfs.keySamples(range));
        FBUtilities.sortSampledKeys(keys, range);
        return keys;
    }

    /**
     * Broadcast leaving status and update local tokenMetadata accordingly
     */
    private void startLeaving()
    {
        Gossiper.instance.addLocalApplicationState(ApplicationState.STATUS_WITH_PORT, valueFactory.leaving(getLocalTokens()));
        Gossiper.instance.addLocalApplicationState(ApplicationState.STATUS, valueFactory.leaving(getLocalTokens()));
        tokenMetadata.addLeavingEndpoint(FBUtilities.getBroadcastAddressAndPort());
        PendingRangeCalculatorService.instance.update();
    }

    public void decommission(boolean force) throws InterruptedException
    {
        TokenMetadata metadata = tokenMetadata.cloneAfterAllLeft();
        if (operationMode != Mode.LEAVING)
        {
            if (!tokenMetadata.isMember(FBUtilities.getBroadcastAddressAndPort()))
                throw new UnsupportedOperationException("local node is not a member of the token ring yet");
            if (metadata.getAllEndpoints().size() < 2)
                    throw new UnsupportedOperationException("no other normal nodes in the ring; decommission would be pointless");
            if (operationMode != Mode.NORMAL)
                throw new UnsupportedOperationException("Node in " + operationMode + " state; wait for status to become normal or restart");
        }
        if (!isDecommissioning.compareAndSet(false, true))
            throw new IllegalStateException("Node is still decommissioning. Check nodetool netstats.");

        if (logger.isDebugEnabled())
            logger.debug("DECOMMISSIONING");

        try
        {
            PendingRangeCalculatorService.instance.blockUntilFinished();

            String dc = DatabaseDescriptor.getEndpointSnitch().getLocalDatacenter();

            if (operationMode != Mode.LEAVING) // If we're already decommissioning there is no point checking RF/pending ranges
            {
                int rf, numNodes;
                for (String keyspaceName : Schema.instance.getNonLocalStrategyKeyspaces())
                {
                    if (!force)
                    {
                        Keyspace keyspace = Keyspace.open(keyspaceName);
                        if (keyspace.getReplicationStrategy() instanceof NetworkTopologyStrategy)
                        {
                            NetworkTopologyStrategy strategy = (NetworkTopologyStrategy) keyspace.getReplicationStrategy();
                            rf = strategy.getReplicationFactor(dc).allReplicas;
                            numNodes = metadata.getTopology().getDatacenterEndpoints().get(dc).size();
                        }
                        else
                        {
                            numNodes = metadata.getAllEndpoints().size();
                            rf = keyspace.getReplicationStrategy().getReplicationFactor().allReplicas;
                        }

                        if (numNodes <= rf)
                            throw new UnsupportedOperationException("Not enough live nodes to maintain replication factor in keyspace "
                                                                    + keyspaceName + " (RF = " + rf + ", N = " + numNodes + ")."
                                                                    + " Perform a forceful decommission to ignore.");
                    }
                    // TODO: do we care about fixing transient/full self-movements here? probably
                    if (tokenMetadata.getPendingRanges(keyspaceName, FBUtilities.getBroadcastAddressAndPort()).size() > 0)
                        throw new UnsupportedOperationException("data is currently moving to this node; unable to leave the ring");
                }
            }

            startLeaving();
            long timeout = Math.max(RING_DELAY, BatchlogManager.instance.getBatchlogTimeout());
            setMode(Mode.LEAVING, "sleeping " + timeout + " ms for batch processing and pending range setup", true);
            Thread.sleep(timeout);

            Runnable finishLeaving = new Runnable()
            {
                public void run()
                {
                    shutdownClientServers();
                    Gossiper.instance.stop();
                    try
                    {
                        MessagingService.instance().shutdown();
                    }
                    catch (IOError ioe)
                    {
                        logger.info("failed to shutdown message service: {}", ioe);
                    }

                    Stage.shutdownNow();
                    SystemKeyspace.setBootstrapState(SystemKeyspace.BootstrapState.DECOMMISSIONED);
                    setMode(Mode.DECOMMISSIONED, true);
                    // let op be responsible for killing the process
                }
            };
            unbootstrap(finishLeaving);
        }
        catch (InterruptedException e)
        {
            throw new RuntimeException("Node interrupted while decommissioning");
        }
        catch (ExecutionException e)
        {
            logger.error("Error while decommissioning node ", e.getCause());
            throw new RuntimeException("Error while decommissioning node: " + e.getCause().getMessage());
        }
        finally
        {
            isDecommissioning.set(false);
        }
    }

    private void leaveRing()
    {
        SystemKeyspace.setBootstrapState(SystemKeyspace.BootstrapState.NEEDS_BOOTSTRAP);
        tokenMetadata.removeEndpoint(FBUtilities.getBroadcastAddressAndPort());
        PendingRangeCalculatorService.instance.update();

        Gossiper.instance.addLocalApplicationState(ApplicationState.STATUS_WITH_PORT, valueFactory.left(getLocalTokens(),Gossiper.computeExpireTime()));
        Gossiper.instance.addLocalApplicationState(ApplicationState.STATUS, valueFactory.left(getLocalTokens(),Gossiper.computeExpireTime()));
        int delay = Math.max(RING_DELAY, Gossiper.intervalInMillis * 2);
        logger.info("Announcing that I have left the ring for {}ms", delay);
        Uninterruptibles.sleepUninterruptibly(delay, MILLISECONDS);
    }

    private void unbootstrap(Runnable onFinish) throws ExecutionException, InterruptedException
    {
        Map<String, EndpointsByReplica> rangesToStream = new HashMap<>();

        for (String keyspaceName : Schema.instance.getNonLocalStrategyKeyspaces())
        {
            EndpointsByReplica rangesMM = getChangedReplicasForLeaving(keyspaceName, FBUtilities.getBroadcastAddressAndPort(), tokenMetadata, Keyspace.open(keyspaceName).getReplicationStrategy());

            if (logger.isDebugEnabled())
                logger.debug("Ranges needing transfer are [{}]", StringUtils.join(rangesMM.keySet(), ","));

            rangesToStream.put(keyspaceName, rangesMM);
        }

        setMode(Mode.LEAVING, "replaying batch log and streaming data to other nodes", true);

        // Start with BatchLog replay, which may create hints but no writes since this is no longer a valid endpoint.
        Future<?> batchlogReplay = BatchlogManager.instance.startBatchlogReplay();
        Future<StreamState> streamSuccess = streamRanges(rangesToStream);

        // Wait for batch log to complete before streaming hints.
        logger.debug("waiting for batch log processing.");
        batchlogReplay.get();

        setMode(Mode.LEAVING, "streaming hints to other nodes", true);

        Future hintsSuccess = streamHints();

        // wait for the transfer runnables to signal the latch.
        logger.debug("waiting for stream acks.");
        streamSuccess.get();
        hintsSuccess.get();
        logger.debug("stream acks all received.");
        leaveRing();
        onFinish.run();
    }

    private Future streamHints()
    {
        return HintsService.instance.transferHints(this::getPreferredHintsStreamTarget);
    }

    private static EndpointsForRange getStreamCandidates(Collection<InetAddressAndPort> endpoints)
    {
        endpoints = endpoints.stream()
                             .filter(endpoint -> FailureDetector.instance.isAlive(endpoint) && !FBUtilities.getBroadcastAddressAndPort().equals(endpoint))
                             .collect(Collectors.toList());

        return SystemReplicas.getSystemReplicas(endpoints);
    }
    /**
     * Find the best target to stream hints to. Currently the closest peer according to the snitch
     */
    private UUID getPreferredHintsStreamTarget()
    {
        Set<InetAddressAndPort> endpoints = StorageService.instance.getTokenMetadata().cloneAfterAllLeft().getAllEndpoints();

        EndpointsForRange candidates = getStreamCandidates(endpoints);
        if (candidates.isEmpty())
        {
            logger.warn("Unable to stream hints since no live endpoints seen");
            throw new RuntimeException("Unable to stream hints since no live endpoints seen");
        }
        else
        {
            // stream to the closest peer as chosen by the snitch
            candidates = DatabaseDescriptor.getEndpointSnitch().sortedByProximity(FBUtilities.getBroadcastAddressAndPort(), candidates);
            InetAddressAndPort hintsDestinationHost = candidates.get(0).endpoint();
            return tokenMetadata.getHostId(hintsDestinationHost);
        }
    }

    public void move(String newToken) throws IOException
    {
        try
        {
            getTokenFactory().validate(newToken);
        }
        catch (ConfigurationException e)
        {
            throw new IOException(e.getMessage());
        }
        move(getTokenFactory().fromString(newToken));
    }

    /**
     * move the node to new token or find a new token to boot to according to load
     *
     * @param newToken new token to boot to, or if null, find balanced token to boot to
     *
     * @throws IOException on any I/O operation error
     */
    private void move(Token newToken) throws IOException
    {
        if (newToken == null)
            throw new IOException("Can't move to the undefined (null) token.");

        if (tokenMetadata.sortedTokens().contains(newToken))
            throw new IOException("target token " + newToken + " is already owned by another node.");

        // address of the current node
        InetAddressAndPort localAddress = FBUtilities.getBroadcastAddressAndPort();

        // This doesn't make any sense in a vnodes environment.
        if (getTokenMetadata().getTokens(localAddress).size() > 1)
        {
            logger.error("Invalid request to move(Token); This node has more than one token and cannot be moved thusly.");
            throw new UnsupportedOperationException("This node has more than one token and cannot be moved thusly.");
        }

        List<String> keyspacesToProcess = Schema.instance.getNonLocalStrategyKeyspaces();

        PendingRangeCalculatorService.instance.blockUntilFinished();
        // checking if data is moving to this node
        for (String keyspaceName : keyspacesToProcess)
        {
            // TODO: do we care about fixing transient/full self-movements here?
            if (tokenMetadata.getPendingRanges(keyspaceName, localAddress).size() > 0)
                throw new UnsupportedOperationException("data is currently moving to this node; unable to leave the ring");
        }

        Gossiper.instance.addLocalApplicationState(ApplicationState.STATUS_WITH_PORT, valueFactory.moving(newToken));
        Gossiper.instance.addLocalApplicationState(ApplicationState.STATUS, valueFactory.moving(newToken));
        setMode(Mode.MOVING, String.format("Moving %s from %s to %s.", localAddress, getLocalTokens().iterator().next(), newToken), true);

        setMode(Mode.MOVING, String.format("Sleeping %s ms before start streaming/fetching ranges", RING_DELAY), true);
        Uninterruptibles.sleepUninterruptibly(RING_DELAY, MILLISECONDS);

        RangeRelocator relocator = new RangeRelocator(Collections.singleton(newToken), keyspacesToProcess, tokenMetadata);
        relocator.calculateToFromStreams();

        if (relocator.streamsNeeded())
        {
            setMode(Mode.MOVING, "fetching new ranges and streaming old ranges", true);
            try
            {
                relocator.stream().get();
            }
            catch (ExecutionException | InterruptedException e)
            {
                throw new RuntimeException("Interrupted while waiting for stream/fetch ranges to finish: " + e.getMessage());
            }
        }
        else
        {
            setMode(Mode.MOVING, "No ranges to fetch/stream", true);
        }

        setTokens(Collections.singleton(newToken)); // setting new token as we have everything settled

        if (logger.isDebugEnabled())
            logger.debug("Successfully moved to new token {}", getLocalTokens().iterator().next());
    }

    public String getRemovalStatus()
    {
        return getRemovalStatus(false);
    }

    public String getRemovalStatusWithPort()
    {
        return getRemovalStatus(true);
    }

    /**
     * Get the status of a token removal.
     */
    private String getRemovalStatus(boolean withPort)
    {
        if (removingNode == null)
        {
            return "No token removals in process.";
        }

        Collection toFormat = replicatingNodes;
        if (!withPort)
        {
            toFormat = new ArrayList(replicatingNodes.size());
            for (InetAddressAndPort node : replicatingNodes)
            {
                toFormat.add(node.toString(false));
            }
        }

        return String.format("Removing token (%s). Waiting for replication confirmation from [%s].",
                             tokenMetadata.getToken(removingNode),
                             StringUtils.join(toFormat, ","));
    }

    /**
     * Force a remove operation to complete. This may be necessary if a remove operation
     * blocks forever due to node/stream failure. removeNode() must be called
     * first, this is a last resort measure.  No further attempt will be made to restore replicas.
     */
    public void forceRemoveCompletion()
    {
        if (!replicatingNodes.isEmpty()  || tokenMetadata.getSizeOfLeavingEndpoints() > 0)
        {
            logger.warn("Removal not confirmed for for {}", StringUtils.join(this.replicatingNodes, ","));
            for (InetAddressAndPort endpoint : tokenMetadata.getLeavingEndpoints())
            {
                UUID hostId = tokenMetadata.getHostId(endpoint);
                Gossiper.instance.advertiseTokenRemoved(endpoint, hostId);
                excise(tokenMetadata.getTokens(endpoint), endpoint);
            }
            replicatingNodes.clear();
            removingNode = null;
        }
        else
        {
            logger.warn("No nodes to force removal on, call 'removenode' first");
        }
    }

    /**
     * Remove a node that has died, attempting to restore the replica count.
     * If the node is alive, decommission should be attempted.  If decommission
     * fails, then removeNode should be called.  If we fail while trying to
     * restore the replica count, finally forceRemoveCompleteion should be
     * called to forcibly remove the node without regard to replica count.
     *
     * @param hostIdString Host ID for the node
     */
    public void removeNode(String hostIdString)
    {
        InetAddressAndPort myAddress = FBUtilities.getBroadcastAddressAndPort();
        UUID localHostId = tokenMetadata.getHostId(myAddress);
        UUID hostId = UUID.fromString(hostIdString);
        InetAddressAndPort endpoint = tokenMetadata.getEndpointForHostId(hostId);

        if (endpoint == null)
            throw new UnsupportedOperationException("Host ID not found.");

        if (!tokenMetadata.isMember(endpoint))
            throw new UnsupportedOperationException("Node to be removed is not a member of the token ring");

        if (endpoint.equals(myAddress))
             throw new UnsupportedOperationException("Cannot remove self");

        if (Gossiper.instance.getLiveMembers().contains(endpoint))
            throw new UnsupportedOperationException("Node " + endpoint + " is alive and owns this ID. Use decommission command to remove it from the ring");

        // A leaving endpoint that is dead is already being removed.
        if (tokenMetadata.isLeaving(endpoint))
            logger.warn("Node {} is already being removed, continuing removal anyway", endpoint);

        if (!replicatingNodes.isEmpty())
            throw new UnsupportedOperationException("This node is already processing a removal. Wait for it to complete, or use 'removenode force' if this has failed.");

        Collection<Token> tokens = tokenMetadata.getTokens(endpoint);

        // Find the endpoints that are going to become responsible for data
        for (String keyspaceName : Schema.instance.getNonLocalStrategyKeyspaces())
        {
            // if the replication factor is 1 the data is lost so we shouldn't wait for confirmation
            if (Keyspace.open(keyspaceName).getReplicationStrategy().getReplicationFactor().allReplicas == 1)
                continue;

            // get all ranges that change ownership (that is, a node needs
            // to take responsibility for new range)
            EndpointsByReplica changedRanges = getChangedReplicasForLeaving(keyspaceName, endpoint, tokenMetadata, Keyspace.open(keyspaceName).getReplicationStrategy());
            IFailureDetector failureDetector = FailureDetector.instance;
            for (InetAddressAndPort ep : transform(changedRanges.flattenValues(), Replica::endpoint))
            {
                if (failureDetector.isAlive(ep))
                    replicatingNodes.add(ep);
                else
                    logger.warn("Endpoint {} is down and will not receive data for re-replication of {}", ep, endpoint);
            }
        }
        removingNode = endpoint;

        tokenMetadata.addLeavingEndpoint(endpoint);
        PendingRangeCalculatorService.instance.update();

        // the gossiper will handle spoofing this node's state to REMOVING_TOKEN for us
        // we add our own token so other nodes to let us know when they're done
        Gossiper.instance.advertiseRemoving(endpoint, hostId, localHostId);

        // kick off streaming commands
        restoreReplicaCount(endpoint, myAddress);

        // wait for ReplicationDoneVerbHandler to signal we're done
        while (!replicatingNodes.isEmpty())
        {
            Uninterruptibles.sleepUninterruptibly(100, MILLISECONDS);
        }

        excise(tokens, endpoint);

        // gossiper will indicate the token has left
        Gossiper.instance.advertiseTokenRemoved(endpoint, hostId);

        replicatingNodes.clear();
        removingNode = null;
    }

    public void confirmReplication(InetAddressAndPort node)
    {
        // replicatingNodes can be empty in the case where this node used to be a removal coordinator,
        // but restarted before all 'replication finished' messages arrived. In that case, we'll
        // still go ahead and acknowledge it.
        if (!replicatingNodes.isEmpty())
        {
            replicatingNodes.remove(node);
        }
        else
        {
            logger.info("Received unexpected REPLICATION_FINISHED message from {}. Was this node recently a removal coordinator?", node);
        }
    }

    public String getOperationMode()
    {
        return operationMode.toString();
    }

    public boolean isStarting()
    {
        return operationMode == Mode.STARTING;
    }

    public boolean isMoving()
    {
        return operationMode == Mode.MOVING;
    }

    public boolean isJoining()
    {
        return operationMode == Mode.JOINING;
    }

    public boolean isDrained()
    {
        return operationMode == Mode.DRAINED;
    }

    public boolean isDraining()
    {
        return operationMode == Mode.DRAINING;
    }

    public boolean isNormal()
    {
        return operationMode == Mode.NORMAL;
    }

    public String getDrainProgress()
    {
        return String.format("Drained %s/%s ColumnFamilies", remainingCFs, totalCFs);
    }

    /**
     * Shuts node off to writes, empties memtables and the commit log.
     */
    public synchronized void drain() throws IOException, InterruptedException, ExecutionException
    {
        drain(false);
    }

    protected synchronized void drain(boolean isFinalShutdown) throws IOException, InterruptedException, ExecutionException
    {
        if (Stage.areMutationExecutorsTerminated())
        {
            if (!isFinalShutdown)
                logger.warn("Cannot drain node (did it already happen?)");
            return;
        }

        assert !isShutdown;
        isShutdown = true;

        Throwable preShutdownHookThrowable = Throwables.perform(null, preShutdownHooks.stream().map(h -> h::run));
        if (preShutdownHookThrowable != null)
            logger.error("Attempting to continue draining after pre-shutdown hooks returned exception", preShutdownHookThrowable);

        try
        {
            setMode(Mode.DRAINING, "starting drain process", !isFinalShutdown);

            try
            {
                /* not clear this is reasonable time, but propagated from prior embedded behaviour */
                BatchlogManager.instance.shutdownAndWait(1L, MINUTES);
            }
            catch (TimeoutException t)
            {
                logger.error("Batchlog manager timed out shutting down", t);
            }

            HintsService.instance.pauseDispatch();

            if (daemon != null)
                shutdownClientServers();
            ScheduledExecutors.optionalTasks.shutdown();
            Gossiper.instance.stop();
            ActiveRepairService.instance.stop();

            if (!isFinalShutdown)
                setMode(Mode.DRAINING, "shutting down MessageService", false);

            // In-progress writes originating here could generate hints to be written,
            // which is currently scheduled on the mutation stage. So shut down MessagingService
            // before mutation stage, so we can get all the hints saved before shutting down.
            try
            {
                MessagingService.instance().shutdown();
            }
            catch (Throwable t)
            {
                // prevent messaging service timing out shutdown from aborting
                // drain process; otherwise drain and/or shutdown might throw
                logger.error("Messaging service timed out shutting down", t);
            }

            if (!isFinalShutdown)
                setMode(Mode.DRAINING, "clearing mutation stage", false);
            Stage.shutdownAndAwaitMutatingExecutors(false,
                                                    DRAIN_EXECUTOR_TIMEOUT_MS.getInt(), TimeUnit.MILLISECONDS);

            StorageProxy.instance.verifyNoHintsInProgress();

            if (!isFinalShutdown)
                setMode(Mode.DRAINING, "flushing column families", false);

            // we don't want to start any new compactions while we are draining
            disableAutoCompaction();

            // count CFs first, since forceFlush could block for the flushWriter to get a queue slot empty
            totalCFs = 0;
            for (Keyspace keyspace : Keyspace.nonSystem())
                totalCFs += keyspace.getColumnFamilyStores().size();
            remainingCFs = totalCFs;
            // flush
            List<Future<?>> flushes = new ArrayList<>();
            for (Keyspace keyspace : Keyspace.nonSystem())
            {
                for (ColumnFamilyStore cfs : keyspace.getColumnFamilyStores())
                    flushes.add(cfs.forceFlush());
            }
            // wait for the flushes.
            // TODO this is a godawful way to track progress, since they flush in parallel.  a long one could
            // thus make several short ones "instant" if we wait for them later.
            for (Future f : flushes)
            {
                try
                {
                    FBUtilities.waitOnFuture(f);
                }
                catch (Throwable t)
                {
                    JVMStabilityInspector.inspectThrowable(t);
                    // don't let this stop us from shutting down the commitlog and other thread pools
                    logger.warn("Caught exception while waiting for memtable flushes during shutdown hook", t);
                }

                remainingCFs--;
            }

            // Interrupt ongoing compactions and shutdown CM to prevent further compactions.
            CompactionManager.instance.forceShutdown();
            // Flush the system tables after all other tables are flushed, just in case flushing modifies any system state
            // like CASSANDRA-5151. Don't bother with progress tracking since system data is tiny.
            // Flush system tables after stopping compactions since they modify
            // system tables (for example compactions can obsolete sstables and the tidiers in SSTableReader update
            // system tables, see SSTableReader.GlobalTidy)
            flushes.clear();
            for (Keyspace keyspace : Keyspace.system())
            {
                for (ColumnFamilyStore cfs : keyspace.getColumnFamilyStores())
                    flushes.add(cfs.forceFlush());
            }
            FBUtilities.waitOnFutures(flushes);

            HintsService.instance.shutdownBlocking();

            // Interrupt ongoing compactions and shutdown CM to prevent further compactions.
            CompactionManager.instance.forceShutdown();

            // whilst we've flushed all the CFs, which will have recycled all completed segments, we want to ensure
            // there are no segments to replay, so we force the recycling of any remaining (should be at most one)
            CommitLog.instance.forceRecycleAllSegments();

            CommitLog.instance.shutdownBlocking();

            // wait for miscellaneous tasks like sstable and commitlog segment deletion
            ScheduledExecutors.nonPeriodicTasks.shutdown();
            if (!ScheduledExecutors.nonPeriodicTasks.awaitTermination(1, MINUTES))
                logger.warn("Unable to terminate non-periodic tasks within 1 minute.");

            ColumnFamilyStore.shutdownPostFlushExecutor();
            setMode(Mode.DRAINED, !isFinalShutdown);
        }
        catch (Throwable t)
        {
            logger.error("Caught an exception while draining ", t);
        }
        finally
        {
            Throwable postShutdownHookThrowable = Throwables.perform(null, postShutdownHooks.stream().map(h -> h::run));
            if (postShutdownHookThrowable != null)
                logger.error("Post-shutdown hooks returned exception", postShutdownHookThrowable);
        }
    }

    @VisibleForTesting
    public void disableAutoCompaction()
    {
        for (Keyspace keyspace : Keyspace.all())
            for (ColumnFamilyStore cfs : keyspace.getColumnFamilyStores())
                cfs.disableAutoCompaction();
    }

    /**
     * Add a runnable which will be called before shut down or drain. This is useful for other
     * applications running in the same JVM which may want to shut down first rather than time
     * out attempting to use Cassandra calls which will no longer work.
     * @param hook: the code to run
     * @return true on success, false if Cassandra is already shutting down, in which case the runnable
     * has NOT been added.
     */
    public synchronized boolean addPreShutdownHook(Runnable hook)
    {
        if (!isDraining() && !isDrained())
            return preShutdownHooks.add(hook);

        return false;
    }

    /**
     * Remove a preshutdown hook
     */
    public synchronized boolean removePreShutdownHook(Runnable hook)
    {
        return preShutdownHooks.remove(hook);
    }

    /**
     * Add a runnable which will be called after shutdown or drain. This is useful for other applications
     * running in the same JVM that Cassandra needs to work and should shut down later.
     * @param hook: the code to run
     * @return true on success, false if Cassandra is already shutting down, in which case the runnable has NOT been
     * added.
     */
    public synchronized boolean addPostShutdownHook(Runnable hook)
    {
        if (!isDraining() && !isDrained())
            return postShutdownHooks.add(hook);

        return false;
    }

    /**
     * Remove a postshutdownhook
     */
    public synchronized boolean removePostShutdownHook(Runnable hook)
    {
        return postShutdownHooks.remove(hook);
    }

    /**
     * Some services are shutdown during draining and we should not attempt to start them again.
     *
     * @param service - the name of the service we are trying to start.
     * @throws IllegalStateException - an exception that nodetool is able to convert into a message to display to the user
     */
    synchronized void checkServiceAllowedToStart(String service)
    {
        if (isDraining()) // when draining isShutdown is also true, so we check first to return a more accurate message
            throw new IllegalStateException(String.format("Unable to start %s because the node is draining.", service));

        if (isShutdown()) // do not rely on operationMode in case it gets changed to decomissioned or other
            throw new IllegalStateException(String.format("Unable to start %s because the node was drained.", service));

        if (!isNormal() && joinRing) // if the node is not joining the ring, it is gossipping-only member which is in STARTING state forever
            throw new IllegalStateException(String.format("Unable to start %s because the node is not in the normal state.", service));
    }

    // Never ever do this at home. Used by tests.
    @VisibleForTesting
    public IPartitioner setPartitionerUnsafe(IPartitioner newPartitioner)
    {
        IPartitioner oldPartitioner = DatabaseDescriptor.setPartitionerUnsafe(newPartitioner);
        tokenMetadata = tokenMetadata.cloneWithNewPartitioner(newPartitioner);
        valueFactory = new VersionedValue.VersionedValueFactory(newPartitioner);
        return oldPartitioner;
    }

    TokenMetadata setTokenMetadataUnsafe(TokenMetadata tmd)
    {
        TokenMetadata old = tokenMetadata;
        tokenMetadata = tmd;
        return old;
    }

    public void truncate(String keyspace, String table) throws TimeoutException, IOException
    {
        verifyKeyspaceIsValid(keyspace);

        try
        {
            StorageProxy.truncateBlocking(keyspace, table);
        }
        catch (UnavailableException e)
        {
            throw new IOException(e.getMessage());
        }
    }

    public Map<InetAddress, Float> getOwnership()
    {
        List<Token> sortedTokens = tokenMetadata.sortedTokens();
        // describeOwnership returns tokens in an unspecified order, let's re-order them
        Map<Token, Float> tokenMap = new TreeMap<Token, Float>(tokenMetadata.partitioner.describeOwnership(sortedTokens));
        Map<InetAddress, Float> nodeMap = new LinkedHashMap<>();
        for (Map.Entry<Token, Float> entry : tokenMap.entrySet())
        {
            InetAddressAndPort endpoint = tokenMetadata.getEndpoint(entry.getKey());
            Float tokenOwnership = entry.getValue();
            if (nodeMap.containsKey(endpoint.address))
                nodeMap.put(endpoint.address, nodeMap.get(endpoint.address) + tokenOwnership);
            else
                nodeMap.put(endpoint.address, tokenOwnership);
        }
        return nodeMap;
    }

    public Map<String, Float> getOwnershipWithPort()
    {
        List<Token> sortedTokens = tokenMetadata.sortedTokens();
        // describeOwnership returns tokens in an unspecified order, let's re-order them
        Map<Token, Float> tokenMap = new TreeMap<Token, Float>(tokenMetadata.partitioner.describeOwnership(sortedTokens));
        Map<String, Float> nodeMap = new LinkedHashMap<>();
        for (Map.Entry<Token, Float> entry : tokenMap.entrySet())
        {
            InetAddressAndPort endpoint = tokenMetadata.getEndpoint(entry.getKey());
            Float tokenOwnership = entry.getValue();
            if (nodeMap.containsKey(endpoint.toString()))
                nodeMap.put(endpoint.toString(), nodeMap.get(endpoint.toString()) + tokenOwnership);
            else
                nodeMap.put(endpoint.toString(), tokenOwnership);
        }
        return nodeMap;
    }

    /**
     * Calculates ownership. If there are multiple DC's and the replication strategy is DC aware then ownership will be
     * calculated per dc, i.e. each DC will have total ring ownership divided amongst its nodes. Without replication
     * total ownership will be a multiple of the number of DC's and this value will then go up within each DC depending
     * on the number of replicas within itself. For DC unaware replication strategies, ownership without replication
     * will be 100%.
     *
     * @throws IllegalStateException when node is not configured properly.
     */
    private LinkedHashMap<InetAddressAndPort, Float> getEffectiveOwnership(String keyspace)
    {
        AbstractReplicationStrategy strategy;
        if (keyspace != null)
        {
            Keyspace keyspaceInstance = Schema.instance.getKeyspaceInstance(keyspace);
            if (keyspaceInstance == null)
                throw new IllegalArgumentException("The keyspace " + keyspace + ", does not exist");

            if (keyspaceInstance.getReplicationStrategy() instanceof LocalStrategy)
                throw new IllegalStateException("Ownership values for keyspaces with LocalStrategy are meaningless");
            strategy = keyspaceInstance.getReplicationStrategy();
        }
        else
        {
            List<String> userKeyspaces = Schema.instance.getUserKeyspaces();

            if (userKeyspaces.size() > 0)
            {
                keyspace = userKeyspaces.get(0);
                AbstractReplicationStrategy replicationStrategy = Schema.instance.getKeyspaceInstance(keyspace).getReplicationStrategy();
                for (String keyspaceName : userKeyspaces)
                {
                    if (!Schema.instance.getKeyspaceInstance(keyspaceName).getReplicationStrategy().hasSameSettings(replicationStrategy))
                        throw new IllegalStateException("Non-system keyspaces don't have the same replication settings, effective ownership information is meaningless");
                }
            }
            else
            {
                keyspace = "system_traces";
            }

            Keyspace keyspaceInstance = Schema.instance.getKeyspaceInstance(keyspace);
            if (keyspaceInstance == null)
                throw new IllegalStateException("The node does not have " + keyspace + " yet, probably still bootstrapping. Effective ownership information is meaningless.");
            strategy = keyspaceInstance.getReplicationStrategy();
        }

        TokenMetadata metadata = tokenMetadata.cloneOnlyTokenMap();

        Collection<Collection<InetAddressAndPort>> endpointsGroupedByDc = new ArrayList<>();
        // mapping of dc's to nodes, use sorted map so that we get dcs sorted
        SortedMap<String, Collection<InetAddressAndPort>> sortedDcsToEndpoints = new TreeMap<>(metadata.getTopology().getDatacenterEndpoints().asMap());
        for (Collection<InetAddressAndPort> endpoints : sortedDcsToEndpoints.values())
            endpointsGroupedByDc.add(endpoints);

        Map<Token, Float> tokenOwnership = tokenMetadata.partitioner.describeOwnership(tokenMetadata.sortedTokens());
        LinkedHashMap<InetAddressAndPort, Float> finalOwnership = Maps.newLinkedHashMap();

        RangesByEndpoint endpointToRanges = strategy.getAddressReplicas();
        // calculate ownership per dc
        for (Collection<InetAddressAndPort> endpoints : endpointsGroupedByDc)
        {
            // calculate the ownership with replication and add the endpoint to the final ownership map
            for (InetAddressAndPort endpoint : endpoints)
            {
                float ownership = 0.0f;
                for (Replica replica : endpointToRanges.get(endpoint))
                {
                    if (tokenOwnership.containsKey(replica.range().right))
                        ownership += tokenOwnership.get(replica.range().right);
                }
                finalOwnership.put(endpoint, ownership);
            }
        }
        return finalOwnership;
    }

    public LinkedHashMap<InetAddress, Float> effectiveOwnership(String keyspace) throws IllegalStateException
    {
        LinkedHashMap<InetAddressAndPort, Float> result = getEffectiveOwnership(keyspace);
        LinkedHashMap<InetAddress, Float> asInets = new LinkedHashMap<>();
        result.entrySet().stream().forEachOrdered(entry -> asInets.put(entry.getKey().address, entry.getValue()));
        return asInets;
    }

    public LinkedHashMap<String, Float> effectiveOwnershipWithPort(String keyspace) throws IllegalStateException
    {
        LinkedHashMap<InetAddressAndPort, Float> result = getEffectiveOwnership(keyspace);
        LinkedHashMap<String, Float> asStrings = new LinkedHashMap<>();
        result.entrySet().stream().forEachOrdered(entry -> asStrings.put(entry.getKey().getHostAddressAndPort(), entry.getValue()));
        return asStrings;
    }

    public List<String> getKeyspaces()
    {
        List<String> keyspaceNamesList = new ArrayList<>(Schema.instance.getKeyspaces());
        return Collections.unmodifiableList(keyspaceNamesList);
    }

    public List<String> getNonSystemKeyspaces()
    {
        List<String> nonKeyspaceNamesList = new ArrayList<>(Schema.instance.getNonSystemKeyspaces());
        return Collections.unmodifiableList(nonKeyspaceNamesList);
    }

    public List<String> getNonLocalStrategyKeyspaces()
    {
        return Collections.unmodifiableList(Schema.instance.getNonLocalStrategyKeyspaces());
    }

    public Map<String, String> getViewBuildStatuses(String keyspace, String view, boolean withPort)
    {
        Map<UUID, String> coreViewStatus = SystemDistributedKeyspace.viewStatus(keyspace, view);
        Map<InetAddressAndPort, UUID> hostIdToEndpoint = tokenMetadata.getEndpointToHostIdMapForReading();
        Map<String, String> result = new HashMap<>();

        for (Map.Entry<InetAddressAndPort, UUID> entry : hostIdToEndpoint.entrySet())
        {
            UUID hostId = entry.getValue();
            InetAddressAndPort endpoint = entry.getKey();
            result.put(endpoint.toString(withPort),
                       coreViewStatus.getOrDefault(hostId, "UNKNOWN"));
        }

        return Collections.unmodifiableMap(result);
    }

    public Map<String, String> getViewBuildStatuses(String keyspace, String view)
    {
        return getViewBuildStatuses(keyspace, view, false);
    }

    public Map<String, String> getViewBuildStatusesWithPort(String keyspace, String view)
    {
        return getViewBuildStatuses(keyspace, view, true);
    }

    public void setDynamicUpdateInterval(int dynamicUpdateInterval)
    {
        if (DatabaseDescriptor.getEndpointSnitch() instanceof DynamicEndpointSnitch)
        {

            try
            {
                updateSnitch(null, true, dynamicUpdateInterval, null, null);
            }
            catch (ClassNotFoundException e)
            {
                throw new RuntimeException(e);
            }
        }
    }

    public int getDynamicUpdateInterval()
    {
        return DatabaseDescriptor.getDynamicUpdateInterval();
    }

    public void updateSnitch(String epSnitchClassName, Boolean dynamic, Integer dynamicUpdateInterval, Integer dynamicResetInterval, Double dynamicBadnessThreshold) throws ClassNotFoundException
    {
        // apply dynamic snitch configuration
        if (dynamicUpdateInterval != null)
            DatabaseDescriptor.setDynamicUpdateInterval(dynamicUpdateInterval);
        if (dynamicResetInterval != null)
            DatabaseDescriptor.setDynamicResetInterval(dynamicResetInterval);
        if (dynamicBadnessThreshold != null)
            DatabaseDescriptor.setDynamicBadnessThreshold(dynamicBadnessThreshold);

        IEndpointSnitch oldSnitch = DatabaseDescriptor.getEndpointSnitch();

        // new snitch registers mbean during construction
        if(epSnitchClassName != null)
        {

            // need to unregister the mbean _before_ the new dynamic snitch is instantiated (and implicitly initialized
            // and its mbean registered)
            if (oldSnitch instanceof DynamicEndpointSnitch)
                ((DynamicEndpointSnitch)oldSnitch).close();

            IEndpointSnitch newSnitch;
            try
            {
                newSnitch = DatabaseDescriptor.createEndpointSnitch(dynamic != null && dynamic, epSnitchClassName);
            }
            catch (ConfigurationException e)
            {
                throw new ClassNotFoundException(e.getMessage());
            }

            if (newSnitch instanceof DynamicEndpointSnitch)
            {
                logger.info("Created new dynamic snitch {} with update-interval={}, reset-interval={}, badness-threshold={}",
                            ((DynamicEndpointSnitch)newSnitch).subsnitch.getClass().getName(), DatabaseDescriptor.getDynamicUpdateInterval(),
                            DatabaseDescriptor.getDynamicResetInterval(), DatabaseDescriptor.getDynamicBadnessThreshold());
            }
            else
            {
                logger.info("Created new non-dynamic snitch {}", newSnitch.getClass().getName());
            }

            // point snitch references to the new instance
            DatabaseDescriptor.setEndpointSnitch(newSnitch);
            for (String ks : Schema.instance.getKeyspaces())
            {
                Keyspace.open(ks).getReplicationStrategy().snitch = newSnitch;
            }
        }
        else
        {
            if (oldSnitch instanceof DynamicEndpointSnitch)
            {
                logger.info("Applying config change to dynamic snitch {} with update-interval={}, reset-interval={}, badness-threshold={}",
                            ((DynamicEndpointSnitch)oldSnitch).subsnitch.getClass().getName(), DatabaseDescriptor.getDynamicUpdateInterval(),
                            DatabaseDescriptor.getDynamicResetInterval(), DatabaseDescriptor.getDynamicBadnessThreshold());

                DynamicEndpointSnitch snitch = (DynamicEndpointSnitch)oldSnitch;
                snitch.applyConfigChanges();
            }
        }

        updateTopology();
    }

    /**
     * Send data to the endpoints that will be responsible for it in the future
     *
     * @param rangesToStreamByKeyspace keyspaces and data ranges with endpoints included for each
     * @return async Future for whether stream was success
     */
    private Future<StreamState> streamRanges(Map<String, EndpointsByReplica> rangesToStreamByKeyspace)
    {
        // First, we build a list of ranges to stream to each host, per table
        Map<String, RangesByEndpoint> sessionsToStreamByKeyspace = new HashMap<>();

        for (Map.Entry<String, EndpointsByReplica> entry : rangesToStreamByKeyspace.entrySet())
        {
            String keyspace = entry.getKey();
            EndpointsByReplica rangesWithEndpoints = entry.getValue();

            if (rangesWithEndpoints.isEmpty())
                continue;

            //Description is always Unbootstrap? Is that right?
            Map<InetAddressAndPort, Set<Range<Token>>> transferredRangePerKeyspace = SystemKeyspace.getTransferredRanges("Unbootstrap",
                                                                                                                         keyspace,
                                                                                                                         StorageService.instance.getTokenMetadata().partitioner);
            RangesByEndpoint.Builder replicasPerEndpoint = new RangesByEndpoint.Builder();
            for (Map.Entry<Replica, Replica> endPointEntry : rangesWithEndpoints.flattenEntries())
            {
                Replica local = endPointEntry.getKey();
                Replica remote = endPointEntry.getValue();
                Set<Range<Token>> transferredRanges = transferredRangePerKeyspace.get(remote.endpoint());
                if (transferredRanges != null && transferredRanges.contains(local.range()))
                {
                    logger.debug("Skipping transferred range {} of keyspace {}, endpoint {}", local, keyspace, remote);
                    continue;
                }

                replicasPerEndpoint.put(remote.endpoint(), remote.decorateSubrange(local.range()));
            }

            sessionsToStreamByKeyspace.put(keyspace, replicasPerEndpoint.build());
        }

        StreamPlan streamPlan = new StreamPlan(StreamOperation.DECOMMISSION);

        // Vinculate StreamStateStore to current StreamPlan to update transferred rangeas per StreamSession
        streamPlan.listeners(streamStateStore);

        for (Map.Entry<String, RangesByEndpoint> entry : sessionsToStreamByKeyspace.entrySet())
        {
            String keyspaceName = entry.getKey();
            RangesByEndpoint replicasPerEndpoint = entry.getValue();

            for (Map.Entry<InetAddressAndPort, RangesAtEndpoint> rangesEntry : replicasPerEndpoint.asMap().entrySet())
            {
                RangesAtEndpoint replicas = rangesEntry.getValue();
                InetAddressAndPort newEndpoint = rangesEntry.getKey();

                // TODO each call to transferRanges re-flushes, this is potentially a lot of waste
                streamPlan.transferRanges(newEndpoint, keyspaceName, replicas);
            }
        }
        return streamPlan.execute();
    }

    public void bulkLoad(String directory)
    {
        try
        {
            bulkLoadInternal(directory).get();
        }
        catch (Exception e)
        {
            throw new RuntimeException(e);
        }
    }

    public String bulkLoadAsync(String directory)
    {
        return bulkLoadInternal(directory).planId.toString();
    }

    private StreamResultFuture bulkLoadInternal(String directory)
    {
        File dir = new File(directory);

        if (!dir.exists() || !dir.isDirectory())
            throw new IllegalArgumentException("Invalid directory " + directory);

        SSTableLoader.Client client = new SSTableLoader.Client()
        {
            private String keyspace;

            public void init(String keyspace)
            {
                this.keyspace = keyspace;
                try
                {
                    for (Map.Entry<Range<Token>, EndpointsForRange> entry : StorageService.instance.getRangeToAddressMap(keyspace).entrySet())
                    {
                        Range<Token> range = entry.getKey();
                        EndpointsForRange replicas = entry.getValue();
                        Replicas.temporaryAssertFull(replicas);
                        for (InetAddressAndPort endpoint : replicas.endpoints())
                            addRangeForEndpoint(range, endpoint);
                    }
                }
                catch (Exception e)
                {
                    throw new RuntimeException(e);
                }
            }

            public TableMetadataRef getTableMetadata(String tableName)
            {
                return Schema.instance.getTableMetadataRef(keyspace, tableName);
            }
        };

        return new SSTableLoader(dir, client, new OutputHandler.LogOutput()).stream();
    }

    public void rescheduleFailedDeletions()
    {
        LifecycleTransaction.rescheduleFailedDeletions();
    }

    /**
     * #{@inheritDoc}
     */
    @Deprecated
    public void loadNewSSTables(String ksName, String cfName)
    {
        if (!isInitialized())
            throw new RuntimeException("Not yet initialized, can't load new sstables");
        verifyKeyspaceIsValid(ksName);
        ColumnFamilyStore.loadNewSSTables(ksName, cfName);
    }

    /**
     * #{@inheritDoc}
     */
    public List<String> sampleKeyRange() // do not rename to getter - see CASSANDRA-4452 for details
    {
        List<DecoratedKey> keys = new ArrayList<>();
        for (Keyspace keyspace : Keyspace.nonLocalStrategy())
        {
            for (Range<Token> range : getPrimaryRangesForEndpoint(keyspace.getName(), FBUtilities.getBroadcastAddressAndPort()))
                keys.addAll(keySamples(keyspace.getColumnFamilyStores(), range));
        }

        List<String> sampledKeys = new ArrayList<>(keys.size());
        for (DecoratedKey key : keys)
            sampledKeys.add(key.getToken().toString());
        return sampledKeys;
    }

    /*
     * { "sampler_name": [ {table: "", count: i, error: i, value: ""}, ... ] }
     */
    @Override
    public Map<String, List<CompositeData>> samplePartitions(int durationMillis, int capacity, int count,
            List<String> samplers) throws OpenDataException
    {
        ConcurrentHashMap<String, List<CompositeData>> result = new ConcurrentHashMap<>();
        for (String sampler : samplers)
        {
            for (ColumnFamilyStore table : ColumnFamilyStore.all())
            {
                table.beginLocalSampling(sampler, capacity, durationMillis);
            }
        }
        Uninterruptibles.sleepUninterruptibly(durationMillis, MILLISECONDS);

        for (String sampler : samplers)
        {
            List<CompositeData> topk = new ArrayList<>();
            for (ColumnFamilyStore table : ColumnFamilyStore.all())
            {
                topk.addAll(table.finishLocalSampling(sampler, count));
            }
            Collections.sort(topk, new Ordering<CompositeData>()
            {
                public int compare(CompositeData left, CompositeData right)
                {
                    return Long.compare((long) right.get("count"), (long) left.get("count"));
                }
            });
            // sublist is not serializable for jmx
            topk = new ArrayList<>(topk.subList(0, Math.min(topk.size(), count)));
            result.put(sampler, topk);
        }
        return result;
    }

    public void rebuildSecondaryIndex(String ksName, String cfName, String... idxNames)
    {
        String[] indices = asList(idxNames).stream()
                                           .map(p -> isIndexColumnFamily(p) ? getIndexName(p) : p)
                                           .collect(toList())
                                           .toArray(new String[idxNames.length]);

        ColumnFamilyStore.rebuildSecondaryIndex(ksName, cfName, indices);
    }

    public void resetLocalSchema()
    {
        MigrationManager.resetLocalSchema();
    }

    public void reloadLocalSchema()
    {
        Schema.instance.reloadSchemaAndAnnounceVersion();
    }

    public void setTraceProbability(double probability)
    {
        this.traceProbability = probability;
    }

    public double getTraceProbability()
    {
        return traceProbability;
    }

    public boolean shouldTraceProbablistically()
    {
        return traceProbability != 0 && ThreadLocalRandom.current().nextDouble() < traceProbability;
    }

    public void disableAutoCompaction(String ks, String... tables) throws IOException
    {
        for (ColumnFamilyStore cfs : getValidColumnFamilies(true, true, ks, tables))
        {
            cfs.disableAutoCompaction();
        }
    }

    public synchronized void enableAutoCompaction(String ks, String... tables) throws IOException
    {
        checkServiceAllowedToStart("auto compaction");

        for (ColumnFamilyStore cfs : getValidColumnFamilies(true, true, ks, tables))
        {
            cfs.enableAutoCompaction();
        }
    }

    public Map<String, Boolean> getAutoCompactionStatus(String ks, String... tables) throws IOException
    {
        Map<String, Boolean> status = new HashMap<String, Boolean>();
        for (ColumnFamilyStore cfs : getValidColumnFamilies(true, true, ks, tables))
            status.put(cfs.getTableName(), cfs.isAutoCompactionDisabled());
        return status;
    }

    /** Returns the name of the cluster */
    public String getClusterName()
    {
        return DatabaseDescriptor.getClusterName();
    }

    /** Returns the cluster partitioner */
    public String getPartitionerName()
    {
        return DatabaseDescriptor.getPartitionerName();
    }

    public void setSSTablePreemptiveOpenIntervalInMB(int intervalInMB)
    {
        DatabaseDescriptor.setSSTablePreemptiveOpenIntervalInMB(intervalInMB);
    }

    public int getSSTablePreemptiveOpenIntervalInMB()
    {
        return DatabaseDescriptor.getSSTablePreemptiveOpenIntervalInMB();
    }

    public boolean getMigrateKeycacheOnCompaction()
    {
        return DatabaseDescriptor.shouldMigrateKeycacheOnCompaction();
    }

    public void setMigrateKeycacheOnCompaction(boolean invalidateKeyCacheOnCompaction)
    {
        DatabaseDescriptor.setMigrateKeycacheOnCompaction(invalidateKeyCacheOnCompaction);
    }

    public int getTombstoneWarnThreshold()
    {
        return DatabaseDescriptor.getTombstoneWarnThreshold();
    }

    public void setTombstoneWarnThreshold(int threshold)
    {
        DatabaseDescriptor.setTombstoneWarnThreshold(threshold);
        logger.info("updated tombstone_warn_threshold to {}", threshold);
    }

    public int getTombstoneFailureThreshold()
    {
        return DatabaseDescriptor.getTombstoneFailureThreshold();
    }

    public void setTombstoneFailureThreshold(int threshold)
    {
        DatabaseDescriptor.setTombstoneFailureThreshold(threshold);
        logger.info("updated tombstone_failure_threshold to {}", threshold);
    }

    public int getCachedReplicaRowsWarnThreshold()
    {
        return DatabaseDescriptor.getCachedReplicaRowsWarnThreshold();
    }

    public void setCachedReplicaRowsWarnThreshold(int threshold)
    {
        DatabaseDescriptor.setCachedReplicaRowsWarnThreshold(threshold);
        logger.info("updated replica_filtering_protection.cached_rows_warn_threshold to {}", threshold);
    }

    public int getCachedReplicaRowsFailThreshold()
    {
        return DatabaseDescriptor.getCachedReplicaRowsFailThreshold();
    }

    public void setCachedReplicaRowsFailThreshold(int threshold)
    {
        DatabaseDescriptor.setCachedReplicaRowsFailThreshold(threshold);
        logger.info("updated replica_filtering_protection.cached_rows_fail_threshold to {}", threshold);
    }

    public int getColumnIndexCacheSize()
    {
        return DatabaseDescriptor.getColumnIndexCacheSizeInKB();
    }

    public void setColumnIndexCacheSize(int cacheSizeInKB)
    {
        DatabaseDescriptor.setColumnIndexCacheSize(cacheSizeInKB);
        logger.info("Updated column_index_cache_size_in_kb to {}", cacheSizeInKB);
    }

    public int getBatchSizeFailureThreshold()
    {
        return DatabaseDescriptor.getBatchSizeFailThresholdInKB();
    }

    public void setBatchSizeFailureThreshold(int threshold)
    {
        DatabaseDescriptor.setBatchSizeFailThresholdInKB(threshold);
        logger.info("updated batch_size_fail_threshold_in_kb to {}", threshold);
    }

    public int getBatchSizeWarnThreshold()
    {
        return DatabaseDescriptor.getBatchSizeWarnThresholdInKB();
    }

    public void setBatchSizeWarnThreshold(int threshold)
    {
        DatabaseDescriptor.setBatchSizeWarnThresholdInKB(threshold);
        logger.info("Updated batch_size_warn_threshold_in_kb to {}", threshold);
    }

    public int getInitialRangeTombstoneListAllocationSize()
    {
        return DatabaseDescriptor.getInitialRangeTombstoneListAllocationSize();
    }

    public void setInitialRangeTombstoneListAllocationSize(int size)
    {
        if (size < 0 || size > 1024)
        {
            throw new IllegalStateException("Not updating initial_range_tombstone_allocation_size as it must be in the range [0, 1024] inclusive");
        }
        int originalSize = DatabaseDescriptor.getInitialRangeTombstoneListAllocationSize();
        DatabaseDescriptor.setInitialRangeTombstoneListAllocationSize(size);
        logger.info("Updated initial_range_tombstone_allocation_size from {} to {}", originalSize, size);
    }

    public double getRangeTombstoneResizeListGrowthFactor()
    {
        return DatabaseDescriptor.getRangeTombstoneListGrowthFactor();
    }

    public void setRangeTombstoneListResizeGrowthFactor(double growthFactor) throws IllegalStateException
    {
        if (growthFactor < 1.2 || growthFactor > 5)
        {
            throw new IllegalStateException("Not updating range_tombstone_resize_factor as growth factor must be in the range [1.2, 5.0] inclusive");
        }
        else
        {
            double originalGrowthFactor = DatabaseDescriptor.getRangeTombstoneListGrowthFactor();
            DatabaseDescriptor.setRangeTombstoneListGrowthFactor(growthFactor);
            logger.info("Updated range_tombstone_resize_factor from {} to {}", originalGrowthFactor, growthFactor);
        }
    }

    public void setHintedHandoffThrottleInKB(int throttleInKB)
    {
        DatabaseDescriptor.setHintedHandoffThrottleInKB(throttleInKB);
        logger.info("updated hinted_handoff_throttle_in_kb to {}", throttleInKB);
    }

    @Override
    public void clearConnectionHistory()
    {
        daemon.clearConnectionHistory();
        logger.info("Cleared connection history");
    }
    public void disableAuditLog()
    {
        AuditLogManager.instance.disableAuditLog();
        logger.info("Auditlog is disabled");
    }

    public void enableAuditLog(String loggerName, String includedKeyspaces, String excludedKeyspaces, String includedCategories, String excludedCategories,
                               String includedUsers, String excludedUsers) throws ConfigurationException, IllegalStateException
    {
        enableAuditLog(loggerName, Collections.emptyMap(), includedKeyspaces, excludedKeyspaces, includedCategories, excludedCategories, includedUsers, excludedUsers);
    }

    public void enableAuditLog(String loggerName, Map<String, String> parameters, String includedKeyspaces, String excludedKeyspaces, String includedCategories, String excludedCategories,
                               String includedUsers, String excludedUsers) throws ConfigurationException, IllegalStateException
    {
        loggerName = loggerName != null ? loggerName : DatabaseDescriptor.getAuditLoggingOptions().logger.class_name;

        Preconditions.checkNotNull(loggerName, "cassandra.yaml did not have logger in audit_logging_option and not set as parameter");
        Preconditions.checkState(FBUtilities.isAuditLoggerClassExists(loggerName), "Unable to find AuditLogger class: "+loggerName);

        AuditLogOptions auditLogOptions = new AuditLogOptions();
        auditLogOptions.enabled = true;
        auditLogOptions.logger = new ParameterizedClass(loggerName, parameters);
        auditLogOptions.included_keyspaces = includedKeyspaces != null ? includedKeyspaces : DatabaseDescriptor.getAuditLoggingOptions().included_keyspaces;
        auditLogOptions.excluded_keyspaces = excludedKeyspaces != null ? excludedKeyspaces : DatabaseDescriptor.getAuditLoggingOptions().excluded_keyspaces;
        auditLogOptions.included_categories = includedCategories != null ? includedCategories : DatabaseDescriptor.getAuditLoggingOptions().included_categories;
        auditLogOptions.excluded_categories = excludedCategories != null ? excludedCategories : DatabaseDescriptor.getAuditLoggingOptions().excluded_categories;
        auditLogOptions.included_users = includedUsers != null ? includedUsers : DatabaseDescriptor.getAuditLoggingOptions().included_users;
        auditLogOptions.excluded_users = excludedUsers != null ? excludedUsers : DatabaseDescriptor.getAuditLoggingOptions().excluded_users;

        AuditLogManager.instance.enable(auditLogOptions);

        logger.info("AuditLog is enabled with logger: [{}], included_keyspaces: [{}], excluded_keyspaces: [{}], " +
                    "included_categories: [{}], excluded_categories: [{}], included_users: [{}], "
                    + "excluded_users: [{}], archive_command: [{}]", auditLogOptions.logger, auditLogOptions.included_keyspaces, auditLogOptions.excluded_keyspaces,
                    auditLogOptions.included_categories, auditLogOptions.excluded_categories, auditLogOptions.included_users, auditLogOptions.excluded_users,
                    auditLogOptions.archive_command);

    }

    public boolean isAuditLogEnabled()
    {
        return AuditLogManager.instance.isEnabled();
    }

    public String getCorruptedTombstoneStrategy()
    {
        return DatabaseDescriptor.getCorruptedTombstoneStrategy().toString();
    }

    public void setCorruptedTombstoneStrategy(String strategy)
    {
        DatabaseDescriptor.setCorruptedTombstoneStrategy(Config.CorruptedTombstoneStrategy.valueOf(strategy));
        logger.info("Setting corrupted tombstone strategy to {}", strategy);
    }

    @Override
    public long getNativeTransportMaxConcurrentRequestsInBytes()
    {
        return ClientResourceLimits.getGlobalLimit();
    }

    @Override
    public void setNativeTransportMaxConcurrentRequestsInBytes(long newLimit)
    {
        ClientResourceLimits.setGlobalLimit(newLimit);
    }

    @Override
    public long getNativeTransportMaxConcurrentRequestsInBytesPerIp()
    {
        return ClientResourceLimits.getEndpointLimit();
    }

    @Override
    public void setNativeTransportMaxConcurrentRequestsInBytesPerIp(long newLimit)
    {
        ClientResourceLimits.setEndpointLimit(newLimit);
    }

    @VisibleForTesting
    public void shutdownServer()
    {
        if (drainOnShutdown != null)
        {
            Runtime.getRuntime().removeShutdownHook(drainOnShutdown);
        }
    }

    @Override
    public void enableFullQueryLogger(String path, String rollCycle, Boolean blocking, int maxQueueWeight, long maxLogSize, String archiveCommand, int maxArchiveRetries)
    {
        FullQueryLoggerOptions fqlOptions = DatabaseDescriptor.getFullQueryLogOptions();
        path = path != null ? path : fqlOptions.log_dir;
        rollCycle = rollCycle != null ? rollCycle : fqlOptions.roll_cycle;
        blocking = blocking != null ? blocking : fqlOptions.block;
        maxQueueWeight = maxQueueWeight != Integer.MIN_VALUE ? maxQueueWeight : fqlOptions.max_queue_weight;
        maxLogSize = maxLogSize != Long.MIN_VALUE ? maxLogSize : fqlOptions.max_log_size;
        if (archiveCommand != null && !fqlOptions.allow_nodetool_archive_command)
            throw new ConfigurationException("Can't enable full query log archiving via nodetool unless full_query_logging_options.allow_nodetool_archive_command is set to true");
        archiveCommand = archiveCommand != null ? archiveCommand : fqlOptions.archive_command;
        maxArchiveRetries = maxArchiveRetries != Integer.MIN_VALUE ? maxArchiveRetries : fqlOptions.max_archive_retries;

        Preconditions.checkNotNull(path, "cassandra.yaml did not set log_dir and not set as parameter");
        FullQueryLogger.instance.enableWithoutClean(Paths.get(path), rollCycle, blocking, maxQueueWeight, maxLogSize, archiveCommand, maxArchiveRetries);
    }

    @Override
    public void resetFullQueryLogger()
    {
        FullQueryLogger.instance.reset(DatabaseDescriptor.getFullQueryLogOptions().log_dir);
    }

    @Override
    public void stopFullQueryLogger()
    {
        FullQueryLogger.instance.stop();
    }

    @Override
    public boolean isFullQueryLogEnabled()
    {
        return FullQueryLogger.instance.isEnabled();
    }

    @Override
    public CompositeData getFullQueryLoggerOptions()
    {
        return FullQueryLoggerOptionsCompositeData.toCompositeData(FullQueryLogger.instance.getFullQueryLoggerOptions());
    }

    @Override
    public Map<String, Set<InetAddress>> getOutstandingSchemaVersions()
    {
        Map<UUID, Set<InetAddressAndPort>> outstanding = MigrationCoordinator.instance.outstandingVersions();
        return outstanding.entrySet().stream().collect(Collectors.toMap(e -> e.getKey().toString(),
                                                                        e -> e.getValue().stream().map(i -> i.address).collect(Collectors.toSet())));
    }

    @Override
    public Map<String, Set<String>> getOutstandingSchemaVersionsWithPort()
    {
        Map<UUID, Set<InetAddressAndPort>> outstanding = MigrationCoordinator.instance.outstandingVersions();
        return outstanding.entrySet().stream().collect(Collectors.toMap(e -> e.getKey().toString(),
                                                                        e -> e.getValue().stream().map(InetAddressAndPort::toString).collect(Collectors.toSet())));
    }

    public boolean autoOptimiseIncRepairStreams()
    {
        return DatabaseDescriptor.autoOptimiseIncRepairStreams();
    }

    public void setAutoOptimiseIncRepairStreams(boolean enabled)
    {
        DatabaseDescriptor.setAutoOptimiseIncRepairStreams(enabled);
    }

    public boolean autoOptimiseFullRepairStreams()
    {
        return DatabaseDescriptor.autoOptimiseFullRepairStreams();
    }

    public void setAutoOptimiseFullRepairStreams(boolean enabled)
    {
        DatabaseDescriptor.setAutoOptimiseFullRepairStreams(enabled);
    }

    public boolean autoOptimisePreviewRepairStreams()
    {
        return DatabaseDescriptor.autoOptimisePreviewRepairStreams();
    }

    public void setAutoOptimisePreviewRepairStreams(boolean enabled)
    {
        DatabaseDescriptor.setAutoOptimisePreviewRepairStreams(enabled);
    }

    public int getTableCountWarnThreshold()
    {
        return DatabaseDescriptor.tableCountWarnThreshold();
    }

    public void setTableCountWarnThreshold(int value)
    {
        if (value < 0)
            throw new IllegalStateException("Table count warn threshold should be positive, not "+value);
        logger.info("Changing table count warn threshold from {} to {}", getTableCountWarnThreshold(), value);
        DatabaseDescriptor.setTableCountWarnThreshold(value);
    }

    public int getKeyspaceCountWarnThreshold()
    {
        return DatabaseDescriptor.keyspaceCountWarnThreshold();
    }

    public void setKeyspaceCountWarnThreshold(int value)
    {
        if (value < 0)
            throw new IllegalStateException("Keyspace count warn threshold should be positive, not "+value);
        logger.info("Changing keyspace count warn threshold from {} to {}", getKeyspaceCountWarnThreshold(), value);
        DatabaseDescriptor.setKeyspaceCountWarnThreshold(value);
    }

    public Long getRepairRpcTimeout()
    {
        return DatabaseDescriptor.getRepairRpcTimeout(MILLISECONDS);
    }

    public void setRepairRpcTimeout(Long timeoutInMillis)
    {
        Preconditions.checkState(timeoutInMillis > 0);
        DatabaseDescriptor.setRepairRpcTimeout(timeoutInMillis, MILLISECONDS);
        logger.info("RepairRpcTimeout set to {}ms via JMX", timeoutInMillis);
    }

}<|MERGE_RESOLUTION|>--- conflicted
+++ resolved
@@ -3741,11 +3741,7 @@
         if (SchemaConstants.isLocalSystemKeyspace(keyspaceName))
             throw new RuntimeException("Cleanup of the system keyspace is neither necessary nor wise");
 
-<<<<<<< HEAD
-        if (tokenMetadata.getPendingRanges(keyspaceName, getBroadcastAddressAndPort()).size() > 0)
-=======
-        if (!tokenMetadata.getPendingRanges(keyspaceName, FBUtilities.getBroadcastAddress()).isEmpty())
->>>>>>> 2170825f
+        if (!tokenMetadata.getPendingRanges(keyspaceName, getBroadcastAddressAndPort()).isEmpty())
             throw new RuntimeException("Node is involved in cluster membership changes. Not safe to run cleanup.");
 
         CompactionManager.AllSSTableOpStatus status = CompactionManager.AllSSTableOpStatus.SUCCESSFUL;
