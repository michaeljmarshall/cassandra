package org.apache.cassandra.service;
/*
 * 
 * Licensed to the Apache Software Foundation (ASF) under one
 * or more contributor license agreements.  See the NOTICE file
 * distributed with this work for additional information
 * regarding copyright ownership.  The ASF licenses this file
 * to you under the Apache License, Version 2.0 (the
 * "License"); you may not use this file except in compliance
 * with the License.  You may obtain a copy of the License at
 * 
 *   http://www.apache.org/licenses/LICENSE-2.0
 * 
 * Unless required by applicable law or agreed to in writing,
 * software distributed under the License is distributed on an
 * "AS IS" BASIS, WITHOUT WARRANTIES OR CONDITIONS OF ANY
 * KIND, either express or implied.  See the License for the
 * specific language governing permissions and limitations
 * under the License.
 * 
 */

import java.lang.management.GarbageCollectorMXBean;
import java.lang.management.ManagementFactory;
import java.lang.management.MemoryMXBean;
import java.lang.management.MemoryUsage;
import java.util.ArrayList;
import java.util.HashMap;
import java.util.List;
import java.util.concurrent.TimeUnit;
import javax.management.MBeanServer;
import javax.management.ObjectName;

import org.slf4j.Logger;
import org.slf4j.LoggerFactory;

import org.apache.cassandra.config.DatabaseDescriptor;
import org.apache.cassandra.io.sstable.SSTableDeletingTask;
import org.apache.cassandra.utils.StatusLogger;

public class GCInspector
{
    private static final Logger logger = LoggerFactory.getLogger(GCInspector.class);
    final static long INTERVAL_IN_MS = 1000;
    final static long MIN_DURATION = 200;
    final static long MIN_DURATION_TPSTATS = 1000;
    
    public static final GCInspector instance = new GCInspector();

    private HashMap<String, Long> gctimes = new HashMap<String, Long>();
    private HashMap<String, Long> gccounts = new HashMap<String, Long>();

    List<GarbageCollectorMXBean> beans = new ArrayList<GarbageCollectorMXBean>();
    MemoryMXBean membean = ManagementFactory.getMemoryMXBean();

    private volatile boolean cacheSizesReduced;

    public GCInspector()
    {
        MBeanServer server = ManagementFactory.getPlatformMBeanServer();
        try
        {
            ObjectName gcName = new ObjectName(ManagementFactory.GARBAGE_COLLECTOR_MXBEAN_DOMAIN_TYPE + ",*");
            for (ObjectName name : server.queryNames(gcName, null))
            {
                GarbageCollectorMXBean gc = ManagementFactory.newPlatformMXBeanProxy(server, name.getCanonicalName(), GarbageCollectorMXBean.class);
                beans.add(gc);
            }
        }
        catch (Exception e)
        {
            throw new RuntimeException(e);
        }
    }

    public void start()
    {
        // don't bother starting a thread that will do nothing.
        if (beans.size() == 0)
            return;         
        Runnable t = new Runnable()
        {
            public void run()
            {
                logGCResults();
            }
        };
        StorageService.scheduledTasks.scheduleWithFixedDelay(t, INTERVAL_IN_MS, INTERVAL_IN_MS, TimeUnit.MILLISECONDS);
    }

    private void logGCResults()
    {
        for (GarbageCollectorMXBean gc : beans)
        {
            Long previousTotal = gctimes.get(gc.getName());
            Long total = gc.getCollectionTime();
            if (previousTotal == null)
                previousTotal = 0L;
<<<<<<< HEAD
            if (previousTotal.equals(total))
=======
            if (previousTotal.equals(total))            
>>>>>>> 51d20ba3
                continue;
            gctimes.put(gc.getName(), total);
            Long duration = total - previousTotal;
            assert duration > 0;

            Long previousCount = gccounts.get(gc.getName());
            Long count = gc.getCollectionCount();
<<<<<<< HEAD

            if (count == 0)
                continue;

=======
            if (count == 0)
                continue;
>>>>>>> 51d20ba3
            if (previousCount == null)
                previousCount = 0L;
            gccounts.put(gc.getName(), count);

            MemoryUsage mu = membean.getHeapMemoryUsage();
            long memoryUsed = mu.getUsed();
            long memoryMax = mu.getMax();

            String st = String.format("GC for %s: %s ms for %s collections, %s used; max is %s",
                                      gc.getName(), duration, count - previousCount, memoryUsed, memoryMax);
            long durationPerCollection = duration / (count - previousCount);
<<<<<<< HEAD
            if (durationPerCollection > MIN_DURATION)
=======
            if (durationPerCollection > MIN_DURATION)                          
>>>>>>> 51d20ba3
                logger.info(st);
            else if (logger.isDebugEnabled())
                logger.debug(st);

            if (durationPerCollection > MIN_DURATION_TPSTATS)
                StatusLogger.log();

            // if we just finished a full collection and we're still using a lot of memory, try to reduce the pressure
            if (gc.getName().equals("ConcurrentMarkSweep"))
            {
                SSTableDeletingTask.rescheduleFailedTasks();

                double usage = (double) memoryUsed / memoryMax;

                if (memoryUsed > DatabaseDescriptor.getReduceCacheSizesAt() * memoryMax && !cacheSizesReduced)
                {
                    cacheSizesReduced = true;
                    logger.warn("Heap is " + usage + " full.  You may need to reduce memtable and/or cache sizes.  Cassandra is now reducing cache sizes to free up memory.  Adjust reduce_cache_sizes_at threshold in cassandra.yaml if you don't want Cassandra to do this automatically");
                    StorageService.instance.reduceCacheSizes();
                }

                if (memoryUsed > DatabaseDescriptor.getFlushLargestMemtablesAt() * memoryMax)
                {
                    logger.warn("Heap is " + usage + " full.  You may need to reduce memtable and/or cache sizes.  Cassandra will now flush up to the two largest memtables to free up memory.  Adjust flush_largest_memtables_at threshold in cassandra.yaml if you don't want Cassandra to do this automatically");
                    StorageService.instance.flushLargestMemtables();
                }
            }
        }
    }
}<|MERGE_RESOLUTION|>--- conflicted
+++ resolved
@@ -96,11 +96,7 @@
             Long total = gc.getCollectionTime();
             if (previousTotal == null)
                 previousTotal = 0L;
-<<<<<<< HEAD
             if (previousTotal.equals(total))
-=======
-            if (previousTotal.equals(total))            
->>>>>>> 51d20ba3
                 continue;
             gctimes.put(gc.getName(), total);
             Long duration = total - previousTotal;
@@ -108,15 +104,8 @@
 
             Long previousCount = gccounts.get(gc.getName());
             Long count = gc.getCollectionCount();
-<<<<<<< HEAD
-
             if (count == 0)
                 continue;
-
-=======
-            if (count == 0)
-                continue;
->>>>>>> 51d20ba3
             if (previousCount == null)
                 previousCount = 0L;
             gccounts.put(gc.getName(), count);
@@ -128,11 +117,7 @@
             String st = String.format("GC for %s: %s ms for %s collections, %s used; max is %s",
                                       gc.getName(), duration, count - previousCount, memoryUsed, memoryMax);
             long durationPerCollection = duration / (count - previousCount);
-<<<<<<< HEAD
             if (durationPerCollection > MIN_DURATION)
-=======
-            if (durationPerCollection > MIN_DURATION)                          
->>>>>>> 51d20ba3
                 logger.info(st);
             else if (logger.isDebugEnabled())
                 logger.debug(st);
