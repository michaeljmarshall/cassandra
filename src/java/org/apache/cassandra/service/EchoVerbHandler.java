package org.apache.cassandra.service;
/*
 *
 * Licensed to the Apache Software Foundation (ASF) under one
 * or more contributor license agreements.  See the NOTICE file
 * distributed with this work for additional information
 * regarding copyright ownership.  The ASF licenses this file
 * to you under the Apache License, Version 2.0 (the
 * "License"); you may not use this file except in compliance
 * with the License.  You may obtain a copy of the License at
 *
 *   http://www.apache.org/licenses/LICENSE-2.0
 *
 * Unless required by applicable law or agreed to in writing,
 * software distributed under the License is distributed on an
 * "AS IS" BASIS, WITHOUT WARRANTIES OR CONDITIONS OF ANY
 * KIND, either express or implied.  See the License for the
 * specific language governing permissions and limitations
 * under the License.
 *
 */
<<<<<<< HEAD
=======

import org.apache.cassandra.gms.EchoMessage;
>>>>>>> 06ecdfaa
import org.apache.cassandra.net.IVerbHandler;
import org.apache.cassandra.net.Message;
import org.apache.cassandra.net.MessagingService;
import org.apache.cassandra.net.NoPayload;

import org.slf4j.Logger;
import org.slf4j.LoggerFactory;

public class EchoVerbHandler implements IVerbHandler<NoPayload>
{
    public static final EchoVerbHandler instance = new EchoVerbHandler();

    private static final Logger logger = LoggerFactory.getLogger(EchoVerbHandler.class);

    public void doVerb(Message<NoPayload> message)
    {
<<<<<<< HEAD
        logger.trace("Sending ECHO_RSP to {}", message.from());
        MessagingService.instance().send(message.emptyResponse(), message.from());
=======
        if (!StorageService.instance.isShutdown())
        {
            logger.trace("Sending a EchoMessage reply {}", message.from);
            MessageOut<EchoMessage> echoMessage = new MessageOut<EchoMessage>(MessagingService.Verb.REQUEST_RESPONSE, EchoMessage.instance, EchoMessage.serializer);
            MessagingService.instance().sendReply(echoMessage, id, message.from);
        }
        else
        {
            logger.trace("Not sending EchoMessage reply to {} - we are shutdown", message.from);
        }
>>>>>>> 06ecdfaa
    }
}<|MERGE_RESOLUTION|>--- conflicted
+++ resolved
@@ -19,11 +19,7 @@
  * under the License.
  *
  */
-<<<<<<< HEAD
-=======
-
-import org.apache.cassandra.gms.EchoMessage;
->>>>>>> 06ecdfaa
+import org.apache.cassandra.exceptions.RequestFailureReason;
 import org.apache.cassandra.net.IVerbHandler;
 import org.apache.cassandra.net.Message;
 import org.apache.cassandra.net.MessagingService;
@@ -40,20 +36,15 @@
 
     public void doVerb(Message<NoPayload> message)
     {
-<<<<<<< HEAD
-        logger.trace("Sending ECHO_RSP to {}", message.from());
-        MessagingService.instance().send(message.emptyResponse(), message.from());
-=======
+        // only respond if we are not shutdown
         if (!StorageService.instance.isShutdown())
         {
-            logger.trace("Sending a EchoMessage reply {}", message.from);
-            MessageOut<EchoMessage> echoMessage = new MessageOut<EchoMessage>(MessagingService.Verb.REQUEST_RESPONSE, EchoMessage.instance, EchoMessage.serializer);
-            MessagingService.instance().sendReply(echoMessage, id, message.from);
+            logger.trace("Sending ECHO_RSP to {}", message.from());
+            MessagingService.instance().send(message.emptyResponse(), message.from());
         }
         else
         {
-            logger.trace("Not sending EchoMessage reply to {} - we are shutdown", message.from);
+            logger.trace("Not sending ECHO_RSP to {} - we are shutting down", message.from());
         }
->>>>>>> 06ecdfaa
     }
 }