--- conflicted
+++ resolved
@@ -57,11 +57,7 @@
         KeyspaceMetadata ksm = Schema.instance.getKSMetaData(name);
         if (ksm == null)
             throw new InvalidRequestException("Unknown keyspace " + name);
-<<<<<<< HEAD
-        if (SchemaConstants.isSystemKeyspace(ksm.name))
-=======
-        if (Schema.isLocalSystemKeyspace(ksm.name))
->>>>>>> 9e37967e
+        if (SchemaConstants.isLocalSystemKeyspace(ksm.name))
             throw new InvalidRequestException("Cannot alter system keyspace");
 
         attrs.validate();
