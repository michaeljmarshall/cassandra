--- conflicted
+++ resolved
@@ -125,11 +125,7 @@
      * @param cf the column family
      * @throws InvalidRequestException if one of the values of the indexed columns is not valid
      */
-<<<<<<< HEAD
-    private void validateIndexedColumns(ColumnFamily cf)
-=======
-    private void validateIndexedColumns(ByteBuffer key, ColumnFamily cf) throws InvalidRequestException
->>>>>>> 04a2c242
+    private void validateIndexedColumns(ByteBuffer key, ColumnFamily cf)
     {
         SecondaryIndexManager indexManager = Keyspace.open(cfm.ksName).getColumnFamilyStore(cfm.cfId).indexManager;
         if (indexManager.hasIndexes())
@@ -137,24 +133,15 @@
             for (Cell cell : cf)
             {
                 // Indexed values must be validated by any applicable index. See CASSANDRA-3057/4240/8081 for more details
-<<<<<<< HEAD
-                if (!indexManager.validate(cell))
-                    throw invalidRequest("Can't index column value of size %d for index %s on %s.%s",
-                                         cell.value().remaining(),
-                                         cfm.getColumnDefinition(cell.name()).getIndexName(),
-                                         cfm.ksName,
-                                         cfm.cfName);
-=======
                 SecondaryIndex failedIndex = indexManager.validate(key, cell);
                 if (failedIndex != null)
                 {
-                    throw new InvalidRequestException(String.format("Can't index column value of size %d for index %s on %s.%s",
-                                                                    cell.value().remaining(),
-                                                                    failedIndex.getIndexName(),
-                                                                    cfm.ksName,
-                                                                    cfm.cfName));
-                }
->>>>>>> 04a2c242
+                    throw invalidRequest(String.format("Can't index column value of size %d for index %s on %s.%s",
+                                                       cell.value().remaining(),
+                                                       failedIndex.getIndexName(),
+                                                       cfm.ksName,
+                                                       cfm.cfName));
+                }
             }
         }
     }
