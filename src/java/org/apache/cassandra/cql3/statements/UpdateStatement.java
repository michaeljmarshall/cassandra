/*
 * Licensed to the Apache Software Foundation (ASF) under one
 * or more contributor license agreements.  See the NOTICE file
 * distributed with this work for additional information
 * regarding copyright ownership.  The ASF licenses this file
 * to you under the Apache License, Version 2.0 (the
 * "License"); you may not use this file except in compliance
 * with the License.  You may obtain a copy of the License at
 *
 *     http://www.apache.org/licenses/LICENSE-2.0
 *
 * Unless required by applicable law or agreed to in writing, software
 * distributed under the License is distributed on an "AS IS" BASIS,
 * WITHOUT WARRANTIES OR CONDITIONS OF ANY KIND, either express or implied.
 * See the License for the specific language governing permissions and
 * limitations under the License.
 */
package org.apache.cassandra.cql3.statements;

import java.nio.ByteBuffer;
import java.util.*;

import org.apache.cassandra.cql3.*;
import org.apache.cassandra.config.CFMetaData;
import org.apache.cassandra.config.ColumnDefinition;
import org.apache.cassandra.db.*;
import org.apache.cassandra.db.composites.Composite;
import org.apache.cassandra.exceptions.*;
import org.apache.cassandra.utils.ByteBufferUtil;
import org.apache.cassandra.utils.Pair;

/**
 * An <code>UPDATE</code> statement parsed from a CQL query statement.
 *
 */
public class UpdateStatement extends ModificationStatement
{
    private static final Constants.Value EMPTY = new Constants.Value(ByteBufferUtil.EMPTY_BYTE_BUFFER);

    private UpdateStatement(StatementType type, int boundTerms, CFMetaData cfm, Attributes attrs)
    {
        super(type, boundTerms, cfm, attrs);
    }

    public boolean requireFullClusteringKey()
    {
        return true;
    }

    public void addUpdateForKey(ColumnFamily cf, ByteBuffer key, Composite prefix, UpdateParameters params)
    throws InvalidRequestException
    {
        // Inserting the CQL row marker (see #4361)
        // We always need to insert a marker, because of the following situation:
        //   CREATE TABLE t ( k int PRIMARY KEY, c text );
        //   INSERT INTO t(k, c) VALUES (1, 1)
        //   DELETE c FROM t WHERE k = 1;
        //   SELECT * FROM t;
        // The last query should return one row (but with c == null). Adding
        // the marker with the insert make sure the semantic is correct (while making sure a
        // 'DELETE FROM t WHERE k = 1' does remove the row entirely)
        //
        // We never insert markers for Super CF as this would confuse the thrift side.
        if (cfm.isCQL3Table() && !prefix.isStatic())
            cf.addColumn(params.makeColumn(cfm.comparator.rowMarker(prefix), ByteBufferUtil.EMPTY_BYTE_BUFFER));

        List<Operation> updates = getOperations();

        if (cfm.comparator.isDense())
        {
            if (prefix.isEmpty())
                throw new InvalidRequestException(String.format("Missing PRIMARY KEY part %s", cfm.clusteringColumns().iterator().next()));

            // An empty name for the compact value is what we use to recognize the case where there is not column
            // outside the PK, see CreateStatement.
            if (!cfm.compactValueColumn().name.bytes.hasRemaining())
            {
                // There is no column outside the PK. So no operation could have passed through validation
                assert updates.isEmpty();
                new Constants.Setter(cfm.compactValueColumn(), EMPTY).execute(key, cf, prefix, params);
            }
            else
            {
                // dense means we don't have a row marker, so don't accept to set only the PK. See CASSANDRA-5648.
                if (updates.isEmpty())
                    throw new InvalidRequestException(String.format("Column %s is mandatory for this COMPACT STORAGE table", cfm.compactValueColumn().name));

                for (Operation update : updates)
                    update.execute(key, cf, prefix, params);
            }
        }
        else
        {
            for (Operation update : updates)
                update.execute(key, cf, prefix, params);
        }
    }

<<<<<<< HEAD
    public ColumnFamily updateForKey(ByteBuffer key, Composite prefix, UpdateParameters params)
    throws InvalidRequestException
    {
        ColumnFamily cf = ArrayBackedSortedColumns.factory.create(cfm);
        addUpdateForKey(cf, key, prefix, params);
        return cf;
    }

=======
>>>>>>> 54a7e003
    public static class ParsedInsert extends ModificationStatement.Parsed
    {
        private final List<ColumnIdentifier> columnNames;
        private final List<Term.Raw> columnValues;

        /**
         * A parsed <code>INSERT</code> statement.
         *
         * @param name column family being operated on
         * @param columnNames list of column names
         * @param columnValues list of column values (corresponds to names)
         * @param attrs additional attributes for statement (CL, timestamp, timeToLive)
         */
        public ParsedInsert(CFName name,
                            Attributes.Raw attrs,
                            List<ColumnIdentifier> columnNames, List<Term.Raw> columnValues,
                            boolean ifNotExists)
        {
            super(name, attrs, null, ifNotExists);
            this.columnNames = columnNames;
            this.columnValues = columnValues;
        }

        protected ModificationStatement prepareInternal(CFMetaData cfm, VariableSpecifications boundNames, Attributes attrs) throws InvalidRequestException
        {
            UpdateStatement stmt = new UpdateStatement(ModificationStatement.StatementType.INSERT,boundNames.size(), cfm, attrs);

            // Created from an INSERT
            if (stmt.isCounter())
                throw new InvalidRequestException("INSERT statement are not allowed on counter tables, use UPDATE instead");
            if (columnNames.size() != columnValues.size())
                throw new InvalidRequestException("Unmatched column names/values");
            if (columnNames.isEmpty())
                throw new InvalidRequestException("No columns provided to INSERT");

            for (int i = 0; i < columnNames.size(); i++)
            {
                ColumnDefinition def = cfm.getColumnDefinition(columnNames.get(i));
                if (def == null)
                    throw new InvalidRequestException(String.format("Unknown identifier %s", columnNames.get(i)));

                for (int j = 0; j < i; j++)
                    if (def.name.equals(columnNames.get(j)))
                        throw new InvalidRequestException(String.format("Multiple definitions found for column %s", def.name));

                Term.Raw value = columnValues.get(i);

                switch (def.kind)
                {
                    case PARTITION_KEY:
                    case CLUSTERING_COLUMN:
                        Term t = value.prepare(keyspace(), def);
                        t.collectMarkerSpecification(boundNames);
                        stmt.addKeyValue(def, t);
                        break;
                    default:
                        Operation operation = new Operation.SetValue(value).prepare(keyspace(), def);
                        operation.collectMarkerSpecification(boundNames);
                        stmt.addOperation(operation);
                        break;
                }
            }
            return stmt;
        }
    }

    public static class ParsedUpdate extends ModificationStatement.Parsed
    {
        // Provided for an UPDATE
        private final List<Pair<ColumnIdentifier, Operation.RawUpdate>> updates;
        private final List<Relation> whereClause;

        /**
         * Creates a new UpdateStatement from a column family name, columns map, consistency
         * level, and key term.
         *
         * @param name column family being operated on
         * @param attrs additional attributes for statement (timestamp, timeToLive)
         * @param updates a map of column operations to perform
         * @param whereClause the where clause
         */
        public ParsedUpdate(CFName name,
                            Attributes.Raw attrs,
                            List<Pair<ColumnIdentifier, Operation.RawUpdate>> updates,
                            List<Relation> whereClause,
                            List<Pair<ColumnIdentifier, ColumnCondition.Raw>> conditions)
        {
            super(name, attrs, conditions, false);
            this.updates = updates;
            this.whereClause = whereClause;
        }

        protected ModificationStatement prepareInternal(CFMetaData cfm, VariableSpecifications boundNames, Attributes attrs) throws InvalidRequestException
        {
            UpdateStatement stmt = new UpdateStatement(ModificationStatement.StatementType.UPDATE, boundNames.size(), cfm, attrs);

            for (Pair<ColumnIdentifier, Operation.RawUpdate> entry : updates)
            {
                ColumnDefinition def = cfm.getColumnDefinition(entry.left);
                if (def == null)
                    throw new InvalidRequestException(String.format("Unknown identifier %s", entry.left));

                Operation operation = entry.right.prepare(keyspace(), def);
                operation.collectMarkerSpecification(boundNames);

                switch (def.kind)
                {
                    case PARTITION_KEY:
                    case CLUSTERING_COLUMN:
                        throw new InvalidRequestException(String.format("PRIMARY KEY part %s found in SET part", entry.left));
                    default:
                        stmt.addOperation(operation);
                        break;
                }
            }

            stmt.processWhereClause(whereClause, boundNames);
            return stmt;
        }
    }
}<|MERGE_RESOLUTION|>--- conflicted
+++ resolved
@@ -96,17 +96,6 @@
         }
     }
 
-<<<<<<< HEAD
-    public ColumnFamily updateForKey(ByteBuffer key, Composite prefix, UpdateParameters params)
-    throws InvalidRequestException
-    {
-        ColumnFamily cf = ArrayBackedSortedColumns.factory.create(cfm);
-        addUpdateForKey(cf, key, prefix, params);
-        return cf;
-    }
-
-=======
->>>>>>> 54a7e003
     public static class ParsedInsert extends ModificationStatement.Parsed
     {
         private final List<ColumnIdentifier> columnNames;
