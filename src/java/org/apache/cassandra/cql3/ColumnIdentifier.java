--- conflicted
+++ resolved
@@ -27,11 +27,7 @@
 /**
  * Represents an identifer for a CQL column definition.
  */
-<<<<<<< HEAD
-public class ColumnIdentifier implements Selectable, Comparable<ColumnIdentifier>
-=======
-public class ColumnIdentifier implements RawSelector
->>>>>>> c0c2de53
+public class ColumnIdentifier implements Selectable
 {
     public final ByteBuffer key;
     private final String text;
