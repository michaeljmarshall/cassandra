/*
 * Licensed to the Apache Software Foundation (ASF) under one
 * or more contributor license agreements.  See the NOTICE file
 * distributed with this work for additional information
 * regarding copyright ownership.  The ASF licenses this file
 * to you under the Apache License, Version 2.0 (the
 * "License"); you may not use this file except in compliance
 * with the License.  You may obtain a copy of the License at
 *
 *     http://www.apache.org/licenses/LICENSE-2.0
 *
 * Unless required by applicable law or agreed to in writing, software
 * distributed under the License is distributed on an "AS IS" BASIS,
 * WITHOUT WARRANTIES OR CONDITIONS OF ANY KIND, either express or implied.
 * See the License for the specific language governing permissions and
 * limitations under the License.
 */
package org.apache.cassandra.cql3.restrictions;

import java.nio.ByteBuffer;
import java.util.*;
import java.util.stream.Collectors;

import com.google.common.base.Joiner;
import com.google.common.collect.ImmutableList;
import com.google.common.collect.ImmutableSet;
import com.google.common.collect.Iterables;

import org.apache.cassandra.cql3.*;
import org.apache.cassandra.cql3.functions.Function;
import org.apache.cassandra.cql3.statements.Bound;
import org.apache.cassandra.cql3.statements.StatementType;
import org.apache.cassandra.db.*;
import org.apache.cassandra.db.filter.RowFilter;
import org.apache.cassandra.db.marshal.AbstractType;
import org.apache.cassandra.db.marshal.DecimalType;
import org.apache.cassandra.db.marshal.IntegerType;
import org.apache.cassandra.db.marshal.SimpleDateType;
import org.apache.cassandra.dht.*;
import org.apache.cassandra.exceptions.InvalidRequestException;
import org.apache.cassandra.index.Index;
import org.apache.cassandra.index.IndexRegistry;
import org.apache.cassandra.schema.ColumnMetadata;
import org.apache.cassandra.schema.TableMetadata;
import org.apache.cassandra.service.QueryState;
import org.apache.cassandra.utils.btree.BTreeSet;

import static org.apache.cassandra.cql3.statements.RequestValidations.checkFalse;
import static org.apache.cassandra.cql3.statements.RequestValidations.checkNotNull;
import static org.apache.cassandra.cql3.statements.RequestValidations.invalidRequest;

/**
 * The restrictions corresponding to the relations specified on the where-clause of CQL query.
 */
public class StatementRestrictions
{
    public static final boolean ENABLE_SAI_GENERAL_ORDER_BY = Boolean.parseBoolean(System.getProperty("cassandra.sai.general_order_by", "true"));

    public static final String REQUIRES_ALLOW_FILTERING_MESSAGE =
    "Cannot execute this query as it might involve data filtering and " +
    "thus may have unpredictable performance. If you want to execute " +
    "this query despite the performance unpredictability, use ALLOW FILTERING";

    public static final String HAS_UNSUPPORTED_INDEX_RESTRICTION_MESSAGE_SINGLE =
    "Column '%s' has an index but does not support the operators specified in the query. " +
    "If you want to execute this query despite the performance unpredictability, use ALLOW FILTERING";

    public static final String HAS_UNSUPPORTED_INDEX_RESTRICTION_MESSAGE_MULTI =
    "Columns %s have indexes but do not support the operators specified in the query. " +
    "If you want to execute this query despite the performance unpredictability, use ALLOW FILTERING";

    public static final String INDEX_DOES_NOT_SUPPORT_LIKE_MESSAGE = "Index on column %s does not support LIKE restrictions.";

    public static final String INDEX_DOES_NOT_SUPPORT_ANALYZER_MATCHES_MESSAGE = "Index on column %s does not support ':' restrictions.";

    public static final String INDEX_DOES_NOT_SUPPORT_DISJUNCTION =
    "An index involved in this query does not support disjunctive queries using the OR operator";

    public static final String PARTITION_KEY_RESTRICTION_MUST_BE_TOP_LEVEL =
    "Restriction on partition key column %s must not be nested under OR operator";

    public static final String GEO_DISTANCE_REQUIRES_INDEX_MESSAGE = "GEO_DISTANCE requires the vector column to be indexed";
    public static final String NON_CLUSTER_ORDERING_REQUIRES_INDEX_MESSAGE = "Ordering on non-clustering column %s requires the column to be indexed";
    public static final String NON_CLUSTER_ORDERING_REQUIRES_ALL_RESTRICTED_NON_PARTITION_KEY_COLUMNS_INDEXED_MESSAGE =
    "Ordering on non-clustering column requires each restricted column to be indexed except for fully-specified partition keys";

    public static final String VECTOR_INDEX_PRESENT_NOT_SUPPORT_GEO_DISTANCE_MESSAGE =
    "Vector index present, but configuration does not support GEO_DISTANCE queries. GEO_DISTANCE requires similarity_function 'euclidean'";
    public static final String VECTOR_INDEXES_UNSUPPORTED_OP_MESSAGE = "Vector indexes only support ANN and GEO_DISTANCE queries";

    /**
     * The Column Family meta data
     */
    public final TableMetadata table;

    /**
     * Restrictions on partitioning columns
     */
    protected final PartitionKeyRestrictions partitionKeyRestrictions;

    /**
     * Restrictions on clustering columns
     */
    private final ClusteringColumnRestrictions clusteringColumnsRestrictions;

    /**
     * Restriction on non-primary key columns (i.e. secondary index restrictions)
     */
    private final RestrictionSet nonPrimaryKeyRestrictions;

    private final ImmutableSet<ColumnMetadata> notNullColumns;

    /**
     * The restrictions used to build the row filter
     */
    private final IndexRestrictions filterRestrictions;

    /**
     * <code>true</code> if these restrictions form part of an OR query, <code>false</code> otherwise
     */
    private boolean isDisjunction;

    /**
     * <code>true</code> if the secondary index need to be queried, <code>false</code> otherwise
     */
    protected boolean usesSecondaryIndexing;

    /**
     * Specify if the query will return a range of partition keys.
     */
    protected boolean isKeyRange;

    /**
     * <code>true</code> if nonPrimaryKeyRestrictions contains restriction on a regular column,
     * <code>false</code> otherwise.
     */
    private boolean hasRegularColumnsRestrictions;

    private final List<StatementRestrictions> children;

    /**
     * Creates a new empty <code>StatementRestrictions</code>.
     *
     * @param table the column family meta data
     * @return a new empty <code>StatementRestrictions</code>.
     */
    public static StatementRestrictions empty(TableMetadata table)
    {
        return new StatementRestrictions(table, false);
    }

    private StatementRestrictions(TableMetadata table, boolean allowFiltering)
    {
        this.table = table;
        this.partitionKeyRestrictions = PartitionKeySingleRestrictionSet.builder(table.partitionKeyAsClusteringComparator()).build();
        this.clusteringColumnsRestrictions = ClusteringColumnRestrictions.builder(table, allowFiltering).build();
        this.nonPrimaryKeyRestrictions = RestrictionSet.builder().build();
        this.notNullColumns = ImmutableSet.of();
        this.filterRestrictions = IndexRestrictions.of();
        this.children = Collections.emptyList();
    }

    /**
     * Adds the following restrictions to the index restrictions.
     *
     * @param restrictions the restrictions to add to the index restrictions
     * @return a new {@code StatementRestrictions} with the new index restrictions
     */
    public StatementRestrictions addIndexRestrictions(Restrictions restrictions)
    {
        IndexRestrictions newIndexRestrictions = IndexRestrictions.builder()
                                                                  .add(filterRestrictions)
                                                                  .add(restrictions)
                                                                  .build();

        return new StatementRestrictions(table,
                                         partitionKeyRestrictions,
                                         clusteringColumnsRestrictions,
                                         nonPrimaryKeyRestrictions,
                                         notNullColumns,
                                         isDisjunction,
                                         usesSecondaryIndexing,
                                         isKeyRange,
                                         hasRegularColumnsRestrictions,
                                         newIndexRestrictions,
                                         children);
    }

    /**
     * Adds the following external restrictions (mostly custom and user index expressions) to the index restrictions.
     *
     * @param restrictions the restrictions to add to the index restrictions
     * @return a new {@code StatementRestrictions} with the new index restrictions
     */
    public StatementRestrictions addExternalRestrictions(Iterable<ExternalRestriction> restrictions)
    {
        IndexRestrictions.Builder newIndexRestrictions = IndexRestrictions.builder().add(filterRestrictions);

        for (ExternalRestriction restriction : restrictions)
            newIndexRestrictions.add(restriction);

        return new StatementRestrictions(table,
                                         partitionKeyRestrictions,
                                         clusteringColumnsRestrictions,
                                         nonPrimaryKeyRestrictions,
                                         notNullColumns,
                                         isDisjunction,
                                         usesSecondaryIndexing,
                                         isKeyRange,
                                         hasRegularColumnsRestrictions,
                                         newIndexRestrictions.build(),
                                         children);
    }

    private StatementRestrictions(TableMetadata table,
                                  PartitionKeyRestrictions partitionKeyRestrictions,
                                  ClusteringColumnRestrictions clusteringColumnsRestrictions,
                                  RestrictionSet nonPrimaryKeyRestrictions,
                                  ImmutableSet<ColumnMetadata> notNullColumns,
                                  boolean isDisjunction,
                                  boolean usesSecondaryIndexing,
                                  boolean isKeyRange,
                                  boolean hasRegularColumnsRestrictions,
                                  IndexRestrictions filterRestrictions,
                                  List<StatementRestrictions> children)
    {
        this.table = table;
        this.partitionKeyRestrictions = partitionKeyRestrictions;
        this.clusteringColumnsRestrictions = clusteringColumnsRestrictions;
        this.nonPrimaryKeyRestrictions = nonPrimaryKeyRestrictions;
        this.notNullColumns = notNullColumns;
        this.filterRestrictions = filterRestrictions;
        this.isDisjunction = isDisjunction;
        this.usesSecondaryIndexing = usesSecondaryIndexing;
        this.isKeyRange = isKeyRange;
        this.hasRegularColumnsRestrictions = hasRegularColumnsRestrictions;
        this.children = children;
    }

    public static StatementRestrictions create(StatementType type,
                                               TableMetadata table,
                                               WhereClause whereClause,
                                               VariableSpecifications boundNames,
                                               List<Ordering> orderings,
                                               boolean selectsOnlyStaticColumns,
                                               boolean allowFiltering,
                                               boolean forView)
    {
        return new Builder(type,
                           table,
                           whereClause,
                           boundNames,
                           orderings,
                           selectsOnlyStaticColumns,
                           type.allowUseOfSecondaryIndices(),
                           allowFiltering,
                           forView).build();
    }

    public static StatementRestrictions create(StatementType type,
                                               TableMetadata table,
                                               WhereClause whereClause,
                                               VariableSpecifications boundNames,
                                               List<Ordering> orderings,
                                               boolean selectsOnlyStaticColumns,
                                               boolean allowUseOfSecondaryIndices,
                                               boolean allowFiltering,
                                               boolean forView)
    {
        return new Builder(type,
                           table,
                           whereClause,
                           boundNames,
                           orderings,
                           selectsOnlyStaticColumns,
                           allowUseOfSecondaryIndices,
                           allowFiltering,
                           forView).build();
    }

    /**
     * Build a <code>StatementRestrictions</code> from a <code>WhereClause</code> for a given
     * <code>StatementType</code>, <code>TableMetadata</code> and <code>VariableSpecifications</code>
     * </p>
     * The validation rules for whether the <code>StatementRestrictions</code> are valid depend on a
     * number of considerations, including whether indexes are being used and whether filtering is being
     * used.
     */
    public static class Builder
    {
        private final StatementType type;
        private final TableMetadata table;
        private final WhereClause whereClause;
        private final VariableSpecifications boundNames;

        private final List<Ordering> orderings;
        private final boolean selectsOnlyStaticColumns;
        private final boolean allowUseOfSecondaryIndices;
        private final boolean allowFiltering;
        private final boolean forView;

        public Builder(StatementType type,
                       TableMetadata table,
                       WhereClause whereClause,
                       VariableSpecifications boundNames,
                       List<Ordering> orderings,
                       boolean selectsOnlyStaticColumns,
                       boolean allowUseOfSecondaryIndices,
                       boolean allowFiltering,
                       boolean forView)
        {
            this.type = type;
            this.table = table;
            this.whereClause = whereClause;
            this.boundNames = boundNames;
            this.orderings = orderings;
            this.selectsOnlyStaticColumns = selectsOnlyStaticColumns;
            this.allowUseOfSecondaryIndices = allowUseOfSecondaryIndices;
            this.allowFiltering = allowFiltering;
            this.forView = forView;
        }

        public StatementRestrictions build()
        {
            IndexRegistry indexRegistry = null;

            // We want to avoid opening the keyspace during view construction
            // since we're parsing these for restore and the base table or keyspace might not exist in the current schema.
            if (allowUseOfSecondaryIndices && type.allowUseOfSecondaryIndices())
                indexRegistry = IndexRegistry.obtain(table);

            WhereClause.AndElement root = whereClause.root().conjunctiveForm();
            return doBuild(root, indexRegistry, 0);
        }

        /**
         * Processes the WHERE clause expression tree recursively and assigns the restrictions to different sets
         * based on the columns they are applied to.
         *
         * @param element root of the tree
         * @param nestingLevel recursion depth needed to reject the restrictions that
         *                     are not allowed to be nested (e.g. partition key restrictions)
         */
        StatementRestrictions doBuild(WhereClause.ExpressionElement element, IndexRegistry indexRegistry, int nestingLevel)
        {
            assert element instanceof WhereClause.AndElement || nestingLevel > 0:
                    "Root of the WHERE clause expression tree must be a conjunction";

            PartitionKeySingleRestrictionSet.Builder partitionKeyRestrictionSet = PartitionKeySingleRestrictionSet.builder(table.partitionKeyAsClusteringComparator());
            ClusteringColumnRestrictions.Builder clusteringColumnsRestrictionSet = ClusteringColumnRestrictions.builder(table, allowFiltering, indexRegistry);
            RestrictionSet.Builder nonPrimaryKeyRestrictionSet = RestrictionSet.builder();
            ImmutableSet.Builder<ColumnMetadata> notNullColumnsBuilder = ImmutableSet.builder();


            // ORDER BY clause. We add it first because orderings are not really restrictions
            // and by adding first, we ensure that merging restrictions works as expected.
            // The long term solution will break ordering out into its own abstraction.
            if (nestingLevel == 0)
                addOrderingRestrictions(orderings, indexRegistry, nonPrimaryKeyRestrictionSet);

            /*
             * WHERE clause. For a given entity, rules are:
             *   - EQ relation conflicts with anything else (including a 2nd EQ)
             *   - Can't have more than one LT(E) relation (resp. GT(E) relation)
             *   - IN relation are restricted to row keys (for now) and conflicts with anything else (we could
             *     allow two IN for the same entity but that doesn't seem very useful)
             *   - The value_alias cannot be restricted in any way (we don't support wide rows with indexed value
             *     in CQL so far)
             *   - CONTAINS and CONTAINS_KEY cannot be used with UPDATE or DELETE
             */
            for (Relation relation : element.relations())
            {
                if ((relation.isContains() || relation.isContainsKey() || relation.isNotContains() || relation.isNotContainsKey())
                        && (type.isUpdate() || type.isDelete()))
                {
                    throw invalidRequest("Cannot use %s with %s", type, relation.operator());
                }

                if (relation.operator() == Operator.IS_NOT)
                {
                    if (!forView)
                        throw invalidRequest("Unsupported restriction: %s", relation);

                    notNullColumnsBuilder.addAll(relation.toRestriction(table, boundNames).getColumnDefs());
                }
                else
                {
                    Restriction restriction = relation.toRestriction(table, boundNames);

                    if (relation.isLIKE() && (!type.allowUseOfSecondaryIndices() || !restriction.hasSupportingIndex(indexRegistry)))
                    {
                        if (getColumnsWithUnsupportedIndexRestrictions(table, ImmutableList.of(restriction)).isEmpty())
                        {
                            throw invalidRequest("LIKE restriction is only supported on properly indexed columns. %s is not valid.", relation.toString());
                        }
                        else
                        {
                            throw invalidRequest(StatementRestrictions.INDEX_DOES_NOT_SUPPORT_LIKE_MESSAGE, restriction.getFirstColumn());
                        }
                    }
                    if (relation.operator() == Operator.ANALYZER_MATCHES)
                    {
                        if (!type.allowUseOfSecondaryIndices())
                        {
                            throw invalidRequest("Invalid query. %s does not support use of secondary indices, but %s restriction requires a secondary index.", type.name(), relation.toString());
                        }
                        if (!restriction.hasSupportingIndex(indexRegistry))
                        {
                            if (getColumnsWithUnsupportedIndexRestrictions(table, ImmutableList.of(restriction)).isEmpty())
                            {
                                throw invalidRequest(": restriction is only supported on properly indexed columns. %s is not valid.", relation.toString());
                            }
                            else
                            {
                                throw invalidRequest(StatementRestrictions.INDEX_DOES_NOT_SUPPORT_ANALYZER_MATCHES_MESSAGE, restriction.getFirstColumn());
                            }
                        }
                    }

                    ColumnMetadata def = restriction.getFirstColumn();
                    if (def.isPartitionKey())
                    {
                        // All partition key restrictions must be a part of the top-level AND operation.
                        // The read path filtering logic is currently unable to filter rows based on
                        // partition key restriction that is a part of a complex expression involving disjunctions.
                        // ALLOW FILTERING does not cut it, as RowFilter can't handle ORed partition
                        // key restrictions properly.
                        if (nestingLevel > 0)
                            throw invalidRequest(StatementRestrictions.PARTITION_KEY_RESTRICTION_MUST_BE_TOP_LEVEL, def);

                        partitionKeyRestrictionSet.addRestriction(restriction);
                    }
                    // If a clustering column restriction is nested (under OR operator),
                    // we can't treat it as a real clustering column,
                    // but instead we treat it as a regular column and use
                    // index (if we have one) or use row filtering on it; hence we require nestingLevel == 0 check here
                    else if (def.isClusteringColumn() && nestingLevel == 0)
                    {
                        clusteringColumnsRestrictionSet.addRestriction(restriction);
                    }
                    else
                    {
                        nonPrimaryKeyRestrictionSet.addRestriction((SingleRestriction) restriction, element.isDisjunction());
                    }
                }
            }

            PartitionKeyRestrictions partitionKeyRestrictions = partitionKeyRestrictionSet.build();
            ClusteringColumnRestrictions clusteringColumnsRestrictions = clusteringColumnsRestrictionSet.build();
            RestrictionSet nonPrimaryKeyRestrictions = nonPrimaryKeyRestrictionSet.build();
            ImmutableSet<ColumnMetadata> notNullColumns = notNullColumnsBuilder.build();
            boolean hasRegularColumnsRestrictions = nonPrimaryKeyRestrictions.hasRestrictionFor(ColumnMetadata.Kind.REGULAR);
            boolean usesSecondaryIndexing = false;
            boolean isKeyRange = false;

            boolean hasQueryableClusteringColumnIndex = false;
            boolean hasQueryableIndex = false;

            IndexRestrictions.Builder filterRestrictionsBuilder = IndexRestrictions.builder();

            if (allowUseOfSecondaryIndices)
            {
                if (element.containsCustomExpressions())
                {
                    CustomIndexExpression customExpression = prepareCustomIndexExpression(element.expressions(),
                                                                                          boundNames,
                                                                                          indexRegistry);
                    filterRestrictionsBuilder.add(customExpression);
                }

                hasQueryableClusteringColumnIndex = clusteringColumnsRestrictions.hasSupportingIndex(indexRegistry);
                hasQueryableIndex = element.containsCustomExpressions()
                                    || hasQueryableClusteringColumnIndex
                                    || partitionKeyRestrictions.hasSupportingIndex(indexRegistry)
                                    || nonPrimaryKeyRestrictions.hasSupportingIndex(indexRegistry);
            }

            // At this point, the select statement if fully constructed, but we still have a few things to validate
            if (!type.allowPartitionKeyRanges())
            {
                checkFalse(partitionKeyRestrictions.isOnToken(),
                           "The token function cannot be used in WHERE clauses for %s statements", type);

                if (partitionKeyRestrictions.hasUnrestrictedPartitionKeyComponents(table))
                    throw invalidRequest("Some partition key parts are missing: %s",
                                         Joiner.on(", ").join(getPartitionKeyUnrestrictedComponents(partitionKeyRestrictions)));

                // slice query
                checkFalse(partitionKeyRestrictions.hasSlice(),
                           "Only EQ and IN relation are supported on the partition key (unless you use the token() function)"
                           + " for %s statements", type);
            }
            else
            {
                // If there are no partition restrictions or there's only token restriction, we have to set a key range
                if (partitionKeyRestrictions.isOnToken())
                    isKeyRange = true;

                if (partitionKeyRestrictions.isEmpty() && partitionKeyRestrictions.hasUnrestrictedPartitionKeyComponents(table))
                {
                    isKeyRange = true;
                    usesSecondaryIndexing = hasQueryableIndex;
                }

                // If there is a queryable index, no special condition is required on the other restrictions.
                // But we still need to know 2 things:
                // - If we don't have a queryable index, is the query ok
                // - Is it queryable without 2ndary index, which is always more efficient
                // If a component of the partition key is restricted by a relation, all preceding
                // components must have a EQ. Only the last partition key component can be in IN relation.
                // If partition key restrictions exist and this is a disjunction then we may need filtering
                if (partitionKeyRestrictions.needFiltering(table) || (!partitionKeyRestrictions.isEmpty() && element.isDisjunction()))
                {
                    if (!allowFiltering && !forView && !hasQueryableIndex)
                        throw new InvalidRequestException(StatementRestrictions.REQUIRES_ALLOW_FILTERING_MESSAGE);

                    isKeyRange = true;
                    usesSecondaryIndexing = hasQueryableIndex;
                }
            }

            // Some but not all of the partition key columns have been specified or they form part of a disjunction;
            // hence we need turn these restrictions into a row filter.
            if (usesSecondaryIndexing || partitionKeyRestrictions.needFiltering(table) || element.isDisjunction())
                filterRestrictionsBuilder.add(partitionKeyRestrictions);

            if (selectsOnlyStaticColumns && !clusteringColumnsRestrictions.isEmpty())
            {
                // If the only updated/deleted columns are static, then we don't need clustering columns.
                // And in fact, unless it is an INSERT, we reject if clustering colums are provided as that
                // suggest something unintended. For instance, given:
                //   CREATE TABLE t (k int, v int, s int static, PRIMARY KEY (k, v))
                // it can make sense to do:
                //   INSERT INTO t(k, v, s) VALUES (0, 1, 2)
                // but both
                //   UPDATE t SET s = 3 WHERE k = 0 AND v = 1
                //   DELETE v FROM t WHERE k = 0 AND v = 1
                // sounds like you don't really understand what your are doing.
                if (type.isDelete() || type.isUpdate())
                    throw invalidRequest("Invalid restrictions on clustering columns since the %s statement modifies only static columns",
                                         type);
            }

            // Now process and validate the clustering column restrictions
            checkFalse(!type.allowClusteringColumnSlices() && clusteringColumnsRestrictions.hasSlice(),
                       "Slice restrictions are not supported on the clustering columns in %s statements", type);

            if (!type.allowClusteringColumnSlices()
                && (!table.isCompactTable() || (table.isCompactTable() && clusteringColumnsRestrictions.isEmpty())))
            {
                if (!selectsOnlyStaticColumns && (table.clusteringColumns().size() != clusteringColumnsRestrictions.size()))
                    throw invalidRequest("Some clustering keys are missing: %s",
                                         Joiner.on(", ").join(getUnrestrictedClusteringColumns(clusteringColumnsRestrictions)));
            }
            else
            {
                checkFalse(clusteringColumnsRestrictions.hasContains() && !hasQueryableIndex && !allowFiltering,
                           "Clustering columns can only be restricted with CONTAINS with a secondary index or filtering");

                if (!clusteringColumnsRestrictions.isEmpty() && clusteringColumnsRestrictions.needFiltering())
                {
                    if (hasQueryableIndex || forView)
                    {
                        usesSecondaryIndexing = true;
                    }
                    else if (!allowFiltering)
                    {
                        List<ColumnMetadata> clusteringColumns = table.clusteringColumns();
                        List<ColumnMetadata> restrictedColumns = clusteringColumnsRestrictions.getColumnDefs();

                        for (int i = 0, m = restrictedColumns.size(); i < m; i++)
                        {
                            ColumnMetadata clusteringColumn = clusteringColumns.get(i);
                            ColumnMetadata restrictedColumn = restrictedColumns.get(i);

                            if (!clusteringColumn.equals(restrictedColumn))
                            {
                                throw invalidRequest("PRIMARY KEY column \"%s\" cannot be restricted as preceding column \"%s\" is not restricted",
                                                     restrictedColumn.name,
                                                     clusteringColumn.name);
                            }
                        }
                    }
                }
            }

            // Covers indexes on the first clustering column (among others).
            if (isKeyRange && hasQueryableClusteringColumnIndex)
                usesSecondaryIndexing = true;

            // Because an ANN queries limit the result set based within the SAI, clustering column restrictions
            // must be added to the filter restrictions.
            if (orderings.stream().anyMatch(o -> o.expression.hasNonClusteredOrdering()))
                usesSecondaryIndexing = true;

            if (usesSecondaryIndexing || clusteringColumnsRestrictions.needFiltering())
                filterRestrictionsBuilder.add(clusteringColumnsRestrictions);

            // Even if usesSecondaryIndexing is false at this point, we'll still have to use one if
            // there is restrictions not covered by the PK.
            if (!nonPrimaryKeyRestrictions.isEmpty())
            {
                var columnRestrictions = allColumnRestrictions(clusteringColumnsRestrictions, nonPrimaryKeyRestrictions);

                if (!type.allowNonPrimaryKeyInWhereClause())
                {
                    Collection<ColumnIdentifier> nonPrimaryKeyColumns =
                    ColumnMetadata.toIdentifiers(nonPrimaryKeyRestrictions.getColumnDefs());

                    throw invalidRequest("Non PRIMARY KEY columns found in where clause: %s ",
                                         Joiner.on(", ").join(nonPrimaryKeyColumns));
                }
                if (hasQueryableIndex)
                    usesSecondaryIndexing = true;
                else
                {
                    var vectorColumn = nonPrimaryKeyRestrictions.getColumnDefs().stream().filter(c -> c.type.isVector()).findFirst();
                    if (vectorColumn.isPresent())
                    {
                        var vc = vectorColumn.get();
                        var hasIndex = indexRegistry.listIndexes().stream().anyMatch(i -> i.dependsOn(vc));
                        var isBoundedANN = nonPrimaryKeyRestrictions.restrictions().stream().anyMatch(SingleRestriction::isBoundedAnn);
                        if (hasIndex)
                            if (isBoundedANN)
                                throw invalidRequest(StatementRestrictions.VECTOR_INDEX_PRESENT_NOT_SUPPORT_GEO_DISTANCE_MESSAGE);
                            else
                                throw invalidRequest(StatementRestrictions.VECTOR_INDEXES_UNSUPPORTED_OP_MESSAGE, vc);
                        else
                            // We check if ANN vector column has index earlier, so we only need to for bounded ann here
                            if (isBoundedANN)
                                throw invalidRequest(StatementRestrictions.GEO_DISTANCE_REQUIRES_INDEX_MESSAGE);
                    }

                    if (!allowFiltering)
                        throwRequiresAllowFilteringError(table, columnRestrictions);
                }

                filterRestrictionsBuilder.add(nonPrimaryKeyRestrictions);
            }

            if (usesSecondaryIndexing)
                checkFalse(partitionKeyRestrictions.hasIN(),
                           "Select on indexed columns and with IN clause for the PRIMARY KEY are not supported");

            ImmutableList.Builder<StatementRestrictions> children = ImmutableList.builder();

            for (WhereClause.ContainerElement container : element.operations())
                children.add(doBuild(container, indexRegistry, nestingLevel + 1));

            return new StatementRestrictions(table,
                                             partitionKeyRestrictions,
                                             clusteringColumnsRestrictions,
                                             nonPrimaryKeyRestrictions,
                                             notNullColumns,
                                             element.isDisjunction(),
                                             usesSecondaryIndexing,
                                             isKeyRange,
                                             hasRegularColumnsRestrictions,
                                             filterRestrictionsBuilder.build(),
                                             children.build());
        }

        /**
         * This is a hack to push ordering down to indexes.
         * Indexes are selected based on RowFilter only, so we need to turn orderings into restrictions
         * so they end up in the row filter.
         *
         * @param orderings orderings from the select statement
         * @param indexRegistry used to check if the ordering is supported by an index
         * @param receiver target restriction builder to receive the additional restrictions
         */
        private void addOrderingRestrictions(List<Ordering> orderings, IndexRegistry indexRegistry, RestrictionSet.Builder receiver)
        {
            List<Ordering> indexOrderings = orderings.stream().filter(o -> o.expression.hasNonClusteredOrdering()).collect(Collectors.toList());

            if (indexOrderings.size() > 1)
                throw new InvalidRequestException("Cannot specify more than one ordering column when using SAI indexes");
            else if (indexOrderings.size() == 1)
            {
                if (orderings.size() > 1)
                    throw new InvalidRequestException("Cannot combine clustering column ordering with non-clustering column ordering");
                Ordering ordering = indexOrderings.get(0);
                if (ordering.direction != Ordering.Direction.ASC && ordering.expression instanceof Ordering.Ann)
                    throw new InvalidRequestException("Descending ANN ordering is not supported");
                if (!ENABLE_SAI_GENERAL_ORDER_BY && ordering.expression instanceof Ordering.SingleColumn)
                    throw new InvalidRequestException("SAI based ORDER BY on non-vector column is not supported");
                SingleRestriction restriction = ordering.expression.toRestriction();
                if (!restriction.hasSupportingIndex(indexRegistry))
                {
                    var type = restriction.getFirstColumn().type.asCQL3Type().getType();
                    // This is a slight hack, but once we support a way to order these types, we can remove it.
                    if (type instanceof IntegerType || type instanceof DecimalType)
                        throw new InvalidRequestException(String.format("SAI based ordering on column %s of type %s is not supported",
                                                          restriction.getFirstColumn(),
                                                          restriction.getFirstColumn().type.asCQL3Type()));
                    throw new InvalidRequestException(String.format(NON_CLUSTER_ORDERING_REQUIRES_INDEX_MESSAGE,
                                                                    restriction.getFirstColumn()));
                }
                receiver.addRestriction(restriction, false);
            }
        }

        private CustomIndexExpression prepareCustomIndexExpression(List<CustomIndexExpression> expressions,
                                                                   VariableSpecifications boundNames,
                                                                   IndexRegistry indexRegistry)
        {
            if (expressions.size() > 1)
                throw new InvalidRequestException(IndexRestrictions.MULTIPLE_EXPRESSIONS);

            CustomIndexExpression expression = expressions.get(0);

            QualifiedName name = expression.targetIndex;

            if (name.hasKeyspace() && !name.getKeyspace().equals(table.keyspace))
                throw IndexRestrictions.invalidIndex(expression.targetIndex, table);

            if (!table.indexes.has(expression.targetIndex.getName()))
                throw IndexRestrictions.indexNotFound(expression.targetIndex, table);

            Index index = indexRegistry.getIndex(table.indexes.get(expression.targetIndex.getName()).orElseThrow());
            if (!index.getIndexMetadata().isCustom())
                throw IndexRestrictions.nonCustomIndexInExpression(expression.targetIndex);

            AbstractType<?> expressionType = index.customExpressionValueType();
            if (expressionType == null)
                throw IndexRestrictions.customExpressionNotSupported(expression.targetIndex);

            expression.prepareValue(table, expressionType, boundNames);
            return expression;
        }

        /**
         * Returns the partition key components that are not restricted.
         * @return the partition key components that are not restricted.
         */
        private Collection<ColumnIdentifier> getPartitionKeyUnrestrictedComponents(PartitionKeyRestrictions partitionKeyRestrictions)
        {
            List<ColumnMetadata> list = new ArrayList<>(table.partitionKeyColumns());
            list.removeAll(partitionKeyRestrictions.getColumnDefs());
            return ColumnMetadata.toIdentifiers(list);
        }

        /**
         * Returns the clustering columns that are not restricted.
         * @return the clustering columns that are not restricted.
         */
        private Collection<ColumnIdentifier> getUnrestrictedClusteringColumns(ClusteringColumnRestrictions clusteringColumnsRestrictions)
        {
            List<ColumnMetadata> missingClusteringColumns = new ArrayList<>(table.clusteringColumns());
            missingClusteringColumns.removeAll(clusteringColumnsRestrictions.getColumnDefs());
            return ColumnMetadata.toIdentifiers(missingClusteringColumns);
        }
    }

    public IndexRestrictions filterRestrictions()
    {
        return filterRestrictions;
    }

    public List<StatementRestrictions> children()
    {
        return children;
    }

    public boolean hasIndxBasedOrdering()
    {
        return nonPrimaryKeyRestrictions.restrictions().stream().anyMatch(SingleRestriction::isIndexBasedOrdering);
    }

    public void throwRequiresAllowFilteringError(TableMetadata table)
    {
<<<<<<< HEAD
        if (hasIndxBasedOrdering())
            throw invalidRequest(StatementRestrictions.NON_CLUSTER_ORDERING_REQUIRES_ALL_RESTRICTED_NON_PARTITION_KEY_COLUMNS_INDEXED_MESSAGE);
        Set<ColumnMetadata> unsupported = getColumnsWithUnsupportedIndexRestrictions(table);
=======
        if (hasAnnRestriction())
            throw invalidRequest(StatementRestrictions.ANN_REQUIRES_ALL_RESTRICTED_NON_PARTITION_KEY_COLUMNS_INDEXED_MESSAGE);

        throwRequiresAllowFilteringError(table, allColumnRestrictions(clusteringColumnsRestrictions, nonPrimaryKeyRestrictions));
    }

    private static void throwRequiresAllowFilteringError(TableMetadata table, Iterable<Restriction> columnRestrictions)
    {
        Set<ColumnMetadata> unsupported = getColumnsWithUnsupportedIndexRestrictions(table, columnRestrictions);
>>>>>>> 46282878
        if (unsupported.isEmpty())
        {
            throw invalidRequest(StatementRestrictions.REQUIRES_ALLOW_FILTERING_MESSAGE);
        }
        else
        {
            // If there's an index on these columns but the restriction is not supported on this index, throw a more specific error message
            if (unsupported.size() == 1)
                throw invalidRequest(String.format(StatementRestrictions.HAS_UNSUPPORTED_INDEX_RESTRICTION_MESSAGE_SINGLE, unsupported.iterator().next()));
            else
                throw invalidRequest(String.format(StatementRestrictions.HAS_UNSUPPORTED_INDEX_RESTRICTION_MESSAGE_MULTI, unsupported));
        }
    }

    public void throwsRequiresIndexSupportingDisjunctionError()
    {
        throw invalidRequest(StatementRestrictions.INDEX_DOES_NOT_SUPPORT_DISJUNCTION);
    }

    public void addFunctionsTo(List<Function> functions)
    {
        partitionKeyRestrictions.addFunctionsTo(functions);
        clusteringColumnsRestrictions.addFunctionsTo(functions);
        nonPrimaryKeyRestrictions.addFunctionsTo(functions);

        for (StatementRestrictions child : children)
            child.addFunctionsTo(functions);
    }

    // may be used by QueryHandler implementations
    public IndexRestrictions getIndexRestrictions()
    {
        return filterRestrictions;
    }

    /**
     * Returns the non-PK column that are restricted.  If includeNotNullRestrictions is true, columns that are restricted
     * by an IS NOT NULL restriction will be included, otherwise they will not be included (unless another restriction
     * applies to them).
     */
    public Set<ColumnMetadata> nonPKRestrictedColumns(boolean includeNotNullRestrictions)
    {
        Set<ColumnMetadata> columns = new HashSet<>();
        for (Restrictions r : filterRestrictions.getRestrictions())
        {
            for (ColumnMetadata def : r.getColumnDefs())
                if (!def.isPrimaryKeyColumn())
                    columns.add(def);
        }

        if (includeNotNullRestrictions)
        {
            for (ColumnMetadata def : notNullColumns())
            {
                if (!def.isPrimaryKeyColumn())
                    columns.add(def);
            }
        }

        for (StatementRestrictions child : children)
            columns.addAll(child.nonPKRestrictedColumns(includeNotNullRestrictions));

        return columns;
    }

    /**
     * @return the set of columns that have an IS NOT NULL restriction on them
     */
    public ImmutableSet<ColumnMetadata> notNullColumns()
    {
        return notNullColumns;
    }

    /**
     * @return true if column is restricted by some restriction, false otherwise
     */
    public boolean isRestricted(ColumnMetadata column)
    {
        if (notNullColumns().contains(column))
            return true;

        if (getRestrictions(column.kind).getColumnDefs().contains(column))
            return true;

        for (StatementRestrictions child : children)
            if (child.isRestricted(column))
                return true;

        return false;
    }

    /**
     * Checks if the restrictions on the partition key has IN restrictions.
     *
     * @return <code>true</code> the restrictions on the partition key has an IN restriction, <code>false</code>
     * otherwise.
     */
    public boolean keyIsInRelation()
    {
        return partitionKeyRestrictions.hasIN();
    }

    /**
     * Checks if the query request a range of partition keys.
     *
     * @return <code>true</code> if the query request a range of partition keys, <code>false</code> otherwise.
     */
    public boolean isKeyRange()
    {
        return isKeyRange;
    }

    /**
     * Checks if the specified column is restricted by an EQ restriction.
     *
     * @param columnDef the column definition
     * @return <code>true</code> if the specified column is restricted by an EQ restiction, <code>false</code>
     * otherwise.
     */
    public boolean isColumnRestrictedByEq(ColumnMetadata columnDef)
    {
        Set<Restriction> restrictions = getRestrictions(columnDef.kind).getRestrictions(columnDef);
        return restrictions.stream()
                           .filter(SingleRestriction.class::isInstance)
                           .anyMatch(p -> ((SingleRestriction) p).isEQ());
    }

    /**
     * Returns the <code>Restrictions</code> for the specified type of columns.
     *
     * @param kind the column type
     * @return the <code>Restrictions</code> for the specified type of columns
     */
    protected Restrictions getRestrictions(ColumnMetadata.Kind kind)
    {
        switch (kind)
        {
            case PARTITION_KEY: return partitionKeyRestrictions;
            case CLUSTERING: return clusteringColumnsRestrictions;
            default: return nonPrimaryKeyRestrictions;
        }
    }

    /**
     * Checks if the secondary index need to be queried.
     *
     * @return <code>true</code> if the secondary index need to be queried, <code>false</code> otherwise.
     */
    public boolean usesSecondaryIndexing()
    {
        if (usesSecondaryIndexing)
            return true;

        for (StatementRestrictions child: children)
            if (child.usesSecondaryIndexing)
                return true;

        return false;
    }

    public boolean hasPartitionKeyRestrictions()
    {
        return !partitionKeyRestrictions.isEmpty();
    }

    /**
     * Checks if the restrictions contain any non-primary key restrictions
     * @return <code>true</code> if the restrictions contain any non-primary key restrictions, <code>false</code> otherwise.
     */
    public boolean hasNonPrimaryKeyRestrictions()
    {
        return !nonPrimaryKeyRestrictions.isEmpty();
    }

    /**
     * Checks if the restrictions on the partition key are token restrictions.
     *
     * @return <code>true</code> if the restrictions on the partition key are token restrictions,
     * <code>false</code> otherwise.
     */
    public boolean isPartitionKeyRestrictionsOnToken()
    {
        return partitionKeyRestrictions.isOnToken();
    }

    /**
     * Checks if restrictions on the clustering key have IN restrictions.
     *
     * @return <code>true</code> if the restrictions on the clustering key have IN restrictions,
     * <code>false</code> otherwise.
     */
    public boolean clusteringKeyRestrictionsHasIN()
    {
        return clusteringColumnsRestrictions.hasIN();
    }

    /**
     * Checks if some clustering columns are not restricted.
     * @return <code>true</code> if some clustering columns are not restricted, <code>false</code> otherwise.
     */
    private boolean hasUnrestrictedClusteringColumns()
    {
        return table.clusteringColumns().size() != clusteringColumnsRestrictions.size();
    }

    public RowFilter getRowFilter(IndexRegistry indexManager, QueryOptions options)
    {
        if (filterRestrictions.isEmpty() && children.isEmpty())
            return RowFilter.NONE;

        return RowFilter.builder().buildFromRestrictions(this, indexManager, table, options);
    }

    /**
     * Returns the partition keys for which the data is requested.
     *
     * @param options the query options
     * @param queryState the query state
     * @return the partition keys for which the data is requested.
     */
    public List<ByteBuffer> getPartitionKeys(final QueryOptions options, QueryState queryState)
    {
        return partitionKeyRestrictions.values(options, queryState);
    }

    /**
     * Returns the specified bound of the partition key.
     *
     * @param b the boundary type
     * @param options the query options
     * @return the specified bound of the partition key
     */
    private ByteBuffer getPartitionKeyBound(Bound b, QueryOptions options)
    {
        // We deal with IN queries for keys in other places, so we know buildBound will return only one result
        return partitionKeyRestrictions.bounds(b, options).get(0);
    }

    /**
     * Returns the partition key bounds.
     *
     * @param options the query options
     * @return the partition key bounds
     */
    public AbstractBounds<PartitionPosition> getPartitionKeyBounds(QueryOptions options)
    {
        IPartitioner p = table.partitioner;

        if (partitionKeyRestrictions.isOnToken())
        {
            return getPartitionKeyBoundsForTokenRestrictions(p, options);
        }

        return getPartitionKeyBounds(p, options);
    }

    private AbstractBounds<PartitionPosition> getPartitionKeyBounds(IPartitioner p,
                                                                    QueryOptions options)
    {
        // Deal with unrestricted partition key components (special-casing is required to deal with 2i queries on the
        // first component of a composite partition key) queries that filter on the partition key.
        if (partitionKeyRestrictions.needFiltering(table) || isDisjunction)
            return new Range<>(p.getMinimumToken().minKeyBound(), p.getMinimumToken().maxKeyBound());

        ByteBuffer startKeyBytes = getPartitionKeyBound(Bound.START, options);
        ByteBuffer finishKeyBytes = getPartitionKeyBound(Bound.END, options);

        PartitionPosition startKey = PartitionPosition.ForKey.get(startKeyBytes, p);
        PartitionPosition finishKey = PartitionPosition.ForKey.get(finishKeyBytes, p);

        if (startKey.compareTo(finishKey) > 0 && !finishKey.isMinimum())
            return null;

        if (partitionKeyRestrictions.isInclusive(Bound.START))
        {
            return partitionKeyRestrictions.isInclusive(Bound.END)
                   ? new Bounds<>(startKey, finishKey)
                   : new IncludingExcludingBounds<>(startKey, finishKey);
        }

        return partitionKeyRestrictions.isInclusive(Bound.END)
               ? new Range<>(startKey, finishKey)
               : new ExcludingBounds<>(startKey, finishKey);
    }

    private AbstractBounds<PartitionPosition> getPartitionKeyBoundsForTokenRestrictions(IPartitioner p,
                                                                                        QueryOptions options)
    {
        Token startToken = getTokenBound(Bound.START, options, p);
        Token endToken = getTokenBound(Bound.END, options, p);

        boolean includeStart = partitionKeyRestrictions.isInclusive(Bound.START);
        boolean includeEnd = partitionKeyRestrictions.isInclusive(Bound.END);

        /*
         * If we ask SP.getRangeSlice() for (token(200), token(200)], it will happily return the whole ring.
         * However, wrapping range doesn't really make sense for CQL, and we want to return an empty result in that
         * case (CASSANDRA-5573). So special case to create a range that is guaranteed to be empty.
         *
         * In practice, we want to return an empty result set if either startToken > endToken, or both are equal but
         * one of the bound is excluded (since [a, a] can contains something, but not (a, a], [a, a) or (a, a)).
         * Note though that in the case where startToken or endToken is the minimum token, then this special case
         * rule should not apply.
         */
        int cmp = startToken.compareTo(endToken);
        if (!startToken.isMinimum() && !endToken.isMinimum()
            && (cmp > 0 || (cmp == 0 && (!includeStart || !includeEnd))))
            return null;

        PartitionPosition start = includeStart ? startToken.minKeyBound() : startToken.maxKeyBound();
        PartitionPosition end = includeEnd ? endToken.maxKeyBound() : endToken.minKeyBound();

        return new Range<>(start, end);
    }

    private Token getTokenBound(Bound b, QueryOptions options, IPartitioner p)
    {
        if (!partitionKeyRestrictions.hasBound(b))
            return p.getMinimumToken();

        ByteBuffer value = partitionKeyRestrictions.bounds(b, options).get(0);
        checkNotNull(value, "Invalid null token value");
        return p.getTokenFactory().fromByteArray(value);
    }

    /**
     * Checks if the query has some restrictions on the clustering columns.
     *
     * @return <code>true</code> if the query has some restrictions on the clustering columns,
     * <code>false</code> otherwise.
     */
    public boolean hasClusteringColumnsRestrictions()
    {
        return !clusteringColumnsRestrictions.isEmpty();
    }

    /**
     * Checks if the query has any cluster column restrictions that do not also have a supporting index.
     * @param table the table metadata
     * @return <code>true</code> if the query has any cluster column restrictions that do not also have a supporting index,
     * <code>false</code> otherwise.
     */
    public boolean hasClusterColumnRestrictionWithoutSupportingIndex(TableMetadata table)
    {
        IndexRegistry registry = IndexRegistry.obtain(table);
        for (Restriction restriction : clusteringColumnsRestrictions.restrictions())
            if (!restriction.hasSupportingIndex(registry))
                return true;
        return false;
    }

    /**
     * Returns the requested clustering columns.
     *
     * @param options the query options
     * @param queryState the query state
     * @return the requested clustering columns
     */
    public NavigableSet<Clustering<?>> getClusteringColumns(QueryOptions options, QueryState queryState)
    {
        // If this is a names command and the table is a static compact one, then as far as CQL is concerned we have
        // only a single row which internally correspond to the static parts. In which case we want to return an empty
        // set (since that's what ClusteringIndexNamesFilter expects).
        if (table.isStaticCompactTable())
            return BTreeSet.empty(table.comparator);

        return clusteringColumnsRestrictions.valuesAsClustering(options, queryState);
    }

    /**
     * Returns the bounds (start or end) of the clustering columns.
     *
     * @param b the bound type
     * @param options the query options
     * @return the bounds (start or end) of the clustering columns
     */
    public NavigableSet<ClusteringBound<?>> getClusteringColumnsBounds(Bound b, QueryOptions options)
    {
        return clusteringColumnsRestrictions.boundsAsClustering(b, options);
    }

    public boolean isDisjunction()
    {
        return isDisjunction;
    }

    /**
     * Checks if the query returns a range of columns.
     *
     * @return <code>true</code> if the query returns a range of columns, <code>false</code> otherwise.
     */
    public boolean isColumnRange()
    {
        // For static compact tables we want to ignore the fake clustering column (note that if we weren't special casing,
        // this would mean a 'SELECT *' on a static compact table would query whole partitions, even though we'll only return
        // the static part as far as CQL is concerned. This is thus mostly an optimization to use the query-by-name path).
        int numberOfClusteringColumns = table.isStaticCompactTable() ? 0 : table.clusteringColumns().size();
        // it is a range query if it has at least one the column alias for which no relation is defined or is not EQ or IN.
        return clusteringColumnsRestrictions.size() < numberOfClusteringColumns
               || !clusteringColumnsRestrictions.hasOnlyEqualityRestrictions();
    }

    /**
     * Checks if the query needs to use filtering.
     *
     * @return <code>true</code> if the query need to use filtering, <code>false</code> otherwise.
     */
    public boolean needFiltering(TableMetadata table)
    {
        IndexRegistry indexRegistry = IndexRegistry.obtain(table);
        boolean hasClusteringColumnRestrictions = !clusteringColumnsRestrictions.isEmpty();
        boolean hasMultipleContains = nonPrimaryKeyRestrictions.hasMultipleContains();
        if (filterRestrictions.needFiltering(indexRegistry, hasClusteringColumnRestrictions, hasMultipleContains))
            return true;

        for (StatementRestrictions child : children)
            if (child.needFiltering(table))
                return true;

        return false;
    }

    public boolean needsDisjunctionSupport(TableMetadata table)
    {
        boolean containsDisjunction = isDisjunction || !children.isEmpty();

        if (!containsDisjunction)
            return false;

        IndexRegistry indexRegistry = IndexRegistry.obtain(table);

        for (Index.Group group : indexRegistry.listIndexGroups())
            if (filterRestrictions.indexBeingUsed(group) && !group.supportsDisjunction())
                return true;

        for (StatementRestrictions child : children)
            if (child.needsDisjunctionSupport(table))
                return true;

        return false;
    }

    private static Iterable<Restriction> allColumnRestrictions(ClusteringColumnRestrictions clusteringColumnsRestrictions, RestrictionSet nonPrimaryKeyRestrictions)
    {
        return Iterables.concat(clusteringColumnsRestrictions.restrictions(), nonPrimaryKeyRestrictions.restrictions());
    }

    private static Set<ColumnMetadata> getColumnsWithUnsupportedIndexRestrictions(TableMetadata table, Iterable<Restriction> restrictions)
    {
        IndexRegistry indexRegistry = IndexRegistry.obtain(table);
        if (indexRegistry.listIndexes().isEmpty())
            return Collections.emptySet();

        ImmutableSet.Builder<ColumnMetadata> builder = ImmutableSet.builder();

        for (Restriction restriction : restrictions)
        {
            if (!restriction.hasSupportingIndex(indexRegistry))
            {
                for (Index index : indexRegistry.listIndexes())
                {
                    // If a column restriction has an index which was not picked up by hasSupportingIndex, it means it's an unsupported restriction
                    for (ColumnMetadata column : restriction.getColumnDefs())
                    {
                        if (index.dependsOn(column))
                            builder.add(column);
                    }
                }
            }
        }

        return builder.build();
    }

    /**
     * Checks that all the primary key columns (partition key and clustering columns) are restricted by an equality
     * relation ('=' or 'IN').
     *
     * @return <code>true</code> if all the primary key columns are restricted by an equality relation.
     */
    public boolean hasAllPKColumnsRestrictedByEqualities()
    {
        return !isPartitionKeyRestrictionsOnToken()
               && !partitionKeyRestrictions.hasUnrestrictedPartitionKeyComponents(table)
               && (partitionKeyRestrictions.hasOnlyEqualityRestrictions())
               && !hasUnrestrictedClusteringColumns()
               && (clusteringColumnsRestrictions.hasOnlyEqualityRestrictions());
    }

    /**
     * Checks if one of the restrictions applies to a regular column.
     * @return {@code true} if one of the restrictions applies to a regular column, {@code false} otherwise.
     */
    public boolean hasRegularColumnsRestrictions()
    {
        return hasRegularColumnsRestrictions;
    }

    /**
     * Checks if the query is a full partitions selection.
     * @return {@code true} if the query is a full partitions selection, {@code false} otherwise.
     */
    private boolean queriesFullPartitions()
    {
        return !hasClusteringColumnsRestrictions() && !hasRegularColumnsRestrictions();
    }

    /**
     * Determines if the query should return the static content when a partition without rows is returned (as a
     * result set row with null for all other regular columns.)
     *
     * @return {@code true} if the query should return the static content when a partition without rows is returned,
     * {@code false} otherwise.
     */
    public boolean returnStaticContentOnPartitionWithNoRows()
    {
        if (table.isStaticCompactTable())
            return true;

        // The general rationale is that if some rows are specifically selected by the query (have clustering or
        // regular columns restrictions), we ignore partitions that are empty outside of static content, but if it's
        // a full partition query, then we include that content.
        return queriesFullPartitions();
    }
}<|MERGE_RESOLUTION|>--- conflicted
+++ resolved
@@ -769,13 +769,8 @@
 
     public void throwRequiresAllowFilteringError(TableMetadata table)
     {
-<<<<<<< HEAD
         if (hasIndxBasedOrdering())
             throw invalidRequest(StatementRestrictions.NON_CLUSTER_ORDERING_REQUIRES_ALL_RESTRICTED_NON_PARTITION_KEY_COLUMNS_INDEXED_MESSAGE);
-        Set<ColumnMetadata> unsupported = getColumnsWithUnsupportedIndexRestrictions(table);
-=======
-        if (hasAnnRestriction())
-            throw invalidRequest(StatementRestrictions.ANN_REQUIRES_ALL_RESTRICTED_NON_PARTITION_KEY_COLUMNS_INDEXED_MESSAGE);
 
         throwRequiresAllowFilteringError(table, allColumnRestrictions(clusteringColumnsRestrictions, nonPrimaryKeyRestrictions));
     }
@@ -783,7 +778,6 @@
     private static void throwRequiresAllowFilteringError(TableMetadata table, Iterable<Restriction> columnRestrictions)
     {
         Set<ColumnMetadata> unsupported = getColumnsWithUnsupportedIndexRestrictions(table, columnRestrictions);
->>>>>>> 46282878
         if (unsupported.isEmpty())
         {
             throw invalidRequest(StatementRestrictions.REQUIRES_ALLOW_FILTERING_MESSAGE);
