--- conflicted
+++ resolved
@@ -79,18 +79,13 @@
         String newvalue = System.getProperty("cassandra.fd_initial_value_ms");
         if (newvalue == null)
         {
-            return Gossiper.intervalInMillis * 30;
+            return Gossiper.intervalInMillis * 2;
         }
         else
         {
             logger.info("Overriding FD INITIAL_VALUE to {}ms", newvalue);
             return Integer.parseInt(newvalue);
         }
-<<<<<<< HEAD
-=======
-        else
-            return Gossiper.intervalInMillis * 2;
->>>>>>> ea837970
     }
 
     public String getAllEndpointStates()
