<!--
  Licensed to the Apache Software Foundation (ASF) under one or more
  contributor license agreements.  See the NOTICE file distributed with
  this work for additional information regarding copyright ownership.
  The ASF licenses this file to You under the Apache License, Version 2.0
  (the "License"); you may not use this file except in compliance with
  the License.  You may obtain a copy of the License at

      http://www.apache.org/licenses/LICENSE-2.0

  Unless required by applicable law or agreed to in writing, software
  distributed under the License is distributed on an "AS IS" BASIS,
  WITHOUT WARRANTIES OR CONDITIONS OF ANY KIND, either express or implied.
  See the License for the specific language governing permissions and
  limitations under the License.
-->
<project basedir="." default="jar" name="apache-cassandra"
         xmlns:artifact="antlib:org.apache.maven.artifact.ant"
         xmlns:if="ant:if"
         xmlns:unless="ant:unless">

    <fail message="You need to use Ant of version at least 1.10 to continue.">
      <condition>
        <not>
          <antversion atleast="1.10"/>
        </not>
      </condition>
    </fail>

    <property environment="env"/>
    <property file="build.properties" />
    <property file="build.properties.default" />
    <property name="debuglevel" value="source,lines,vars"/>

    <!-- default version and SCM information -->
    <property name="base.version" value="3.11.15"/>
    <property name="scm.connection" value="scm:https://gitbox.apache.org/repos/asf/cassandra.git"/>
    <property name="scm.developerConnection" value="scm:https://gitbox.apache.org/repos/asf/cassandra.git"/>
    <property name="scm.url" value="https://gitbox.apache.org/repos/asf?p=cassandra.git;a=tree"/>

    <!-- directory details -->
    <property name="basedir" value="."/>
    <property name="build.src" value="${basedir}/src"/>
    <property name="build.src.java" value="${basedir}/src/java"/>
    <property name="build.src.antlr" value="${basedir}/src/antlr"/>
    <property name="build.src.jdkoverride" value="${basedir}/src/jdkoverride" />
    <property name="build.src.resources" value="${basedir}/src/resources"/>
    <property name="build.src.gen-java" value="${basedir}/src/gen-java"/>
    <property name="build.lib" value="${basedir}/lib"/>
    <property name="build.dir" value="${basedir}/build"/>
    <property name="build.dir.lib" value="${basedir}/build/lib"/>
    <property name="build.test.dir" value="${build.dir}/test"/>
    <property name="build.classes" value="${build.dir}/classes"/>
    <property name="build.classes.main" value="${build.classes}/main" />
    <property name="build.classes.thrift" value="${build.classes}/thrift" />
    <property name="javadoc.dir" value="${build.dir}/javadoc"/>
    <property name="javadoc.jars.dir" value="${build.dir}/javadocs"/>
    <property name="interface.dir" value="${basedir}/interface"/>
    <property name="interface.thrift.dir" value="${interface.dir}/thrift"/>
    <property name="interface.thrift.gen-java" value="${interface.thrift.dir}/gen-java"/>
    <property name="test.dir" value="${basedir}/test"/>
    <property name="test.resources" value="${test.dir}/resources"/>
    <property name="test.lib" value="${build.dir}/test/lib"/>
    <property name="test.classes" value="${build.dir}/test/classes"/>
    <property name="test.conf" value="${test.dir}/conf"/>
    <property name="test.data" value="${test.dir}/data"/>
    <property name="test.name" value="*Test"/>
    <property name="test.classlistfile" value="testlist.txt"/>
    <property name="test.classlistprefix" value="unit"/>
    <property name="benchmark.name" value=""/>
    <property name="test.anttasks.src" value="${test.dir}/anttasks"/>
    <property name="test.methods" value=""/>
    <property name="test.unit.src" value="${test.dir}/unit"/>
    <property name="test.long.src" value="${test.dir}/long"/>
    <property name="test.burn.src" value="${test.dir}/burn"/>
    <property name="test.microbench.src" value="${test.dir}/microbench"/>
    <property name="test.distributed.src" value="${test.dir}/distributed"/>
    <property name="dist.dir" value="${build.dir}/dist"/>
    <property name="tmp.dir" value="${java.io.tmpdir}"/>

    <property name="doc.dir" value="${basedir}/doc"/>

    <property name="source.version" value="1.8"/>
    <property name="target.version" value="1.8"/>

    <condition property="version" value="${base.version}">
      <isset property="release"/>
    </condition>
    <property name="version" value="${base.version}-SNAPSHOT"/>
    <property name="version.properties.dir"
              value="${build.src.resources}/org/apache/cassandra/config/" />
    <property name="final.name" value="${ant.project.name}-${version}"/>

    <property name="local.repository" value="${user.home}/.m2/repository" />

    <!-- details of what version of Maven ANT Tasks to fetch -->
    <property name="maven-ant-tasks.version" value="2.1.3" />
    <property name="maven-ant-tasks.local" value="${local.repository}/org/apache/maven/maven-ant-tasks"/>
    <property name="maven-ant-tasks.url"
              value="https://repo.maven.apache.org/maven2/org/apache/maven/maven-ant-tasks" />
    <!-- details of how and which Maven repository we publish to -->
    <property name="maven.version" value="3.0.3" />
    <condition property="maven-repository-url" value="https://repository.apache.org/service/local/staging/deploy/maven2">
      <isset property="release"/>
    </condition>
    <condition property="maven-repository-id" value="apache.releases.https">
      <isset property="release"/>
    </condition>
    <property name="maven-repository-url" value="https://repository.apache.org/content/repositories/snapshots"/>
    <property name="maven-repository-id" value="apache.snapshots.https"/>

    <property name="test.timeout" value="240000" />
    <property name="test.long.timeout" value="600000" />
    <property name="test.burn.timeout" value="60000000" />
    <property name="test.distributed.timeout" value="360000" />

    <!-- default for cql tests. Can be override by -Dcassandra.test.use_prepared=false -->
    <property name="cassandra.test.use_prepared" value="true" />

    <!-- skip flushing schema tables during tests -->
    <property name="cassandra.test.flush_local_schema_changes" value="false" />

    <!-- https://www.eclemma.org/jacoco/ -->
    <property name="jacoco.export.dir" value="${build.dir}/jacoco/" />
    <property name="jacoco.partials.dir" value="${jacoco.export.dir}/partials" />
    <property name="jacoco.partialexecfile" value="${jacoco.partials.dir}/partial.exec" />
    <property name="jacoco.finalexecfile" value="${jacoco.export.dir}/jacoco.exec" />
    <property name="jacoco.version" value="0.7.5.201505241946"/>

    <property name="byteman.version" value="3.0.3"/>
    <property name="bytebuddy.version" value="1.10.10"/>
    <property name="jamm.version" value="0.3.0"/>

    <property name="ecj.version" value="4.4.2"/>
    <property name="asm.version" value="5.0.4"/>

    <condition property="maven-ant-tasks.jar.exists">
      <available file="${build.dir}/maven-ant-tasks-${maven-ant-tasks.version}.jar" />
    </condition>

    <condition property="maven-ant-tasks.jar.local">
      <available file="${maven-ant-tasks.local}/${maven-ant-tasks.version}/maven-ant-tasks-${maven-ant-tasks.version}.jar" />
    </condition>

    <condition property="is.source.artifact">
      <available file="${build.src.java}" type="dir" />
    </condition>

    <!-- Check if all tests are being run or just one. If it's all tests don't spam the console with test output.
         If it's an individual test print the output from the test under the assumption someone is debugging the test
         and wants to know what is going on without having to context switch to the log file that is generated.
         Debug level output still needs to be retrieved from the log file.  -->
    <script language="javascript">
        if (project.getProperty("cassandra.keepBriefBrief") == null)
        {
            if (project.getProperty("test.name").equals("*Test"))
                project.setProperty("cassandra.keepBriefBrief", "true");
            else
                project.setProperty("cassandra.keepBriefBrief", "false");
        }
    </script>

    <!--
         Add all the dependencies.
    -->
    <path id="maven-ant-tasks.classpath" path="${build.dir}/maven-ant-tasks-${maven-ant-tasks.version}.jar" />
    <path id="cassandra.classpath">
        <pathelement location="${build.classes.main}" />
        <pathelement location="${build.classes.thrift}" />
        <fileset dir="${build.dir.lib}">
            <include name="**/*.jar" />
        </fileset>
    </path>
    <path id="cassandra.classpath.test">
        <file file="${build.dir}/${final.name}.jar"/> <!-- we need the jar for tests and benchmarks (multi-version jar) -->
        <fileset dir="${build.dir.lib}">
            <include name="**/*.jar" />
        </fileset>
        <fileset dir="${test.lib}/jars">
            <include name="**/*.jar" />
            <exclude name="**/ant-*.jar"/>
        </fileset>
    </path>

  <macrodef name="create-javadoc">
    <attribute name="destdir"/>
    <element name="filesets"/>
    <sequential>
      <javadoc destdir="@{destdir}" author="true" version="true" use="true"
        windowtitle="${ant.project.name} API" classpathref="cassandra.classpath"
<<<<<<< HEAD
        bottom="Copyright &amp;copy; 2009-2022 The Apache Software Foundation"
=======
        bottom="Copyright &amp;copy; 2009- The Apache Software Foundation"
>>>>>>> eb36a86a
        useexternalfile="yes" encoding="UTF-8"
        maxmemory="256m">
        <filesets/>
      </javadoc>
    </sequential>
  </macrodef>

    <!--
        Setup the output directories.
    -->
    <target name="init">
        <fail unless="is.source.artifact"
            message="Not a source artifact, stopping here." />
        <mkdir dir="${build.classes.main}"/>
        <mkdir dir="${build.classes.thrift}"/>
        <mkdir dir="${test.lib}"/>
        <mkdir dir="${test.classes}"/>
        <mkdir dir="${stress.test.classes}"/>
        <mkdir dir="${build.src.gen-java}"/>
        <mkdir dir="${build.dir.lib}"/>
        <mkdir dir="${jacoco.export.dir}"/>
        <mkdir dir="${jacoco.partials.dir}"/>
    </target>

    <target name="clean" description="Remove all locally created artifacts">
        <delete dir="${build.test.dir}" />
        <delete dir="${build.classes}" />
        <delete dir="${build.src.gen-java}" />
        <delete dir="${version.properties.dir}" />
        <delete dir="${jacoco.export.dir}" />
        <delete dir="${jacoco.partials.dir}"/>
    </target>
    <target depends="clean" name="cleanall"/>

    <target name="realclean" depends="clean" description="Remove the entire build directory and all downloaded artifacts">
			  <delete dir="${build.lib}" />
        <delete dir="${build.dir}" />
    </target>

    <!--
       This generates the CQL grammar files from Cql.g
    -->
    <target name="check-gen-cql3-grammar">
        <uptodate property="cql3current"
                targetfile="${build.src.gen-java}/org/apache/cassandra/cql3/Cql.tokens">
            <srcfiles dir="${build.src.antlr}">
                <include name="*.g"/>
            </srcfiles>
        </uptodate>
    </target>

    <target name="gen-cql3-grammar" depends="check-gen-cql3-grammar" unless="cql3current">
      <echo>Building Grammar ${build.src.antlr}/Cql.g  ...</echo>
      <java classname="org.antlr.Tool"
            classpathref="cql3-grammar.classpath"
            failonerror="true">
         <arg value="-Xconversiontimeout" />
         <arg value="10000" />
         <arg value="${build.src.antlr}/Cql.g" />
         <arg value="-fo" />
         <arg value="${build.src.gen-java}/org/apache/cassandra/cql3/" />
         <arg value="-Xmaxinlinedfastates"/>
         <arg value="10"/> <!-- default is 60 -->
      </java>
    </target>

    <target name="generate-cql-html" depends="resolver-init" description="Generate HTML from textile source">
        <taskdef classpathref="wikitext.classpath" resource="wikitexttasks.properties" />
        <wikitext-to-html markupLanguage="Textile">
            <fileset dir="${basedir}">
                <include name="doc/cql3/*.textile"/>
            </fileset>
        </wikitext-to-html>
    </target>

    <target name="gen-asciidoc" description="Generate dynamic asciidoc pages" depends="jar" unless="ant.gen-doc.skip">
        <exec executable="make" osfamily="unix" dir="${doc.dir}">
            <arg value="gen-asciidoc"/>
        </exec>
    </target>

    <target name="gen-doc" description="Generate documentation" depends="gen-asciidoc,generate-cql-html" unless="ant.gen-doc.skip">
        <exec executable="make" osfamily="unix" dir="${doc.dir}">
            <arg value="html"/>
        </exec>
    </target>

    <!--
        Generates Java sources for tokenization support from jflex
        grammar files
    -->
    <target name="generate-jflex-java" description="Generate Java from jflex grammar">
      <taskdef classname="jflex.anttask.JFlexTask" classpathref="jflex.classpath" name="jflex" />
        <jflex file="${build.src.java}/org/apache/cassandra/index/sasi/analyzer/StandardTokenizerImpl.jflex" destdir="${build.src.gen-java}/" />
    </target>

    <!--
       Fetch Maven Ant Tasks and Cassandra's dependencies
       These targets are intentionally free of dependencies so that they
       can be run stand-alone from a binary release artifact.
    -->
    <target name="maven-ant-tasks-localrepo" unless="maven-ant-tasks.jar.exists" if="maven-ant-tasks.jar.local"
            depends="init" description="Fetch Maven ANT Tasks from Maven Local Repository">
      <copy file="${maven-ant-tasks.local}/${maven-ant-tasks.version}/maven-ant-tasks-${maven-ant-tasks.version}.jar"
           tofile="${build.dir}/maven-ant-tasks-${maven-ant-tasks.version}.jar"/>
      <property name="maven-ant-tasks.jar.exists" value="true"/>
    </target>

    <target name="maven-ant-tasks-download" depends="init,maven-ant-tasks-localrepo" unless="maven-ant-tasks.jar.exists"
            description="Fetch Maven ANT Tasks from Maven Central Repositroy">
      <echo>Downloading Maven ANT Tasks...</echo>
      <get src="${maven-ant-tasks.url}/${maven-ant-tasks.version}/maven-ant-tasks-${maven-ant-tasks.version}.jar"
           dest="${build.dir}/maven-ant-tasks-${maven-ant-tasks.version}.jar" usetimestamp="true" />
      <copy file="${build.dir}/maven-ant-tasks-${maven-ant-tasks.version}.jar"
            tofile="${maven-ant-tasks.local}/${maven-ant-tasks.version}/maven-ant-tasks-${maven-ant-tasks.version}.jar"/>
    </target>

    <target name="maven-ant-tasks-init" depends="maven-ant-tasks-download,resolver-init" unless="maven-ant-tasks.initialized"
            description="Initialize Maven ANT Tasks">
      <typedef uri="antlib:org.apache.maven.artifact.ant" classpathref="maven-ant-tasks.classpath" />
      <property name="maven-ant-tasks.initialized" value="true"/>
    </target>

    <!-- this task defines the dependencies that will be fetched by Maven ANT Tasks
         the dependencies are re-used for publishing artifacts to Maven Central
         in order to keep everything consistent -->
    <target name="maven-declare-dependencies" depends="maven-ant-tasks-init"
            description="Define dependencies and dependency versions">
      <!-- The parent pom defines the versions of all dependencies -->
      <artifact:pom id="parent-pom"
                    groupId="org.apache.cassandra"
                    artifactId="cassandra-parent"
                    packaging="pom"
                    version="${version}"
                    url="https://cassandra.apache.org"
                    name="Apache Cassandra"
                    inceptionYear="2009"
                    description="The Apache Cassandra Project develops a highly scalable second-generation distributed database, bringing together Dynamo's fully distributed design and Bigtable's ColumnFamily-based data model.">

        <!-- Inherit from the ASF template pom file, ref http://maven.apache.org/pom/asf/ -->
        <parent groupId="org.apache" artifactId="apache" version="22"/>
        <license name="The Apache Software License, Version 2.0" url="https://www.apache.org/licenses/LICENSE-2.0.txt"/>
        <scm connection="${scm.connection}" developerConnection="${scm.developerConnection}" url="${scm.url}"/>
        <dependencyManagement>
          <dependency groupId="org.xerial.snappy" artifactId="snappy-java" version="1.1.1.7"/>
          <dependency groupId="net.jpountz.lz4" artifactId="lz4" version="1.3.0"/>
          <dependency groupId="com.ning" artifactId="compress-lzf" version="0.8.4"/>
          <dependency groupId="com.google.guava" artifactId="guava" version="18.0">
            <exclusion groupId="com.google.code.findbugs" artifactId="jsr305" />
            <exclusion groupId="org.codehaus.mojo" artifactId="animal-sniffer-annotations" />
            <exclusion groupId="com.google.guava" artifactId="listenablefuture" />
            <exclusion groupId="com.google.guava" artifactId="failureaccess" />
            <exclusion groupId="org.checkerframework" artifactId="checker-qual" />
            <exclusion groupId="com.google.errorprone" artifactId="error_prone_annotations" />
          </dependency>
          <dependency groupId="org.hdrhistogram" artifactId="HdrHistogram" version="2.1.9"/>
          <dependency groupId="commons-cli" artifactId="commons-cli" version="1.1"/>
          <dependency groupId="commons-codec" artifactId="commons-codec" version="1.9"/>
          <dependency groupId="commons-io" artifactId="commons-io" version="2.6" scope="test"/>
          <dependency groupId="org.apache.commons" artifactId="commons-lang3" version="3.1"/>
          <dependency groupId="org.apache.commons" artifactId="commons-math3" version="3.2"/>
          <dependency groupId="com.googlecode.concurrentlinkedhashmap" artifactId="concurrentlinkedhashmap-lru" version="1.4"/>
          <dependency groupId="org.antlr" artifactId="antlr" version="3.5.2">
            <exclusion groupId="org.antlr" artifactId="stringtemplate"/>
          </dependency>
          <dependency groupId="org.antlr" artifactId="ST4" version="4.0.8"/>
          <dependency groupId="org.antlr" artifactId="antlr-runtime" version="3.5.2">
            <exclusion groupId="org.antlr" artifactId="stringtemplate"/>
          </dependency>
          <dependency groupId="org.slf4j" artifactId="slf4j-api" version="1.7.25"/>
          <dependency groupId="org.slf4j" artifactId="log4j-over-slf4j" version="1.7.25"/>
          <dependency groupId="org.slf4j" artifactId="jcl-over-slf4j" version="1.7.25" />
          <dependency groupId="ch.qos.logback" artifactId="logback-core" version="1.2.9"/>
          <dependency groupId="ch.qos.logback" artifactId="logback-classic" version="1.2.9"/>
          <dependency groupId="com.fasterxml.jackson.core" artifactId="jackson-core" version="2.13.2"/>
          <dependency groupId="com.fasterxml.jackson.core" artifactId="jackson-databind" version="2.13.2.2"/>
          <dependency groupId="com.fasterxml.jackson.core" artifactId="jackson-annotations" version="2.13.2"/>
          <dependency groupId="com.googlecode.json-simple" artifactId="json-simple" version="1.1"/>
          <dependency groupId="com.boundary" artifactId="high-scale-lib" version="1.0.6"/>
          <dependency groupId="com.github.jbellis" artifactId="jamm" version="${jamm.version}"/>
          <dependency groupId="com.thinkaurelius.thrift" artifactId="thrift-server" version="0.3.7">
            <exclusion groupId="org.slf4j" artifactId="slf4j-log4j12"/>
            <exclusion groupId="junit" artifactId="junit"/>
          </dependency>
          <dependency groupId="org.yaml" artifactId="snakeyaml" version="1.26"/>
          <dependency groupId="org.apache.thrift" artifactId="libthrift" version="0.9.2">
	         <exclusion groupId="commons-logging" artifactId="commons-logging"/>
	         <exclusion groupId="org.apache.httpcomponents" artifactId="httpclient"/>
	         <exclusion groupId="org.apache.httpcomponents" artifactId="httpcore"/>
          </dependency>
          <dependency groupId="junit" artifactId="junit" version="4.12" scope="test">
            <exclusion groupId="org.hamcrest" artifactId="hamcrest-core"/>
          </dependency>
          <dependency groupId="org.mockito" artifactId="mockito-core" version="3.2.4" scope="test"/>
          <dependency groupId="org.apache.cassandra" artifactId="dtest-api" version="0.0.13" scope="test"/>
          <dependency groupId="org.reflections" artifactId="reflections" version="0.10.2" scope="test"/>
          <dependency groupId="org.quicktheories" artifactId="quicktheories" version="0.25" scope="test"/>
          <dependency groupId="org.apache.hadoop" artifactId="hadoop-core" version="1.0.3" scope="provided">
          	<exclusion groupId="org.mortbay.jetty" artifactId="servlet-api"/>
          	<exclusion groupId="commons-logging" artifactId="commons-logging"/>
          	<exclusion groupId="org.eclipse.jdt" artifactId="core"/>
		    <exclusion groupId="ant" artifactId="ant"/>
		    <exclusion groupId="junit" artifactId="junit"/>
            <exclusion groupId="org.codehaus.jackson" artifactId="jackson-mapper-asl"/>
          </dependency>
          <dependency groupId="org.apache.hadoop" artifactId="hadoop-minicluster" version="1.0.3" scope="provided">
		    <exclusion groupId="asm" artifactId="asm"/> <!-- this is the outdated version 3.1 -->
            <exclusion groupId="org.codehaus.jackson" artifactId="jackson-mapper-asl"/>
          </dependency>
          <dependency groupId="net.java.dev.jna" artifactId="jna" version="4.2.2"/>

          <dependency groupId="org.jacoco" artifactId="org.jacoco.agent" version="${jacoco.version}"/>
          <dependency groupId="org.jacoco" artifactId="org.jacoco.ant" version="${jacoco.version}"/>

          <dependency groupId="org.jboss.byteman" artifactId="byteman-install" version="${byteman.version}"/>
          <dependency groupId="org.jboss.byteman" artifactId="byteman" version="${byteman.version}"/>
          <dependency groupId="org.jboss.byteman" artifactId="byteman-submit" version="${byteman.version}"/>
          <dependency groupId="org.jboss.byteman" artifactId="byteman-bmunit" version="${byteman.version}"/>

          <dependency groupId="net.bytebuddy" artifactId="byte-buddy" version="${bytebuddy.version}" />
          <dependency groupId="net.bytebuddy" artifactId="byte-buddy-agent" version="${bytebuddy.version}" />

          <dependency groupId="org.openjdk.jmh" artifactId="jmh-core" version="1.21" scope="test"/>
          <dependency groupId="org.openjdk.jmh" artifactId="jmh-generator-annprocess" version="1.21" scope="test"/>

          <dependency groupId="org.apache.ant" artifactId="ant-junit" version="1.9.4" scope="test"/>

          <dependency groupId="org.apache.cassandra" artifactId="cassandra-all" version="${version}" />
          <!--dependency groupId="org.apache.cassandra" artifactId="cassandra-thrift" version="${version}" scope="provided"/-->
          <dependency groupId="io.dropwizard.metrics" artifactId="metrics-core" version="3.1.5" />
          <dependency groupId="io.dropwizard.metrics" artifactId="metrics-jvm" version="3.1.5" />
          <dependency groupId="io.dropwizard.metrics" artifactId="metrics-logback" version="3.1.5"/>
          <dependency groupId="com.addthis.metrics" artifactId="reporter-config3" version="3.0.3">
            <exclusion groupId="org.hibernate" artifactId="hibernate-validator" />
          </dependency>
          <dependency groupId="org.mindrot" artifactId="jbcrypt" version="0.4" />
          <dependency groupId="io.airlift" artifactId="airline" version="0.6">
            <exclusion groupId="com.google.code.findbugs" artifactId="jsr305" />
          </dependency>
					<dependency groupId="io.netty" artifactId="netty-bom" version="4.1.58.Final" type="pom" scope="provided"/>
          <dependency groupId="io.netty" artifactId="netty-all" version="4.0.44.Final" />
          <dependency groupId="com.google.code.findbugs" artifactId="jsr305" version="2.0.2" scope="provided"/>
          <dependency groupId="com.clearspring.analytics" artifactId="stream" version="2.5.2">
            <exclusion groupId="it.unimi.dsi" artifactId="fastutil" />
          </dependency>
          <dependency groupId="com.datastax.cassandra" artifactId="cassandra-driver-core" version="3.0.1" classifier="shaded">
            <exclusion groupId="io.netty" artifactId="netty-buffer"/>
            <exclusion groupId="io.netty" artifactId="netty-codec"/>
            <exclusion groupId="io.netty" artifactId="netty-handler"/>
            <exclusion groupId="io.netty" artifactId="netty-transport"/>
            <exclusion groupId="com.github.jnr" artifactId="jnr-ffi"/>
            <exclusion groupId="com.github.jnr" artifactId="jnr-posix"/>
          </dependency>
          <dependency groupId="org.eclipse.jdt.core.compiler" artifactId="ecj" version="4.4.2" />
          <dependency groupId="org.caffinitas.ohc" artifactId="ohc-core" version="0.4.4" />
          <dependency groupId="org.caffinitas.ohc" artifactId="ohc-core-j8" version="0.4.4" />
          <dependency groupId="net.ju-n.compile-command-annotations" artifactId="compile-command-annotations" version="1.2.0" scope="provided"/>
          <dependency groupId="org.fusesource" artifactId="sigar" version="1.6.4">
          	<exclusion groupId="log4j" artifactId="log4j"/>
          </dependency>
          <dependency groupId="joda-time" artifactId="joda-time" version="2.4" />
          <dependency groupId="com.carrotsearch" artifactId="hppc" version="0.5.4" />
          <dependency groupId="de.jflex" artifactId="jflex" version="1.6.0">
            <exclusion groupId="org.apache.ant" artifactId="ant"/>
          </dependency>
          <dependency groupId="com.github.rholder" artifactId="snowball-stemmer" version="1.3.0.581.1" />
          <dependency groupId="com.googlecode.concurrent-trees" artifactId="concurrent-trees" version="2.4.0" />
          <dependency groupId="com.github.ben-manes.caffeine" artifactId="caffeine" version="2.2.6" />
          <dependency groupId="org.jctools" artifactId="jctools-core" version="1.2.1"/>
          <dependency groupId="org.ow2.asm" artifactId="asm" version="${asm.version}"/>
          <dependency groupId="org.ow2.asm" artifactId="asm-tree" version="${asm.version}" scope="test"/>
          <dependency groupId="org.ow2.asm" artifactId="asm-commons" version="${asm.version}" scope="test"/>
          <dependency groupId="javax.inject" artifactId="javax.inject" version="1"/>
          <dependency groupId="com.google.j2objc" artifactId="j2objc-annotations" version="1.3" scope="provided"/>
          <dependency groupId="org.junit" artifactId="junit-bom" version="5.6.0" type="pom"/>
          <!-- when updating assertj, make sure to also update the corresponding junit-bom dependency -->
          <dependency groupId="org.assertj" artifactId="assertj-core" version="3.15.0" scope="test"/>
          <dependency groupId="org.hamcrest" artifactId="hamcrest" version="2.2" scope="test"/>
        </dependencyManagement>
        <developer id="adelapena" name="Andres de la Peña"/>
        <developer id="alakshman" name="Avinash Lakshman"/>
        <developer id="aleksey" name="Aleksey Yeschenko"/>
        <developer id="amorton" name="Aaron Morton"/>
        <developer id="aweisberg" name="Ariel Weisberg"/>
        <developer id="bdeggleston" name="Blake Eggleston"/>
        <developer id="benedict" name="Benedict Elliott Smith"/>
        <developer id="benjamin" name="Benjamin Lerer"/>
        <developer id="blambov" name="Branimir Lambov"/>
        <developer id="brandonwilliams" name="Brandon Williams"/>
        <developer id="carl" name="Carl Yeksigian"/>
        <developer id="dbrosius" name="David Brosiusd"/>
        <developer id="dikang" name="Dikang Gu"/>
        <developer id="eevans" name="Eric Evans"/>
        <developer id="edimitrova" name="Ekaterina Dimitrova"/>
        <developer id="gdusbabek" name="Gary Dusbabek"/>
        <developer id="goffinet" name="Chris Goffinet"/>
        <developer id="ifesdjeen" name="Alex Petrov"/>
        <developer id="jaakko" name="Laine Jaakko Olavi"/>
        <developer id="jake" name="T Jake Luciani"/>
        <developer id="jasonbrown" name="Jason Brown"/>
        <developer id="jbellis" name="Jonathan Ellis"/>
        <developer id="jfarrell" name="Jake Farrell"/>
        <developer id="jjirsa" name="Jeff Jirsa"/>
        <developer id="jkni" name="Joel Knighton"/>
        <developer id="jmckenzie" name="Josh McKenzie"/>
        <developer id="johan" name="Johan Oskarsson"/>
        <developer id="junrao" name="Jun Rao"/>
        <developer id="jzhuang" name="Jay Zhuang"/>
        <developer id="kohlisankalp" name="Sankalp Kohli"/>
        <developer id="marcuse" name="Marcus Eriksson"/>
        <developer id="mck" name="Michael Semb Wever"/>
        <developer id="mishail" name="Mikhail Stepura"/>
        <developer id="mshuler" name="Michael Shuler"/>
        <developer id="paulo" name="Paulo Motta"/>
        <developer id="pmalik" name="Prashant Malik"/>
        <developer id="rstupp" name="Robert Stupp"/>
        <developer id="scode" name="Peter Schuller"/>
        <developer id="beobal" name="Sam Tunnicliffe"/>
        <developer id="slebresne" name="Sylvain Lebresne"/>
        <developer id="stefania" name="Stefania Alborghetti"/>
        <developer id="tylerhobbs" name="Tyler Hobbs"/>
        <developer id="vijay" name="Vijay Parthasarathy"/>
        <developer id="xedin" name="Pavel Yaskevich"/>
        <developer id="yukim" name="Yuki Morishita"/>
        <developer id="zznate" name="Nate McCall"/>
      </artifact:pom>

      <!-- each dependency set then defines the subset of the dependencies for that dependency set -->
      <artifact:pom id="build-deps-pom"
                    artifactId="cassandra-build-deps">
        <parent groupId="org.apache.cassandra"
                artifactId="cassandra-parent"
                version="${version}"
                relativePath="${final.name}-parent.pom"/>
        <dependency groupId="junit" artifactId="junit"/>
        <dependency groupId="commons-io" artifactId="commons-io"/>
        <dependency groupId="org.mockito" artifactId="mockito-core" />
        <dependency groupId="org.quicktheories" artifactId="quicktheories" />
        <dependency groupId="org.apache.cassandra" artifactId="dtest-api" />
        <dependency groupId="org.reflections" artifactId="reflections" />
      	<dependency groupId="com.google.code.findbugs" artifactId="jsr305"/>
        <dependency groupId="org.openjdk.jmh" artifactId="jmh-core"/>
        <dependency groupId="org.openjdk.jmh" artifactId="jmh-generator-annprocess"/>
        <dependency groupId="net.ju-n.compile-command-annotations" artifactId="compile-command-annotations"/>
        <dependency groupId="org.apache.ant" artifactId="ant-junit" />
        <!-- adding this dependency is necessary for assertj. When updating assertj, need to also update the version of
             this that the new assertj's `assertj-parent-pom` depends on. -->
        <dependency groupId="org.junit" artifactId="junit-bom" type="pom"/>
        <!-- coverage debs -->
        <dependency groupId="org.jacoco" artifactId="org.jacoco.agent"/>
        <dependency groupId="org.jacoco" artifactId="org.jacoco.ant"/>

        <dependency groupId="org.junit" artifactId="junit-bom" type="pom" scope="test"/>
        <dependency groupId="org.assertj" artifactId="assertj-core" scope="test"/>
        <dependency groupId="org.hamcrest" artifactId="hamcrest" scope="test"/>
        <!-- coverage debs -->
        <dependency groupId="org.jacoco" artifactId="org.jacoco.agent" scope="test"/>
        <dependency groupId="org.jacoco" artifactId="org.jacoco.ant" scope="test"/>
      </artifact:pom>

      <!-- now the pom's for artifacts being deployed to Maven Central -->

      <artifact:pom id="all-pom"
                    artifactId="cassandra-all"
                    url="https://cassandra.apache.org"
                    name="Apache Cassandra">
        <parent groupId="org.apache.cassandra"
                artifactId="cassandra-parent"
                version="${version}"
                relativePath="${final.name}-parent.pom"/>
        <scm connection="${scm.connection}" developerConnection="${scm.developerConnection}" url="${scm.url}"/>
        <dependency groupId="org.xerial.snappy" artifactId="snappy-java"/>
        <dependency groupId="net.jpountz.lz4" artifactId="lz4"/>
        <dependency groupId="com.ning" artifactId="compress-lzf"/>
        <dependency groupId="com.google.guava" artifactId="guava"/>
        <dependency groupId="commons-cli" artifactId="commons-cli"/>
        <dependency groupId="commons-codec" artifactId="commons-codec"/>
        <dependency groupId="org.apache.commons" artifactId="commons-lang3"/>
        <dependency groupId="org.apache.commons" artifactId="commons-math3"/>
        <dependency groupId="com.googlecode.concurrentlinkedhashmap" artifactId="concurrentlinkedhashmap-lru"/>
        <dependency groupId="org.antlr" artifactId="antlr" scope="provided"/>
        <dependency groupId="org.antlr" artifactId="ST4"/>
        <dependency groupId="org.antlr" artifactId="antlr-runtime"/>
        <dependency groupId="org.slf4j" artifactId="slf4j-api"/>
        <dependency groupId="org.slf4j" artifactId="log4j-over-slf4j"/>
        <dependency groupId="org.slf4j" artifactId="jcl-over-slf4j"/>
        <dependency groupId="com.fasterxml.jackson.core" artifactId="jackson-core"/>
        <dependency groupId="com.fasterxml.jackson.core" artifactId="jackson-databind"/>
        <dependency groupId="com.fasterxml.jackson.core" artifactId="jackson-annotations"/>
        <dependency groupId="com.googlecode.json-simple" artifactId="json-simple"/>
        <dependency groupId="com.boundary" artifactId="high-scale-lib"/>
        <dependency groupId="org.yaml" artifactId="snakeyaml"/>
        <dependency groupId="org.mindrot" artifactId="jbcrypt"/>
        <dependency groupId="io.airlift" artifactId="airline"/>
        <dependency groupId="io.dropwizard.metrics" artifactId="metrics-core"/>
        <dependency groupId="io.dropwizard.metrics" artifactId="metrics-jvm"/>
        <dependency groupId="io.dropwizard.metrics" artifactId="metrics-logback"/>
        <dependency groupId="com.addthis.metrics" artifactId="reporter-config3"/>
        <dependency groupId="com.thinkaurelius.thrift" artifactId="thrift-server"/>
        <dependency groupId="com.clearspring.analytics" artifactId="stream"/>

        <dependency groupId="ch.qos.logback" artifactId="logback-core"/>
        <dependency groupId="ch.qos.logback" artifactId="logback-classic"/>

        <dependency groupId="org.apache.thrift" artifactId="libthrift"/>
        <!--dependency groupId="org.apache.cassandra" artifactId="cassandra-thrift" /-->

        <!-- don't need hadoop classes to run, but if you use the hadoop stuff -->
        <dependency groupId="org.apache.hadoop" artifactId="hadoop-core" optional="true" scope="provided"/>
        <dependency groupId="org.apache.hadoop" artifactId="hadoop-minicluster" optional="true" scope="provided"/>

        <!-- don't need the Java Driver to run, but if you use the hadoop stuff or UDFs -->
        <dependency groupId="com.datastax.cassandra" artifactId="cassandra-driver-core" classifier="shaded" optional="true"/>

        <!-- don't need jna to run, but nice to have -->
        <dependency groupId="net.java.dev.jna" artifactId="jna"/>

        <!-- don't need jamm unless running a server in which case it needs to be a -javagent to be used anyway -->
        <dependency groupId="com.github.jbellis" artifactId="jamm"/>

        <dependency groupId="io.netty" artifactId="netty-all"/>
        <dependency groupId="joda-time" artifactId="joda-time"/>
        <dependency groupId="org.fusesource" artifactId="sigar"/>
        <dependency groupId="org.eclipse.jdt.core.compiler" artifactId="ecj"/>
        <dependency groupId="org.caffinitas.ohc" artifactId="ohc-core"/>
        <dependency groupId="org.caffinitas.ohc" artifactId="ohc-core-j8"/>
        <dependency groupId="com.github.ben-manes.caffeine" artifactId="caffeine" />
        <dependency groupId="org.jctools" artifactId="jctools-core"/>
        <dependency groupId="org.ow2.asm" artifactId="asm" />
        <dependency groupId="javax.inject" artifactId="javax.inject"/>
        <dependency groupId="com.google.j2objc" artifactId="j2objc-annotations"/>
        <dependency groupId="org.hdrhistogram" artifactId="HdrHistogram"/>

        <!-- sasi deps -->
        <dependency groupId="de.jflex" artifactId="jflex" />
        <dependency groupId="com.github.rholder" artifactId="snowball-stemmer" />
        <dependency groupId="com.googlecode.concurrent-trees" artifactId="concurrent-trees" />

        <!-- compile tools -->
        <dependency groupId="com.google.code.findbugs" artifactId="jsr305" scope="provided"/>
        <dependency groupId="net.ju-n.compile-command-annotations" artifactId="compile-command-annotations" scope="provided"/>
        <dependency groupId="org.assertj" artifactId="assertj-core" scope="provided"/>
        <dependency groupId="org.jboss.byteman" artifactId="byteman-install" scope="provided"/>
        <dependency groupId="org.jboss.byteman" artifactId="byteman" scope="provided"/>
        <dependency groupId="org.jboss.byteman" artifactId="byteman-submit" scope="provided"/>
        <dependency groupId="org.jboss.byteman" artifactId="byteman-bmunit" scope="provided"/>
      </artifact:pom>
      <artifact:pom id="thrift-pom"
                    artifactId="cassandra-thrift"
                    url="https://cassandra.apache.org"
                    name="Apache Cassandra">
        <parent groupId="org.apache.cassandra"
                artifactId="cassandra-parent"
                version="${version}"
                relativePath="${final.name}-parent.pom"/>
        <scm connection="${scm.connection}" developerConnection="${scm.developerConnection}" url="${scm.url}"/>
        <dependency groupId="org.apache.commons" artifactId="commons-lang3"/>
        <dependency groupId="org.slf4j" artifactId="slf4j-api"/>
        <dependency groupId="org.slf4j" artifactId="log4j-over-slf4j"/>
        <dependency groupId="org.slf4j" artifactId="jcl-over-slf4j"/>
        <dependency groupId="org.apache.thrift" artifactId="libthrift"/>
        <dependency groupId="com.carrotsearch" artifactId="hppc"/>
      </artifact:pom>
    </target>

    <!-- deprecated: legacy compatibility for build scripts in other repositories -->
    <target name="maven-ant-tasks-retrieve-build" depends="resolver-retrieve-build"/>

    <target name="echo-base-version">
        <echo message="${base.version}" />
    </target>

    <!--
       Generate thrift code.  We have targets to build java because
       Cassandra depends on it, and python because that is what the system
       tests run.
    -->
    <target name="check-gen-thrift-java">
      <uptodate property="thriftUpToDate" srcfile="${interface.dir}/cassandra.thrift"
            targetfile="${interface.thrift.gen-java}/org/apache/cassandra/thrift/Cassandra.java" />
    </target>
    <target name="gen-thrift-java" unless="thriftUpToDate" depends="check-gen-thrift-java"
            description="Generate Thrift Java artifacts">
      <echo>Generating Thrift Java code from ${basedir}/interface/cassandra.thrift...</echo>
      <exec executable="thrift" dir="${basedir}/interface" failonerror="true">
        <arg line="--gen java:hashcode" />
        <arg line="-o ${interface.thrift.dir}" />
        <arg line="cassandra.thrift" />
      </exec>
      <antcall target="write-java-license-headers" />
    </target>

    <target name="gen-thrift-py" description="Generate Thrift Python artifacts">
      <echo>Generating Thrift Python code from ${basedir}/interface/cassandra.thrift...</echo>
      <exec executable="thrift" dir="${basedir}/interface" failonerror="true">
        <arg line="--gen py" />
        <arg line="-o ${interface.thrift.dir}" />
        <arg line="cassandra.thrift" />
      </exec>
      <exec executable="thrift" dir="${basedir}/interface" failonerror="true">
        <arg line="--gen py:twisted" />
        <arg line="-o ${interface.thrift.dir}" />
        <arg line="cassandra.thrift" />
      </exec>
    </target>

    <!-- create properties file with C version -->
    <target name="createVersionPropFile">
      <taskdef name="propertyfile" classname="org.apache.tools.ant.taskdefs.optional.PropertyFile"/>
      <mkdir dir="${version.properties.dir}"/>
      <propertyfile file="${version.properties.dir}/version.properties">
        <entry key="CassandraVersion" value="${version}"/>
      </propertyfile>
    </target>

    <target name="test-run" depends="build"
            description="Run in test mode.  Not for production use!">
      <java classname="org.apache.cassandra.service.CassandraDaemon" fork="true">
        <classpath>
          <path refid="cassandra.classpath"/>
          <pathelement location="${test.conf}"/>
        </classpath>
        <jvmarg value="-Dstorage-config=${test.conf}"/>
        <jvmarg value="-javaagent:${build.lib}/jamm-${jamm.version}.jar" />
        <jvmarg value="-ea"/>
      </java>
    </target>

    <!--
        The build target builds all the .class files
    -->
    <target name="build" depends="resolver-retrieve-build,build-project" description="Compile Cassandra classes"/>
    <target name="codecoverage" depends="jacoco-run,jacoco-report" description="Create code coverage report"/>

    <target depends="init,gen-cql3-grammar,generate-cql-html,generate-jflex-java,rat-check"
            name="build-project">
        <echo message="${ant.project.name}: ${ant.file}"/>
        <!-- Order matters! -->
        <javac
               debug="true" debuglevel="${debuglevel}" encoding="utf-8"
               destdir="${build.classes.thrift}" includeantruntime="false" source="${source.version}" target="${target.version}">
            <src path="${interface.thrift.dir}/gen-java"/>
            <classpath refid="cassandra.classpath"/>
        </javac>
        <javac fork="true"
               debug="true" debuglevel="${debuglevel}" encoding="utf-8"
               destdir="${build.classes.main}" includeantruntime="false" source="${source.version}" target="${target.version}">
            <src path="${build.src.java}"/>
            <src path="${build.src.gen-java}"/>
            <compilerarg value="-XDignore.symbol.file"/>
            <compilerarg value="-Xbootclasspath/p:${build.src.jdkoverride}"/>
            <classpath refid="cassandra.classpath"/>
        </javac>
        <antcall target="createVersionPropFile"/>
        <copy todir="${build.classes.main}">
            <fileset dir="${build.src.resources}" />
        </copy>
	<copy todir="${basedir}/conf" file="${build.classes.main}/META-INF/hotspot_compiler"/>
    </target>

    <!-- Stress build file -->
    <property name="stress.build.src" value="${basedir}/tools/stress/src" />
    <property name="stress.test.src" value="${basedir}/tools/stress/test/unit" />
    <property name="stress.build.classes" value="${build.classes}/stress" />
    <property name="stress.test.classes" value="${build.dir}/test/stress-classes" />
	<property name="stress.manifest" value="${stress.build.classes}/MANIFEST.MF" />

    <target name="stress-build-test" depends="stress-build" description="Compile stress tests">
        <javac debug="true" debuglevel="${debuglevel}" destdir="${stress.test.classes}"
               includeantruntime="false"
               source="${source.version}"
               target="${target.version}"
               encoding="utf-8">
            <classpath>
                <path refid="cassandra.classpath.test"/>
                <pathelement location="${stress.build.classes}" />
            </classpath>
            <src path="${stress.test.src}"/>
        </javac>
    </target>

    <target name="stress-build" depends="build" description="build stress tool">
        <mkdir dir="${stress.build.classes}" />
        <javac compiler="modern" debug="true" debuglevel="${debuglevel}" encoding="utf-8" destdir="${stress.build.classes}" includeantruntime="true" source="${source.version}" target="${target.version}">
            <src path="${stress.build.src}" />
            <classpath>
                <path refid="cassandra.classpath" />
            </classpath>
        </javac>
        <copy todir="${stress.build.classes}">
            <fileset dir="${stress.build.src}/resources" />
        </copy>
    </target>

    <target name="stress-test" depends="maybe-build-test" description="Runs stress tests">
        <testmacro inputdir="${stress.test.src}"
                       timeout="${test.timeout}">
        </testmacro>
    </target>

    <!-- Use this with an FQDN for test class, and an optional csv list of methods like this:
      ant stress-test-some -Dtest.name=org.apache.cassandra.stress.settings.SettingsNodeTest
      ant stress-test-some -Dtest.name=org.apache.cassandra.stress.settings.SettingsNodeTest -Dtest.methods=testDefaults
    -->
    <target name="stress-test-some" depends="maybe-build-test" description="Runs stress tests">
      <testmacro inputdir="${stress.test.src}"
                 timeout="${test.timeout}">
        <test unless:blank="${test.methods}" name="${test.name}" methods="${test.methods}" outfile="build/test/output/TEST-${test.name}-${test.methods}"/>
        <test if:blank="${test.methods}" name="${test.name}" outfile="build/test/output/TEST-${test.name}"/>
      </testmacro>
    </target>

	<target name="_write-poms" depends="maven-declare-dependencies">
	    <artifact:writepom pomRefId="parent-pom" file="${build.dir}/${final.name}-parent.pom"/>
	    <artifact:writepom pomRefId="thrift-pom" file="${build.dir}/${ant.project.name}-thrift-${version}.pom"/>
	    <artifact:writepom pomRefId="all-pom" file="${build.dir}/${final.name}.pom"/>
	    <artifact:writepom pomRefId="build-deps-pom" file="${build.dir}/tmp-${final.name}-deps.pom"/>
	</target>

	<target name="write-poms" unless="without.maven">
	    <antcall target="_write-poms" />
	</target>

    <!--
        The jar target makes cassandra.jar output.
    -->
    <target name="jar"
            depends="build, stress-build, write-poms, resolver-dist-lib"
            description="Assemble Cassandra JAR files">
      <mkdir dir="${build.classes.main}/META-INF" />
      <mkdir dir="${build.classes.thrift}/META-INF" />
      <copy file="LICENSE.txt"
            tofile="${build.classes.main}/META-INF/LICENSE.txt"/>
      <copy file="LICENSE.txt"
            tofile="${build.classes.thrift}/META-INF/LICENSE.txt"/>
      <copy file="NOTICE.txt"
            tofile="${build.classes.main}/META-INF/NOTICE.txt"/>
      <copy file="NOTICE.txt"
            tofile="${build.classes.thrift}/META-INF/NOTICE.txt"/>

      <!-- Thrift Jar -->
      <jar jarfile="${build.dir}/${ant.project.name}-thrift-${version}.jar"
           basedir="${build.classes.thrift}">
        <fileset dir="${build.classes.main}">
          <include name="org/apache/cassandra/thrift/ITransportFactory*.class" />
          <include name="org/apache/cassandra/thrift/TFramedTransportFactory*.class" />
        </fileset>
        <manifest>
          <attribute name="Implementation-Title" value="Cassandra"/>
          <attribute name="Implementation-Version" value="${version}"/>
          <attribute name="Implementation-Vendor" value="Apache"/>
        </manifest>
      </jar>

      <!-- Main Jar -->
      <jar jarfile="${build.dir}/${final.name}.jar">
        <fileset dir="${build.classes.main}">
          <exclude name="org/apache/cassandra/thrift/ITransportFactory*.class" />
          <exclude name="org/apache/cassandra/thrift/TFramedTransportFactory*.class" />
        </fileset>
        <manifest>
        <!-- <section name="org/apache/cassandra/infrastructure"> -->
          <attribute name="Implementation-Title" value="Cassandra"/>
          <attribute name="Implementation-Version" value="${version}"/>
          <attribute name="Implementation-Vendor" value="Apache"/>
          <attribute name="Premain-Class"
                     value="org.apache.cassandra.infrastructure.continuations.CAgent"/>
          <attribute name="Class-Path"
                     value="${ant.project.name}-thrift-${version}.jar" />
        <!-- </section> -->
        </manifest>
      </jar>

      <!-- Stress jar -->
      <mkdir dir="${stress.build.classes}" />
      <manifest file="${stress.manifest}">
        <attribute name="Built-By" value="Pavel Yaskevich"/>
        <attribute name="Main-Class" value="org.apache.cassandra.stress.Stress"/>
      </manifest>
      <mkdir dir="${stress.build.classes}/META-INF" />
      <mkdir dir="${build.dir}/tools/lib/" />
      <jar destfile="${build.dir}/tools/lib/stress.jar" manifest="${stress.manifest}">
        <fileset dir="${stress.build.classes}"/>
      </jar>
    </target>

    <!--
        The javadoc-jar target makes cassandra-javadoc.jar output required for publishing to Maven central repository.
    -->
    <target name="javadoc-jar" depends="javadoc" unless="no-javadoc" description="Assemble Cassandra JavaDoc JAR file">
      <mkdir dir="${javadoc.jars.dir}"/>
      <create-javadoc destdir="${javadoc.jars.dir}/thrift">
        <filesets>
          <fileset dir="${interface.thrift.dir}/gen-java" defaultexcludes="yes">
            <include name="org/apache/**/*.java"/>
          </fileset>
        </filesets>
      </create-javadoc>
      <jar jarfile="${build.dir}/${ant.project.name}-thrift-${version}-javadoc.jar"
           basedir="${javadoc.jars.dir}/thrift"/>

      <create-javadoc destdir="${javadoc.jars.dir}/main">
        <filesets>
          <fileset dir="${build.src.java}" defaultexcludes="yes">
            <include name="org/apache/**/*.java"/>
          </fileset>
          <fileset dir="${build.src.gen-java}" defaultexcludes="yes">
            <include name="org/apache/**/*.java"/>
          </fileset>
        </filesets>
      </create-javadoc>
      <jar jarfile="${build.dir}/${final.name}-javadoc.jar" basedir="${javadoc.jars.dir}/main"/>
      <!-- javadoc task always rebuilds so might as well remove the generated docs to prevent
           being pulled into the distribution by accident -->
      <delete quiet="true" dir="${javadoc.jars.dir}"/>
    </target>

    <!--
        The sources-jar target makes cassandra-sources.jar output required for publishing to Maven central repository.
    -->
    <target name="sources-jar" depends="init" description="Assemble Cassandra Sources JAR file">
      <jar jarfile="${build.dir}/${ant.project.name}-thrift-${version}-sources.jar">
        <fileset dir="${interface.thrift.dir}/gen-java" defaultexcludes="yes">
          <include name="org/apache/**/*.java"/>
        </fileset>
      </jar>
      <jar jarfile="${build.dir}/${final.name}-sources.jar">
        <fileset dir="${build.src.java}" defaultexcludes="yes">
          <include name="org/apache/**/*.java"/>
        </fileset>
        <fileset dir="${build.src.gen-java}" defaultexcludes="yes">
          <include name="org/apache/**/*.java"/>
        </fileset>
      </jar>
    </target>

    <!-- creates release tarballs -->
    <target name="artifacts" depends="jar,gen-doc,build-test,sources-jar"
            description="Create Cassandra release artifacts">
      <mkdir dir="${dist.dir}"/>
      <!-- fix the control linefeed so that builds on windows works on linux -->
      <fixcrlf srcdir="bin" includes="**/*" excludes="**/*.bat, **/*.ps1" eol="lf" eof="remove" />
      <fixcrlf srcdir="conf" includes="**/*" excludes="**/*.bat, **/*.ps1" eol="lf" eof="remove" />
      <fixcrlf srcdir="tools/bin" includes="**/*" excludes="**/*.bat, **/*.ps1" eol="lf" eof="remove" />
      <copy todir="${dist.dir}/lib">
        <fileset dir="${build.lib}"/>
        <fileset dir="${build.dir}">
          <include name="${final.name}.jar" />
          <include name="${ant.project.name}-thrift-${version}.jar" />
        </fileset>
      </copy>

      <copy todir="${dist.dir}/doc" failonerror="false">
        <fileset dir="doc">
          <include name="cql3/CQL.html" />
          <include name="cql3/CQL.css" />
          <include name="SASI.md" />
        </fileset>
      </copy>
      <copy todir="${dist.dir}/doc/html">
        <fileset dir="doc" />
        <globmapper from="build/html/*" to="*"/>
      </copy>
      <copy todir="${dist.dir}/bin">
        <fileset dir="bin"/>
      </copy>
      <copy todir="${dist.dir}/conf">
        <fileset dir="conf"/>
      </copy>
      <copy todir="${dist.dir}/interface">
        <fileset dir="interface">
          <include name="**/*.thrift" />
        </fileset>
      </copy>
      <copy todir="${dist.dir}/pylib">
        <fileset dir="pylib">
          <include name="**" />
          <exclude name="**/*.pyc" />
        </fileset>
      </copy>
      <copy todir="${dist.dir}/">
        <fileset dir="${basedir}">
          <include name="*.txt" />
        </fileset>
      </copy>
      <copy todir="${dist.dir}/tools/bin">
        <fileset dir="${basedir}/tools/bin"/>
      </copy>
      <copy todir="${dist.dir}/tools/">
        <fileset dir="${basedir}/tools/">
            <include name="*.yaml"/>
	</fileset>
      </copy>
      <copy todir="${dist.dir}/tools/lib">
        <fileset dir="${build.dir}/tools/lib/">
            <include name="*.jar" />
        </fileset>
      </copy>
      <tar compression="gzip" longfile="gnu"
        destfile="${build.dir}/${final.name}-bin.tar.gz">

        <!-- Everything but bin/ (default mode) -->
        <tarfileset dir="${dist.dir}" prefix="${final.name}">
          <include name="**"/>
          <exclude name="bin/*" />
          <exclude name="tools/bin/*"/>
        </tarfileset>
        <!-- Shell includes in bin/ (default mode) -->
        <tarfileset dir="${dist.dir}" prefix="${final.name}">
          <include name="bin/*.in.sh" />
          <include name="tools/bin/*.in.sh" />
        </tarfileset>
        <!-- Executable scripts in bin/ -->
        <tarfileset dir="${dist.dir}" prefix="${final.name}" mode="755">
          <include name="bin/*"/>
          <include name="tools/bin/*"/>
          <exclude name="bin/*.in.sh" />
          <exclude name="tools/bin/*.in.sh" />
        </tarfileset>
      </tar>

      <tar compression="gzip" longfile="gnu"
           destfile="${build.dir}/${final.name}-src.tar.gz">

        <tarfileset dir="${basedir}"
                    prefix="${final.name}-src">
          <include name="**"/>
          <exclude name="build/**" />
					<exclude name="lib/**" />
          <exclude name="src/gen-java/**" />
          <exclude name=".git/**" />
          <exclude name="venv/**" />
          <exclude name="src/resources/org/apache/cassandra/config/version.properties" />
          <exclude name="conf/hotspot_compiler" />
          <exclude name="doc/cql3/CQL.html" />
					<exclude name="doc/build/**" />
          <exclude name="bin/*" /> <!-- handled separately below -->
          <exclude name="tools/bin/*" /> <!-- handled separately below -->
          <!-- exclude python generated files -->
          <exclude name="**/__pycache__/**" />
          <!-- exclude Eclipse files -->
          <exclude name=".project" />
          <exclude name=".classpath" />
          <exclude name=".settings/**" />
          <exclude name=".externalToolBuilders/**" />
          <!-- exclude NetBeans files -->
          <exclude name="ide/nbproject/private/**" />
        </tarfileset>

        <!-- Shell includes and batch files in bin/ and tools/bin/ -->
        <tarfileset dir="${basedir}" prefix="${final.name}-src">
          <include name="bin/*.in.sh" />
          <include name="bin/*.bat" />
          <include name="tools/bin/*.in.sh" />
          <include name="tools/bin/*.bat" />
        </tarfileset>
        <!-- Everything else (assumed to be scripts), is executable -->
        <tarfileset dir="${basedir}" prefix="${final.name}-src" mode="755">
          <include name="bin/*"/>
          <exclude name="bin/*.in.sh" />
          <exclude name="bin/*.bat" />
          <include name="tools/bin/*"/>
          <exclude name="tools/bin/*.in.sh" />
          <exclude name="tools/bin/*.bat" />
        </tarfileset>
      </tar>

      <checksum forceOverwrite="yes" todir="${build.dir}" fileext=".sha256" algorithm="SHA-256">
        <fileset dir="${build.dir}">
          <include name="${final.name}-bin.tar.gz" />
          <include name="${final.name}-src.tar.gz" />
        </fileset>
      </checksum>
      <checksum forceOverwrite="yes" todir="${build.dir}" fileext=".sha512" algorithm="SHA-512">
        <fileset dir="${build.dir}">
          <include name="${final.name}-bin.tar.gz" />
          <include name="${final.name}-src.tar.gz" />
        </fileset>
      </checksum>
    </target>

  <target name="build-jmh" depends="build-test" description="Create JMH uber jar">
      <jar jarfile="${build.test.dir}/deps.jar">
          <zipgroupfileset dir="${build.dir.lib}/jars">
              <include name="*jmh*.jar"/>
              <include name="jopt*.jar"/>
              <include name="commons*.jar"/>
          </zipgroupfileset>
          <zipgroupfileset dir="${build.lib}" includes="*.jar"/>
      </jar>
      <jar jarfile="${build.test.dir}/benchmarks.jar">
          <manifest>
              <attribute name="Main-Class" value="org.openjdk.jmh.Main"/>
          </manifest>
          <zipfileset src="${build.test.dir}/deps.jar" excludes="META-INF/*.SF" />
          <fileset dir="${build.classes.main}"/>
          <fileset dir="${test.classes}"/>
      </jar>
  </target>

  <!-- Wrapper of build-test without dependencies, so both that target and its dependencies are skipped if the property
    no-build-test is true. This is meant to be used to run tests without actually building them, provided that they have
    been built before. All test targets depend on this, so one can run them using the no-build-test property.
    For example:

    ant test -Dno-build-test=true
    ant test -Dtest.name=StorageServiceServerTest -Dno-build-test=true
    ant testsome -Dtest.name=org.apache.cassandra.service.StorageServiceServerTest -Dno-build-test=true

    The property is false by default, so if it's not specified the tests would be built with all their dependencies.
    See CASSANDRA-16625 and CASSANDRA-18000 for further details.
     -->
  <target name="maybe-build-test" unless="no-build-test">
    <antcall target="build-test" inheritRefs="true"/>
  </target>

  <target name="build-test" depends="jar,stress-build-test" description="Compile test classes">
    <javac
     compiler="modern"
     debug="true"
     debuglevel="${debuglevel}"
     destdir="${test.classes}"
     includeantruntime="true"
     source="${source.version}"
     target="${target.version}"
     encoding="utf-8">
     <classpath>
        <path refid="cassandra.classpath.test"/>
     </classpath>
     <compilerarg value="-XDignore.symbol.file"/>
     <src path="${test.anttasks.src}"/>
     <src path="${test.unit.src}"/>
     <src path="${test.long.src}"/>
     <src path="${test.burn.src}"/>
     <src path="${test.microbench.src}"/>
     <src path="${test.distributed.src}"/>
    </javac>

    <checktestnameshelper/>

    <!-- Non-java resources needed by the test suite -->
    <copy todir="${test.classes}">
      <fileset dir="${test.resources}"/>
    </copy>
  </target>

  <macrodef name="checktestnameshelper">
    <sequential>
      <taskdef name="test-name-check_" classname="org.apache.cassandra.anttasks.TestNameCheckTask" classpath="${test.classes}">
        <classpath>
          <path refid="cassandra.classpath.test"/>
        </classpath>
      </taskdef>
      <test-name-check_/>
    </sequential>
  </macrodef>

  <!-- Run tests separately and report errors after and generate a junit report -->
  <macrodef name="testhelper">
    <attribute name="testdelegate"/>
    <sequential>
      <testhelper_ testdelegate="@{testdelegate}"/>
      <fail message="Some test(s) failed.">
        <condition>
            <and>
            <isset property="testfailed"/>
            <not>
              <isset property="ant.test.failure.ignore"/>
            </not>
          </and>
        </condition>
      </fail>
    </sequential>
  </macrodef>

  <!-- Run a list of junit tasks but don't track errors or generate a report after
       If a test fails the testfailed property will be set. All the tests are run using the testdelegate
       macro that is specified as an attribute and they will be run sequentially in this ant process -->
  <scriptdef name="testhelper_" language="javascript">
    <attribute name="testdelegate"/>
    <![CDATA[
        sep = project.getProperty("path.separator");
        all = project.getProperty("all-test-classes").split(sep);
        var p = project.createTask('sequential');
        for (i = 0; i < all.length; i++) {
            if (all[i] == undefined) continue;
            task = project.createTask( attributes.get("testdelegate") );
            task.setDynamicAttribute( "test.file.list", "" + all[i]);
            p.addTask(task);
        }
        p.perform();
    ]]>
  </scriptdef>

  <!-- Defines how to run a set of tests. If you change the defaults for attributes
       you should also update them in testmacro.,
       The two are split because the helper doesn't generate
       a junit report or fail on errors -->
  <macrodef name="testmacrohelper">
    <attribute name="inputdir" />
    <attribute name="timeout" default="${test.timeout}" />
    <attribute name="forkmode" default="perTest"/>
    <element name="optjvmargs" implicit="true" optional="true" />
    <attribute name="filter" default="**/${test.name}.java"/>
    <attribute name="exclude" default="" />
    <attribute name="filelist" default="" />
    <attribute name="testtag" default=""/>
    <attribute name="usejacoco" default="no"/>
    <attribute name="showoutput" default="false"/>

    <sequential>
      <condition property="additionalagent"
                 value="-javaagent:${build.dir.lib}/jars/jacocoagent.jar=destfile=${jacoco.partialexecfile}"
                 else="">
        <istrue value="${usejacoco}"/>
      </condition>
      <taskdef name="junit-timeout" classname="org.apache.cassandra.JStackJUnitTask">
        <classpath>
          <pathelement location="${test.classes}"/>
        </classpath>
      </taskdef>
      <mkdir dir="${build.test.dir}/cassandra"/>
      <mkdir dir="${build.test.dir}/output"/>
      <mkdir dir="${build.test.dir}/output/@{testtag}"/>
      <junit-timeout fork="on" forkmode="@{forkmode}" failureproperty="testfailed" maxmemory="1024m" timeout="@{timeout}" showoutput="@{showoutput}">
        <formatter classname="org.apache.cassandra.CassandraXMLJUnitResultFormatter" extension=".xml" usefile="true"/>
        <formatter classname="org.apache.cassandra.CassandraBriefJUnitResultFormatter" usefile="false"/>
        <jvmarg value="-Dstorage-config=${test.conf}"/>
        <jvmarg value="-Djava.awt.headless=true"/>
        <!-- Cassandra 3.0+ needs <jvmarg line="... ${additionalagent}" /> here! (not value=) -->
        <jvmarg line="-javaagent:${build.lib}/jamm-${jamm.version}.jar ${additionalagent}" />
        <jvmarg value="-ea"/>
        <jvmarg value="-Djava.io.tmpdir=${tmp.dir}"/>
        <jvmarg value="-Dcassandra.debugrefcount=true"/>
        <jvmarg value="-Xss256k"/>
        <!-- When we do classloader manipulation SoftReferences can cause memory leaks
             that can OOM our test runs. The next two settings informs our GC
             algorithm to limit the metaspace size and clean up SoftReferences
             more aggressively rather than waiting. See CASSANDRA-14922 for more details.
        -->
        <jvmarg value="-XX:MaxMetaspaceSize=384M" />
        <jvmarg value="-XX:SoftRefLRUPolicyMSPerMB=0" />
        <jvmarg value="-Dcassandra.memtable_row_overhead_computation_step=100"/>
        <jvmarg value="-Dcassandra.test.use_prepared=${cassandra.test.use_prepared}"/>
        <jvmarg value="-Dcassandra.test.sstableformatdevelopment=true"/>
        <!-- The first time SecureRandom initializes can be slow if it blocks on /dev/random -->
        <jvmarg value="-Djava.security.egd=file:/dev/urandom" />
        <jvmarg value="-Dcassandra.testtag=@{testtag}"/>
        <jvmarg value="-Dcassandra.keepBriefBrief=${cassandra.keepBriefBrief}" />
        <jvmarg value="-Dcassandra.strict.runtime.checks=true" />
        <!-- disable shrinks in quicktheories CASSANDRA-15554 -->
        <jvmarg value="-DQT_SHRINKS=0"/>
	<optjvmargs/>
	<!-- Uncomment to debug unittest, attach debugger to port 1416 -->
	<!--jvmarg line="-agentlib:jdwp=transport=dt_socket,address=localhost:1416,server=y,suspend=y" /-->
        <classpath>
          <pathelement path="${java.class.path}"/>
          <pathelement location="${stress.build.classes}"/>
          <path refid="cassandra.classpath" />
          <pathelement location="${test.classes}"/>
          <pathelement location="${stress.test.classes}"/>
          <pathelement location="${test.conf}"/>
          <fileset dir="${test.lib}">
            <include name="**/*.jar" />
              <exclude name="**/ant-*.jar"/>
          </fileset>
        </classpath>
        <batchtest todir="${build.test.dir}/output/@{testtag}">
            <fileset dir="@{inputdir}" includes="@{filter}" excludes="@{exclude}"/>
            <filelist dir="@{inputdir}" files="@{filelist}"/>
        </batchtest>
      </junit-timeout>

      <delete quiet="true" failonerror="false" dir="${build.test.dir}/cassandra/commitlog"/>
      <delete quiet="true" failonerror="false" dir="${build.test.dir}/cassandra/cdc_raw"/>
      <delete quiet="true" failonerror="false" dir="${build.test.dir}/cassandra/data"/>
      <delete quiet="true" failonerror="false" dir="${build.test.dir}/cassandra/saved_caches"/>
      <delete quiet="true" failonerror="false" dir="${build.test.dir}/cassandra/hints"/>
    </sequential>
  </macrodef>

  <target name="testold" depends="maybe-build-test" description="Execute unit tests">
    <testmacro inputdir="${test.unit.src}" timeout="${test.timeout}">
      <jvmarg value="-Dlegacy-sstable-root=${test.data}/legacy-sstables"/>
      <jvmarg value="-Dinvalid-legacy-sstable-root=${test.data}/invalid-legacy-sstables"/>
      <jvmarg value="-Dmigration-sstable-root=${test.data}/migration-sstables"/>
      <jvmarg value="-Dcassandra.ring_delay_ms=1000"/>
      <jvmarg value="-Dcassandra.tolerate_sstable_size=true"/>
      <jvmarg value="-Dcassandra.skip_sync=true" />
    </testmacro>
    <fileset dir="${test.unit.src}" />
  </target>

  <!-- Will not generate a junit report or fail on error  -->
  <macrodef name="testlist">
    <attribute name="test.file.list"/>
    <sequential>
      <testmacrohelper inputdir="${test.dir}/${test.classlistprefix}" filelist="@{test.file.list}" exclude="**/*.java" timeout="${test.timeout}">
        <jvmarg value="-Dlegacy-sstable-root=${test.data}/legacy-sstables"/>
        <jvmarg value="-Dinvalid-legacy-sstable-root=${test.data}/invalid-legacy-sstables"/>
        <jvmarg value="-Dmigration-sstable-root=${test.data}/migration-sstables"/>
        <jvmarg value="-Dcassandra.ring_delay_ms=1000"/>
        <jvmarg value="-Dcassandra.tolerate_sstable_size=true"/>
        <jvmarg value="-Dcassandra.skip_sync=true" />
      </testmacrohelper>
    </sequential>
  </macrodef>

  <!-- Will not generate a junit report  -->
  <macrodef name="testlist-compression">
    <attribute name="test.file.list" />
    <sequential>
      <property name="compressed_yaml" value="${build.test.dir}/cassandra.compressed.yaml"/>
      <concat destfile="${compressed_yaml}">
          <fileset file="${test.conf}/cassandra.yaml"/>
          <fileset file="${test.conf}/commitlog_compression.yaml"/>
      </concat>
      <testmacrohelper inputdir="${test.unit.src}" filelist="@{test.file.list}"
                       exclude="**/*.java" timeout="${test.timeout}" testtag="compression">
        <jvmarg value="-Dlegacy-sstable-root=${test.data}/legacy-sstables"/>
        <jvmarg value="-Dinvalid-legacy-sstable-root=${test.data}/invalid-legacy-sstables"/>
        <jvmarg value="-Dmigration-sstable-root=${test.data}/migration-sstables"/>
        <jvmarg value="-Dcassandra.test.compression=true"/>
        <jvmarg value="-Dcassandra.ring_delay_ms=1000"/>
        <jvmarg value="-Dcassandra.tolerate_sstable_size=true"/>
        <jvmarg value="-Dcassandra.config=file:///${compressed_yaml}"/>
        <jvmarg value="-Dcassandra.skip_sync=true" />
      </testmacrohelper>
    </sequential>
  </macrodef>

  <macrodef name="testlist-cdc">
    <attribute name="test.file.list" />
    <sequential>
      <property name="cdc_yaml" value="${build.test.dir}/cassandra.cdc.yaml"/>
      <concat destfile="${cdc_yaml}">
        <fileset file="${test.conf}/cassandra.yaml"/>
        <fileset file="${test.conf}/cdc.yaml"/>
      </concat>
      <testmacrohelper inputdir="${test.unit.src}" filelist="@{test.file.list}"
                       exclude="**/*.java" timeout="${test.timeout}" testtag="cdc">
        <jvmarg value="-Dlegacy-sstable-root=${test.data}/legacy-sstables"/>
        <jvmarg value="-Dinvalid-legacy-sstable-root=${test.data}/invalid-legacy-sstables"/>
        <jvmarg value="-Dmigration-sstable-root=${test.data}/migration-sstables"/>
        <jvmarg value="-Dcassandra.ring_delay_ms=1000"/>
        <jvmarg value="-Dcassandra.tolerate_sstable_size=true"/>
        <jvmarg value="-Dcassandra.config=file:///${cdc_yaml}"/>
        <jvmarg value="-Dcassandra.skip_sync=true" />
      </testmacrohelper>
    </sequential>
  </macrodef>

  <!--
    Run named ant task with jacoco, such as "ant jacoco-run -Dtaskname=test"
    the target run must enable the jacoco agent if usejacoco is 'yes' -->
  <target name="jacoco-run" description="run named task with jacoco instrumentation">
    <condition property="runtask" value="${taskname}" else="test">
      <isset property="taskname"/>
    </condition>
    <antcall target="${runtask}">
      <param name="usejacoco" value="yes"/>
    </antcall>
  </target>

  <!-- Use this with an FQDN for test class, and an optional csv list of methods like this:
    ant testsome -Dtest.name=org.apache.cassandra.service.StorageServiceServerTest
    ant testsome -Dtest.name=org.apache.cassandra.service.StorageServiceServerTest -Dtest.methods=testRegularMode,testGetAllRangesEmpty
  -->
  <target name="testsome" depends="maybe-build-test" description="Execute specific unit tests" >
    <testmacro inputdir="${test.unit.src}" timeout="${test.timeout}">
      <test unless:blank="${test.methods}" name="${test.name}" methods="${test.methods}" outfile="build/test/output/TEST-${test.name}-${test.methods}"/>
      <test if:blank="${test.methods}" name="${test.name}" outfile="build/test/output/TEST-${test.name}"/>
      <jvmarg value="-Dlegacy-sstable-root=${test.data}/legacy-sstables"/>
      <jvmarg value="-Dinvalid-legacy-sstable-root=${test.data}/invalid-legacy-sstables"/>
      <jvmarg value="-Dmigration-sstable-root=${test.data}/migration-sstables"/>
      <jvmarg value="-Dcassandra.ring_delay_ms=1000"/>
      <jvmarg value="-Dcassandra.tolerate_sstable_size=true"/>
      <jvmarg value="-Dcassandra.skip_sync=true" />
    </testmacro>
  </target>

  <!-- Use this with an FQDN for test class, and an optional csv list of methods like this:
    ant long-testsome -Dtest.name=org.apache.cassandra.cql3.ManyRowsTest
    ant long-testsome -Dtest.name=org.apache.cassandra.cql3.ManyRowsTest -Dtest.methods=testLargeCount
  -->
  <target name="long-testsome" depends="maybe-build-test" description="Execute specific long unit tests" >
    <testmacro inputdir="${test.long.src}" timeout="${test.long.timeout}">
      <test unless:blank="${test.methods}" name="${test.name}" methods="${test.methods}"/>
      <test if:blank="${test.methods}" name="${test.name}"/>
      <jvmarg value="-Dcassandra.ring_delay_ms=1000"/>
      <jvmarg value="-Dcassandra.tolerate_sstable_size=true"/>
    </testmacro>
  </target>

  <!-- Use this with an FQDN for test class, and an optional csv list of methods like this:
    ant burn-testsome -Dtest.name=org.apache.cassandra.utils.memory.LongBufferPoolTest
    ant burn-testsome -Dtest.name=org.apache.cassandra.utils.memory.LongBufferPoolTest -Dtest.methods=testAllocate
  -->
  <target name="burn-testsome" depends="maybe-build-test" description="Execute specific burn unit tests" >
    <testmacro inputdir="${test.burn.src}" timeout="${test.burn.timeout}">
      <test unless:blank="${test.methods}" name="${test.name}" methods="${test.methods}"/>
      <test if:blank="${test.methods}" name="${test.name}"/>
    </testmacro>
  </target>
  <target name="test-compression" depends="maybe-build-test,stress-build" description="Execute unit tests with sstable compression enabled">
    <path id="all-test-classes-path">
      <fileset dir="${test.unit.src}" includes="**/${test.name}.java" />
      <fileset dir="${test.distributed.src}" includes="**/${test.name}.java" />
    </path>
    <property name="all-test-classes" refid="all-test-classes-path"/>
    <testhelper testdelegate="testlist-compression" />
  </target>

  <target name="test-cdc" depends="maybe-build-test" description="Execute unit tests with change-data-capture enabled">
    <path id="all-test-classes-path">
      <fileset dir="${test.unit.src}" includes="**/${test.name}.java" />
    </path>
    <property name="all-test-classes" refid="all-test-classes-path"/>
    <testhelper testdelegate="testlist-cdc" />
  </target>

  <target name="msg-ser-gen-test" depends="maybe-build-test" description="Generates message serializations">
    <testmacro inputdir="${test.unit.src}"
        timeout="${test.timeout}" filter="**/SerializationsTest.java">
      <jvmarg value="-Dcassandra.test-serialization-writes=True"/>
    </testmacro>
  </target>

  <target name="msg-ser-test" depends="maybe-build-test" description="Tests message serializations">
      <testmacro inputdir="${test.unit.src}" timeout="${test.timeout}"
               filter="**/SerializationsTest.java"/>
  </target>

  <target name="msg-ser-test-7" depends="maybe-build-test" description="Generates message serializations">
    <testmacro inputdir="${test.unit.src}"
        timeout="${test.timeout}" filter="**/SerializationsTest.java">
      <jvmarg value="-Dcassandra.version=0.7"/>
    </testmacro>
  </target>

  <target name="msg-ser-test-10" depends="maybe-build-test" description="Tests message serializations on 1.0 messages">
    <testmacro inputdir="${test.unit.src}"
        timeout="${test.timeout}" filter="**/SerializationsTest.java">
      <jvmarg value="-Dcassandra.version=1.0"/>
    </testmacro>
  </target>

  <target name="test-burn" depends="maybe-build-test" description="Execute functional tests">
    <testmacro inputdir="${test.burn.src}"
               timeout="${test.burn.timeout}">
    </testmacro>
  </target>

  <target name="long-test" depends="maybe-build-test" description="Execute functional tests">
    <testmacro inputdir="${test.long.src}"
               timeout="${test.long.timeout}">
      <jvmarg value="-Dcassandra.ring_delay_ms=1000"/>
      <jvmarg value="-Dcassandra.tolerate_sstable_size=true"/>
    </testmacro>
  </target>

  <target name="cql-test" depends="maybe-build-test" description="Execute CQL tests">
    <sequential>
      <echo message="running CQL tests"/>
      <mkdir dir="${build.test.dir}/cassandra"/>
      <mkdir dir="${build.test.dir}/output"/>
      <junit fork="on" forkmode="once" failureproperty="testfailed" maxmemory="1024m" timeout="${test.timeout}">
        <formatter type="brief" usefile="false"/>
        <jvmarg value="-Dstorage-config=${test.conf}"/>
        <jvmarg value="-Djava.awt.headless=true"/>
        <jvmarg value="-javaagent:${build.lib}/jamm-${jamm.version}.jar" />
        <jvmarg value="-ea"/>
        <jvmarg value="-Xss256k"/>
        <jvmarg value="-Dcassandra.memtable_row_overhead_computation_step=100"/>
        <jvmarg value="-Dcassandra.test.use_prepared=${cassandra.test.use_prepared}"/>
        <jvmarg value="-Dcassandra.skip_sync=true" />
        <classpath>
          <path refid="cassandra.classpath" />
          <pathelement location="${test.classes}"/>
          <pathelement location="${test.conf}"/>
          <fileset dir="${test.lib}">
            <include name="**/*.jar" />
          </fileset>
        </classpath>
        <batchtest todir="${build.test.dir}/output">
            <fileset dir="${test.unit.src}" includes="**/cql3/*Test.java">
                <contains text="CQLTester" casesensitive="yes"/>
            </fileset>
        </batchtest>
      </junit>
      <fail message="Some CQL test(s) failed.">
        <condition>
            <and>
            <isset property="testfailed"/>
            <not>
              <isset property="ant.test.failure.ignore"/>
            </not>
          </and>
        </condition>
      </fail>
    </sequential>
  </target>

  <!-- Use this with an simple class name for test class, and an optional csv list of methods like this:
      ant cql-test-some -Dtest.name=ListsTest
      ant cql-test-some -Dtest.name=ListsTest -Dtest.methods=testPrecisionTime_getNext_simple
    -->
  <target name="cql-test-some" depends="maybe-build-test" description="Execute specific CQL tests" >
    <sequential>
      <echo message="running ${test.methods} tests from ${test.name}"/>
      <mkdir dir="${build.test.dir}/cassandra"/>
      <mkdir dir="${build.test.dir}/output"/>
      <junit fork="on" forkmode="once" failureproperty="testfailed" maxmemory="1024m" timeout="${test.timeout}">
        <formatter type="brief" usefile="false"/>
        <jvmarg value="-Dstorage-config=${test.conf}"/>
        <jvmarg value="-Djava.awt.headless=true"/>
        <jvmarg value="-javaagent:${build.lib}/jamm-${jamm.version}.jar" />
        <jvmarg value="-ea"/>
        <jvmarg value="-Xss256k"/>
        <jvmarg value="-Dcassandra.test.use_prepared=${cassandra.test.use_prepared}"/>
        <jvmarg value="-Dcassandra.memtable_row_overhead_computation_step=100"/>
        <jvmarg value="-Dcassandra.skip_sync=true" />
        <classpath>
          <path refid="cassandra.classpath" />
          <pathelement location="${test.classes}"/>
          <pathelement location="${test.conf}"/>
          <fileset dir="${test.lib}">
            <include name="**/*.jar" />
          </fileset>
        </classpath>
        <test unless:blank="${test.methods}" name="org.apache.cassandra.cql3.${test.name}" methods="${test.methods}" todir="${build.test.dir}/output"/>
        <test if:blank="${test.methods}" name="org.apache.cassandra.cql3.${test.name}" todir="${build.test.dir}/output"/>
      </junit>
    </sequential>
  </target>

  <!-- Use JaCoCo ant extension without needing externally saved lib -->
  <target name="jacoco-init" depends="resolver-init">
    <typedef uri="antlib:org.jacoco.ant" classpathref="jacocoant.classpath"/>
  </target>

  <target name="jacoco-merge" depends="jacoco-init">
    <jacoco:merge destfile="${jacoco.finalexecfile}" xmlns:jacoco="antlib:org.jacoco.ant">
        <fileset dir="${jacoco.export.dir}" includes="*.exec,**/*.exec"/>
    </jacoco:merge>
  </target>

  <target name="jacoco-report" depends="jacoco-merge">
    <jacoco:report xmlns:jacoco="antlib:org.jacoco.ant">
      <executiondata>
        <file file="${jacoco.finalexecfile}" />
      </executiondata>
      <structure name="JaCoCo Cassandara Coverage Report">
        <classfiles>
          <fileset dir="${build.classes.main}">
            <include name="**/*.class"/>
          </fileset>
        </classfiles>
        <sourcefiles encoding="UTF-8">
          <dirset dir="${build.src}">
            <include name="java"/>
            <include name="gen-java"/>
          </dirset>
        </sourcefiles>
      </structure>
      <!-- to produce reports in different formats. -->
      <html destdir="${jacoco.export.dir}" />
      <csv destfile="${jacoco.export.dir}/report.csv" />
      <xml destfile="${jacoco.export.dir}/report.xml" />
    </jacoco:report>
  </target>

  <target name="jacoco-cleanup" description="Destroy JaCoCo exec data and reports">
    <delete file="${jacoco.partialexecfile}"/>
    <delete dir="${jacoco.export.dir}"/>
  </target>

  <target name="javadoc" depends="init" description="Create javadoc" unless="no-javadoc">
    <create-javadoc destdir="${javadoc.dir}">
      <filesets>
      <fileset dir="${build.src.java}" defaultexcludes="yes">
        <include name="org/apache/**/*.java"/>
      </fileset>
      <fileset dir="${interface.thrift.gen-java}" defaultexcludes="yes">
        <include name="org/apache/**/*.java"/>
      </fileset>
      </filesets>
    </create-javadoc>
   </target>

  <!-- Run tests and reports errors and generates a junit report after -->
  <macrodef name="testmacro">
    <attribute name="inputdir" />
    <attribute name="timeout" default="${test.timeout}" />
    <attribute name="forkmode" default="perTest"/>
    <attribute name="showoutput" default="true"/>
    <element name="optjvmargs" implicit="true" optional="true" />
    <attribute name="filter" default="**/${test.name}.java"/>
    <attribute name="exclude" default="" />
    <attribute name="filelist" default="" />
    <attribute name="testtag" default=""/>

    <sequential>
      <testmacrohelper inputdir="@{inputdir}" timeout="@{timeout}"
                       forkmode="@{forkmode}" filter="@{filter}"
                       exclude="@{exclude}" filelist="@{filelist}"
                       testtag="@{testtag}" showoutput="false" >
          <optjvmargs/>
      </testmacrohelper>
      <fail message="Some test(s) failed.">
        <condition>
            <and>
            <isset property="testfailed"/>
            <not>
              <isset property="ant.test.failure.ignore"/>
            </not>
          </and>
        </condition>
      </fail>
    </sequential>
  </macrodef>

  <target name="test" depends="eclipse-warnings,maybe-build-test" description="Test Runner">
    <path id="all-test-classes-path">
      <fileset dir="${test.unit.src}" includes="**/${test.name}.java" excludes="**/distributed/test/UpgradeTest*.java" />
    </path>
    <property name="all-test-classes" refid="all-test-classes-path"/>
    <testhelper testdelegate="testlist"/>
  </target>

  <target name="generate-test-report" description="Generates JUnit's HTML report from results already in build/output">
      <junitreport todir="${build.test.dir}">
        <fileset dir="${build.test.dir}/output">
          <include name="**/TEST-*.xml"/>
        </fileset>
        <report format="frames" todir="${build.test.dir}/junitreport"/>
      </junitreport>
  </target>

  <!-- run a list of tests as provided in -Dtest.classlistfile (or default of 'testnames.txt')
  The class list file should be one test class per line, with the path starting after test/unit
  e.g. org/apache/cassandra/hints/HintMessageTest.java -->
  <target name="testclasslist" depends="maybe-build-test" description="Run tests given in file -Dtest.classlistfile (one-class-per-line, e.g. org/apache/cassandra/db/SomeTest.java)">
    <path id="all-test-classes-path">
      <fileset dir="${test.dir}/${test.classlistprefix}" includesfile="${test.classlistfile}"/>
    </path>
    <property name="all-test-classes" refid="all-test-classes-path"/>
    <testhelper testdelegate="testlist"/>
  </target>

  <target name="testclasslist-compression" depends="maybe-build-test" description="Run tests given in file -Dtest.classlistfile (one-class-per-line, e.g. org/apache/cassandra/db/SomeTest.java)">
      <path id="all-test-classes-path">
          <fileset dir="${test.dir}/${test.classlistprefix}" includesfile="${test.classlistfile}"/>
      </path>
      <property name="all-test-classes" refid="all-test-classes-path"/>
      <testhelper testdelegate="testlist-compression"/>
  </target>

  <target name="testclasslist-cdc" depends="maybe-build-test" description="Run tests given in file -Dtest.classlistfile (one-class-per-line, e.g. org/apache/cassandra/db/SomeTest.java)">
      <path id="all-test-classes-path">
          <fileset dir="${test.dir}/${test.classlistprefix}" includesfile="${test.classlistfile}"/>
      </path>
      <property name="all-test-classes" refid="all-test-classes-path"/>
      <testhelper testdelegate="testlist-cdc"/>
  </target>

  <target name="dtest-jar" depends="build-test, build" description="Create dtest-compatible jar, including all dependencies">
      <jar jarfile="${build.dir}/dtest-${base.version}.jar">
          <zipgroupfileset dir="${build.lib}" includes="*.jar" excludes="META-INF/*.SF"/>
          <fileset dir="${build.classes.main}"/>
          <fileset dir="${build.classes.thrift}"/>
          <fileset dir="${test.classes}"/>
          <fileset dir="${test.conf}" />
      </jar>
  </target>

  <target name="test-jvm-dtest" depends="maybe-build-test" description="Execute in-jvm dtests">
    <testmacro inputdir="${test.distributed.src}" timeout="${test.distributed.timeout}" forkmode="once" showoutput="true" filter="**/test/*Test.java">
      <jvmarg value="-Dlogback.configurationFile=test/conf/logback-dtest.xml"/>
      <jvmarg value="-Dcassandra.ring_delay_ms=10000"/>
      <jvmarg value="-Dcassandra.tolerate_sstable_size=true"/>
      <jvmarg value="-Dcassandra.skip_sync=true" />
    </testmacro>
  </target>

  <target name="test-jvm-upgrade-dtest" depends="maybe-build-test" description="Execute in-jvm dtests">
    <testmacro inputdir="${test.distributed.src}" timeout="${test.distributed.timeout}" forkmode="once" showoutput="true" filter="**/upgrade/*Test.java">
      <jvmarg value="-Dlogback.configurationFile=test/conf/logback-dtest.xml"/>
      <jvmarg value="-Dcassandra.ring_delay_ms=10000"/>
      <jvmarg value="-Dcassandra.tolerate_sstable_size=true"/>
      <jvmarg value="-Dcassandra.skip_sync=true" />
      <jvmarg value="-XX:MaxMetaspaceSize=512M"/>
    </testmacro>
  </target>

  <!-- Use this with an FQDN for test class, and an optional csv list of methods like this:
      ant test-jvm-dtest-some -Dtest.name=org.apache.cassandra.distributed.test.ResourceLeakTest
      ant test-jvm-dtest-some -Dtest.name=org.apache.cassandra.distributed.test.ResourceLeakTest -Dtest.methods=looperTest
    -->
  <target name="test-jvm-dtest-some" depends="maybe-build-test" description="Execute some in-jvm dtests">
    <testmacro inputdir="${test.distributed.src}" timeout="${test.distributed.timeout}" forkmode="once" showoutput="true">
      <test unless:blank="${test.methods}" name="${test.name}" methods="${test.methods}" outfile="build/test/output/TEST-${test.name}-${test.methods}"/>
      <test if:blank="${test.methods}" name="${test.name}" outfile="build/test/output/TEST-${test.name}"/>
      <jvmarg value="-Dlogback.configurationFile=test/conf/logback-dtest.xml"/>
      <jvmarg value="-Dcassandra.ring_delay_ms=10000"/>
      <jvmarg value="-Dcassandra.tolerate_sstable_size=true"/>
      <jvmarg value="-Dcassandra.skip_sync=true" />
    </testmacro>
  </target>

  <!-- run microbenchmarks suite -->
  <target name="microbench" depends="build-jmh">
      <java classname="org.openjdk.jmh.Main"
            fork="true"
            failonerror="true">
          <classpath>
              <path refid="cassandra.classpath" />
              <pathelement location="${test.classes}"/>
              <pathelement location="${test.conf}"/>
              <fileset dir="${test.lib}">
                  <include name="**/*.jar" />
              </fileset>
          </classpath>
          <arg value="-foe"/>
          <arg value="true"/>
          <arg value="-rf"/>
          <arg value="json"/>
          <arg value="-rff"/>
          <arg value="${build.test.dir}/jmh-result.json"/>
          <arg value="-v"/>
          <arg value="EXTRA"/>

          <!-- Broken: MutationBench,FastThreadLocalBench  (FIXME) -->
          <arg value="-e"/><arg value="MutationBench|FastThreadLocalBench"/>

          <arg value=".*microbench.*${benchmark.name}"/>
      </java>
  </target>

  <!-- run arbitrary mains in tests, for example to run the long running memory tests with lots of memory pressure
      ant run-main -Dmainclass=org.apache.cassandra.utils.memory.LongBufferPoolTest -Dvmargs="-Xmx30m -XX:-UseGCOverheadLimit"
  -->
  <target name="run-main" depends="maybe-build-test">
      <property name="mainclass" value="" />
      <property name="vmargs" value="" />
      <property name="args" value="" />
      <java classname="${mainclass}"
            fork="true"
            failonerror="true">
          <jvmarg value="-server" />
          <jvmarg value="-ea" />
          <jvmarg line="${vmargs}" />
          <arg line="${args}" />
          <classpath>
              <path refid="cassandra.classpath" />
              <pathelement location="${test.classes}"/>
              <pathelement location="${test.conf}"/>
              <fileset dir="${test.lib}">
                  <include name="**/*.jar" />
              </fileset>
          </classpath>
      </java>
  </target>

  <!-- Generate IDEA project description files -->
  <target name="generate-idea-files" depends="init,maven-ant-tasks-retrieve-build,gen-cql3-grammar,createVersionPropFile" description="Generate IDEA files">
    <mkdir dir=".idea"/>
    <mkdir dir=".idea/libraries"/>
    <copy todir=".idea">
        <fileset dir="ide/idea"/>
    </copy>
    <copy tofile="${eclipse.project.name}.iml" file="ide/idea-iml-file.xml"/>
    <echo file=".idea/.name">Apache Cassandra ${eclipse.project.name}</echo>
    <echo file=".idea/modules.xml"><![CDATA[<?xml version="1.0" encoding="UTF-8"?>
<project version="4">
  <component name="ProjectModuleManager">
    <modules>
      <module fileurl="file://$PROJECT_DIR$/]]>${eclipse.project.name}<![CDATA[.iml" filepath="$PROJECT_DIR$/]]>${eclipse.project.name}<![CDATA[.iml" />
    </modules>
  </component>
</project>]]></echo>
  </target>

  <!-- Generate Eclipse project description files -->
  <target name="generate-eclipse-files" depends="build-test" description="Generate eclipse files">
    <echo file=".project"><![CDATA[<?xml version="1.0" encoding="UTF-8"?>
<projectDescription>
  <name>${eclipse.project.name}</name>
  <comment></comment>
  <projects>
  </projects>
  <buildSpec>
    <buildCommand>
      <name>org.eclipse.jdt.core.javabuilder</name>
    </buildCommand>
  </buildSpec>
  <natures>
    <nature>org.eclipse.jdt.core.javanature</nature>
  </natures>
</projectDescription>]]>
    </echo>
	<echo file=".classpath"><![CDATA[<?xml version="1.0" encoding="UTF-8"?>
<classpath>
  <classpathentry kind="src" path="src/java"/>
  <classpathentry kind="src" path="src/resources"/>
  <classpathentry kind="src" path="src/gen-java"/>
  <classpathentry kind="src" path="conf" including="hotspot_compiler"/>
  <classpathentry kind="src" path="interface/thrift/gen-java"/>
  <classpathentry kind="src" output="build/test/classes" path="test/unit"/>
  <classpathentry kind="src" output="build/test/classes" path="test/long"/>
  <classpathentry kind="src" output="build/test/classes" path="test/distributed"/>
  <classpathentry kind="src" output="build/test/classes" path="test/resources" />
  <classpathentry kind="src" path="tools/stress/src"/>
  <classpathentry kind="src" output="build/test/stress-classes" path="tools/stress/test/unit" />
  <classpathentry kind="con" path="org.eclipse.jdt.launching.JRE_CONTAINER"/>
  <classpathentry kind="output" path="build/classes/eclipse"/>
  <classpathentry kind="lib" path="build/classes/thrift" sourcepath="interface/thrift/gen-java/"/>
  <classpathentry kind="lib" path="test/conf"/>
  <classpathentry kind="lib" path="${java.home}/../lib/tools.jar"/>
]]>
	</echo>
  	<path id="eclipse-project-libs-path">
  	 <fileset dir="lib">
  	    <include name="**/*.jar" />
     </fileset>
 	 <fileset dir="build/lib/jars">
  	    <include name="**/*.jar" />
  	 </fileset>
     <fileset dir="build/test/lib/jars">
        <include name="**/*.jar" />
     </fileset>
  	</path>
  	<property name="eclipse-project-libs" refid="eclipse-project-libs-path"/>
       <script language="javascript">
        <classpath>
            <path refid="cassandra.classpath"/>
            <path refid="cassandra.classpath.test"/>
        </classpath>
        <![CDATA[
        var File = java.io.File;
  		var FilenameUtils = Packages.org.apache.commons.io.FilenameUtils;
  		jars = project.getProperty("eclipse-project-libs").split(project.getProperty("path.separator"));

  		cp = "";
  	    for (i=0; i< jars.length; i++) {
  	       srcjar = FilenameUtils.getBaseName(jars[i]) + '-sources.jar';
           srcdir = FilenameUtils.concat(project.getProperty("build.test.dir"), 'sources');
  		   srcfile = new File(FilenameUtils.concat(srcdir, srcjar));

  		   cp += ' <classpathentry kind="lib" path="' + jars[i] + '"';
  		   if (srcfile.exists()) {
  		      cp += ' sourcepath="' + srcfile.getAbsolutePath() + '"';
  		   }
  		   cp += '/>\n';
  		}

  		cp += '</classpath>';

  		echo = project.createTask("echo");
  	    echo.setMessage(cp);
  		echo.setFile(new File(".classpath"));
  		echo.setAppend(true);
  	    echo.perform();
  	]]> </script>
    <mkdir dir=".settings" />
  </target>

  <pathconvert property="eclipse.project.name">
    <path path="${basedir}" />
    <regexpmapper from="^.*/([^/]+)$$" to="\1" handledirsep="yes" />
  </pathconvert>

  <!-- Clean Eclipse project description files -->
  <target name="clean-eclipse-files">
    <delete file=".project" />
    <delete file=".classpath" />
    <delete dir=".settings" />
  	<delete dir=".externalToolBuilders" />
  	<delete dir="build/eclipse-classes" />
  </target>

  <target name="eclipse-warnings" depends="build, _assert_rat_output" description="Run eclipse compiler code analysis">
        <property name="ecj.log.dir" value="${build.dir}/ecj" />
        <property name="ecj.warnings.file" value="${ecj.log.dir}/eclipse_compiler_checks.txt"/>
        <mkdir  dir="${ecj.log.dir}" />

        <property name="ecj.properties" value="${basedir}/eclipse_compiler.properties" />

        <echo message="Running Eclipse Code Analysis.  Output logged to ${ecj.warnings.file}" />

	<java
	    jar="${build.dir.lib}/jars/ecj-${ecj.version}.jar"
            fork="true"
	    failonerror="true"
            maxmemory="512m">
            <arg value="-source"/>
	    <arg value="${source.version}" />
	    <arg value="-target"/>
	    <arg value="${target.version}" />
	    <arg value="-d" />
            <arg value="none" />
	    <arg value="-proc:none" />
            <arg value="-log" />
            <arg value="${ecj.warnings.file}" />
            <arg value="-properties" />
            <arg value="${ecj.properties}" />
            <arg value="-cp" />
            <arg value="${toString:cassandra.classpath}" />
            <arg value="${build.src.java}" />
        </java>
  </target>


  <!-- Installs artifacts to local Maven repository -->
  <target name="mvn-install"
          depends="maven-declare-dependencies,jar,sources-jar,javadoc-jar"
          description="Installs the artifacts in the Maven Local Repository">

    <!-- the parent -->
    <install pomFile="${build.dir}/${final.name}-parent.pom"
             file="${build.dir}/${final.name}-parent.pom"
             packaging="pom"/>

    <!-- the cassandra-thrift jar -->
    <install pomFile="${build.dir}/${ant.project.name}-thrift-${version}.pom"
             file="${build.dir}/${ant.project.name}-thrift-${version}.jar"/>
    <install pomFile="${build.dir}/${ant.project.name}-thrift-${version}.pom"
             file="${build.dir}/${ant.project.name}-thrift-${version}-sources.jar"
             classifier="sources"/>
    <install pomFile="${build.dir}/${ant.project.name}-thrift-${version}.pom"
             file="${build.dir}/${ant.project.name}-thrift-${version}-javadoc.jar"
             classifier="javadoc"/>

    <!-- the cassandra-all jar -->
    <install pomFile="${build.dir}/${final.name}.pom"
             file="${build.dir}/${final.name}.jar"/>
    <install pomFile="${build.dir}/${final.name}.pom"
             file="${build.dir}/${final.name}-sources.jar"
             classifier="sources"/>
    <install pomFile="${build.dir}/${final.name}.pom"
             file="${build.dir}/${final.name}-javadoc.jar"
             classifier="javadoc"/>
  </target>

  <!-- Publish artifacts to remote Maven repository -->
  <target name="publish"
          depends="mvn-install,artifacts"
          if="release"
          description="Publishes the artifacts to the Maven repository">

    <!-- the parent -->
    <deploy pomFile="${build.dir}/${final.name}-parent.pom"
            file="${build.dir}/${final.name}-parent.pom"
            packaging="pom"/>

    <!-- the cassandra-thrift jar -->
    <deploy pomFile="${build.dir}/${ant.project.name}-thrift-${version}.pom"
            file="${build.dir}/${ant.project.name}-thrift-${version}.jar"/>
    <deploy pomFile="${build.dir}/${ant.project.name}-thrift-${version}.pom"
            file="${build.dir}/${ant.project.name}-thrift-${version}-sources.jar"
            classifier="sources"/>
    <deploy pomFile="${build.dir}/${ant.project.name}-thrift-${version}.pom"
            file="${build.dir}/${ant.project.name}-thrift-${version}-javadoc.jar"
            classifier="javadoc"/>

    <!-- the cassandra-all jar -->
    <deploy pomFile="${build.dir}/${final.name}.pom"
            file="${build.dir}/${final.name}.jar"/>
    <deploy pomFile="${build.dir}/${final.name}.pom"
            file="${build.dir}/${final.name}-sources.jar"
            classifier="sources"/>
    <deploy pomFile="${build.dir}/${final.name}.pom"
            file="${build.dir}/${final.name}-javadoc.jar"
            classifier="javadoc"/>

    <!-- the distribution -->
    <sign-dist file="${build.dir}/${final.name}-bin.tar.gz" />
    <sign-dist file="${build.dir}/${final.name}-src.tar.gz" />

  </target>

  <import file="${basedir}/.build/build-resolver.xml"/>
  <import file="${basedir}/.build/build-rat.xml"/>
  <import file="${basedir}/.build/build-owasp.xml"/>
</project><|MERGE_RESOLUTION|>--- conflicted
+++ resolved
@@ -188,11 +188,7 @@
     <sequential>
       <javadoc destdir="@{destdir}" author="true" version="true" use="true"
         windowtitle="${ant.project.name} API" classpathref="cassandra.classpath"
-<<<<<<< HEAD
-        bottom="Copyright &amp;copy; 2009-2022 The Apache Software Foundation"
-=======
         bottom="Copyright &amp;copy; 2009- The Apache Software Foundation"
->>>>>>> eb36a86a
         useexternalfile="yes" encoding="UTF-8"
         maxmemory="256m">
         <filesets/>
