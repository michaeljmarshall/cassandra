--- conflicted
+++ resolved
@@ -423,8 +423,6 @@
 
     public static CFMetaData compositeIndexCFMD(String ksName, String cfName, boolean withRegularIndex, boolean withStaticIndex) throws ConfigurationException
     {
-        // the withIndex flag exists to allow tests index creation
-        // on existing columns
         CFMetaData cfm = CFMetaData.Builder.create(ksName, cfName)
                 .addPartitionKey("key", AsciiType.instance)
                 .addClusteringColumn("c1", AsciiType.instance)
@@ -462,10 +460,10 @@
         return cfm.compression(getCompressionParameters());
     }
 
-<<<<<<< HEAD
-=======
     public static CFMetaData compositeMultipleIndexCFMD(String ksName, String cfName) throws ConfigurationException
     {
+        // the withIndex flag exists to allow tests index creation
+        // on existing columns
         CFMetaData cfm = CFMetaData.Builder.create(ksName, cfName)
                                            .addPartitionKey("key", AsciiType.instance)
                                            .addClusteringColumn("c1", AsciiType.instance)
@@ -474,29 +472,27 @@
                                            .build();
 
         cfm.indexes(
-            cfm.getIndexes()
-               .with(IndexMetadata.fromIndexTargets(cfm,
-                                                    Collections.singletonList(
-                                                    new IndexTarget(new ColumnIdentifier("birthdate", true),
-                                                                    IndexTarget.Type.VALUES)),
-                                                    "birthdate_key_index",
-                                                    IndexMetadata.Kind.COMPOSITES,
-                                                    Collections.EMPTY_MAP))
-               .with(IndexMetadata.fromIndexTargets(cfm,
-                                                    Collections.singletonList(
-                                                    new IndexTarget(new ColumnIdentifier("notbirthdate", true),
-                                                                    IndexTarget.Type.VALUES)),
-                                                    "notbirthdate_key_index",
-                                                    IndexMetadata.Kind.COMPOSITES,
-                                                    Collections.EMPTY_MAP))
+        cfm.getIndexes()
+           .with(IndexMetadata.fromIndexTargets(cfm,
+                                                Collections.singletonList(
+                                                new IndexTarget(new ColumnIdentifier("birthdate", true),
+                                                                IndexTarget.Type.VALUES)),
+                                                "birthdate_key_index",
+                                                IndexMetadata.Kind.COMPOSITES,
+                                                Collections.EMPTY_MAP))
+           .with(IndexMetadata.fromIndexTargets(cfm,
+                                                Collections.singletonList(
+                                                new IndexTarget(new ColumnIdentifier("notbirthdate", true),
+                                                                IndexTarget.Type.VALUES)),
+                                                "notbirthdate_key_index",
+                                                IndexMetadata.Kind.COMPOSITES,
+                                                Collections.EMPTY_MAP))
         );
 
 
         return cfm.compression(getCompressionParameters());
     }
 
-
->>>>>>> da8d41f4
     public static CFMetaData keysIndexCFMD(String ksName, String cfName, boolean withIndex) throws ConfigurationException
     {
         CFMetaData cfm = CFMetaData.Builder.createDense(ksName, cfName, false, false)
