--- conflicted
+++ resolved
@@ -89,70 +89,4 @@
         order = Arrays.asList(host1, host3, host2);
         assertEquals(order, dsnitch.getSortedListByProximity(self, Arrays.asList(host1, host2, host3)));
     }
-<<<<<<< HEAD
-
-    @Test
-    public void testConcurrency() throws InterruptedException, IOException, ConfigurationException
-    {
-        // The goal of this test is to check for CASSANDRA-8448/CASSANDRA-9519
-        double badness = DatabaseDescriptor.getDynamicBadnessThreshold();
-        DatabaseDescriptor.setDynamicBadnessThreshold(0.0);
-
-        final int ITERATIONS = 10;
-
-        // do this because SS needs to be initialized before DES can work properly.
-        StorageService.instance.unsafeInitialize();
-        SimpleSnitch ss = new SimpleSnitch();
-        DynamicEndpointSnitch dsnitch = new DynamicEndpointSnitch(ss, String.valueOf(ss.hashCode()));
-        InetAddress self = FBUtilities.getBroadcastAddress();
-
-        List<InetAddress> hosts = new ArrayList<>();
-        // We want a giant list of hosts so that sorting it takes time, making it much more likely to reproduce the
-        // problem we're looking for.
-        for (int i = 0; i < 10; i++)
-            for (int j = 0; j < 256; j++)
-                for (int k = 0; k < 256; k++)
-                    hosts.add(InetAddress.getByAddress(new byte[]{127, (byte)i, (byte)j, (byte)k}));
-
-        ScoreUpdater updater = new ScoreUpdater(dsnitch, hosts);
-        updater.start();
-
-        List<InetAddress> result = null;
-        for (int i = 0; i < ITERATIONS; i++)
-            result = dsnitch.getSortedListByProximity(self, hosts);
-
-        updater.stopped = true;
-        updater.join();
-
-        DatabaseDescriptor.setDynamicBadnessThreshold(badness);
-    }
-
-    public static class ScoreUpdater extends Thread
-    {
-        private static final int SCORE_RANGE = 100;
-
-        public volatile boolean stopped;
-
-        private final DynamicEndpointSnitch dsnitch;
-        private final List<InetAddress> hosts;
-        private final Random random = new Random();
-
-        public ScoreUpdater(DynamicEndpointSnitch dsnitch, List<InetAddress> hosts)
-        {
-            this.dsnitch = dsnitch;
-            this.hosts = hosts;
-        }
-
-        public void run()
-        {
-            while (!stopped)
-            {
-                InetAddress host = hosts.get(random.nextInt(hosts.size()));
-                int score = random.nextInt(SCORE_RANGE);
-                dsnitch.receiveTiming(host, score);
-            }
-        }
-    }
-=======
->>>>>>> 4fcd7d4d
 }