/*
 * Licensed to the Apache Software Foundation (ASF) under one
 * or more contributor license agreements.  See the NOTICE file
 * distributed with this work for additional information
 * regarding copyright ownership.  The ASF licenses this file
 * to you under the Apache License, Version 2.0 (the
 * "License"); you may not use this file except in compliance
 * with the License.  You may obtain a copy of the License at
 *
 *     http://www.apache.org/licenses/LICENSE-2.0
 *
 * Unless required by applicable law or agreed to in writing, software
 * distributed under the License is distributed on an "AS IS" BASIS,
 * WITHOUT WARRANTIES OR CONDITIONS OF ANY KIND, either express or implied.
 * See the License for the specific language governing permissions and
 * limitations under the License.
 */

package org.apache.cassandra.distributed.api;

import org.apache.cassandra.locator.InetAddressAndPort;

import java.util.UUID;
import java.util.concurrent.Future;

// The cross-version API requires that an Instance has a constructor signature of (IInstanceConfig, ClassLoader)
public interface IInstance extends IIsolatedExecutor
{
    ICoordinator coordinator();
    IListen listen();

    void schemaChangeInternal(String query);
    public Object[][] executeInternal(String query, Object... args);

    IInstanceConfig config();
    public InetAddressAndPort broadcastAddressAndPort();
    UUID schemaVersion();

    void startup();
    boolean isShutdown();
    Future<Void> shutdown();
    Future<Void> shutdown(boolean graceful);

    int liveMemberCount();

<<<<<<< HEAD
    void uncaughtException(Thread t, Throwable e);

    /**
     * Return the number of times the instance tried to call {@link System#exit(int)}.
     *
     * When the instance is shutdown, this state should be saved, but in case not possible should return {@code -1}
     * to indicate "unknown".
     */
    long killAttempts();
=======
    int nodetool(String... commandAndArgs);
>>>>>>> 10651b2e

    // these methods are not for external use, but for simplicity we leave them public and on the normal IInstance interface
    void startup(ICluster cluster);
    void receiveMessage(IMessage message);

    int getMessagingVersion();
    void setMessagingVersion(InetAddressAndPort endpoint, int version);

    void flush(String keyspace);
    void forceCompact(String keyspace, String table);
}<|MERGE_RESOLUTION|>--- conflicted
+++ resolved
@@ -43,7 +43,7 @@
 
     int liveMemberCount();
 
-<<<<<<< HEAD
+    int nodetool(String... commandAndArgs);
     void uncaughtException(Thread t, Throwable e);
 
     /**
@@ -53,9 +53,6 @@
      * to indicate "unknown".
      */
     long killAttempts();
-=======
-    int nodetool(String... commandAndArgs);
->>>>>>> 10651b2e
 
     // these methods are not for external use, but for simplicity we leave them public and on the normal IInstance interface
     void startup(ICluster cluster);
