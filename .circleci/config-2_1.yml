#
# Licensed to the Apache Software Foundation (ASF) under one
# or more contributor license agreements.  See the NOTICE file
# distributed with this work for additional information
# regarding copyright ownership.  The ASF licenses this file
# to you under the Apache License, Version 2.0 (the
# "License"); you may not use this file except in compliance
# with the License.  You may obtain a copy of the License at
#
#     http://www.apache.org/licenses/LICENSE-2.0
#
# Unless required by applicable law or agreed to in writing, software
# distributed under the License is distributed on an "AS IS" BASIS,
# WITHOUT WARRANTIES OR CONDITIONS OF ANY KIND, either express or implied.
# See the License for the specific language governing permissions and
# limitations under the License.
#

version: 2.1

default_env_vars: &default_env_vars

    # The values of some of these environment variables are meant to be frequently changed by developers.
    # The generate.sh script contains a list of accepted environment variables that should contain some of
    # these variables. Also, some variables are mentioned in the documentation, at least in
    # .circleci/readme.md and in doc/source/development/testing.rst.
    # If you modify these variables, or if you add new variables whose values are meant to be changed frequently,
    # please remember to modify the generate.sh script and the documentation accordingly.

    ANT_HOME: /usr/share/ant
    JAVA11_HOME: /usr/lib/jvm/java-11-openjdk-amd64
    JAVA8_HOME: /usr/lib/jvm/java-8-openjdk-amd64
    LANG: en_US.UTF-8
    KEEP_TEST_DIR: true
    DEFAULT_DIR: /home/cassandra/cassandra-dtest
    PYTHONIOENCODING: utf-8
    PYTHONUNBUFFERED: true
    CASS_DRIVER_NO_EXTENSIONS: true
    CASS_DRIVER_NO_CYTHON: true
    #Skip all syncing to disk to avoid performance issues in flaky CI environments
    CASSANDRA_SKIP_SYNC: true
    DTEST_REPO: https://github.com/apache/cassandra-dtest.git
    DTEST_BRANCH: trunk
    CCM_MAX_HEAP_SIZE: 1024M
    CCM_HEAP_NEWSIZE: 256M

    # Whether the repeated test iterations should stop on the first failure by default.
    REPEATED_TESTS_STOP_ON_FAILURE: false

    # Comma-separated list of tests that should be included in the repeated run for regular unit tests,
    # in addition to automatically detected new and modified tests. For example:
    # REPEATED_UTESTS: org.apache.cassandra.cql3.ViewTest
    # REPEATED_UTESTS: org.apache.cassandra.cql3.ViewTest#testCountersTable
    # REPEATED_UTESTS: org.apache.cassandra.cql3.ViewTest,org.apache.cassandra.cql3.functions.TimeFctsTest
    REPEATED_UTESTS:
    # The number of times that new, modified or manually specified unit tests should be run.
    REPEATED_UTESTS_COUNT: 500

    # Comma-separated list of tests that should be included in the repeated run for fqltool unit tests,
    # in addition to automatically detected new and modified tests. For example:
    # REPEATED_UTESTS_FQLTOOL: org.apache.cassandra.fqltool.FQLCompareTest
    # REPEATED_UTESTS_FQLTOOL: org.apache.cassandra.fqltool.FQLCompareTest#endToEnd
    # REPEATED_UTESTS_FQLTOOL: org.apache.cassandra.fqltool.FQLCompareTest,org.apache.cassandra.fqltool.FQLReplayTest
    REPEATED_UTESTS_FQLTOOL:
    # The number of times that new, modified or manually specified fqltool unit tests should be run.
    REPEATED_UTESTS_FQLTOOL_COUNT: 500

    # Comma-separated list of tests that should be included in the repeated run for long unit tests,
    # in addition to automatically detected new and modified tests. For example:
    # REPEATED_UTESTS_LONG: org.apache.cassandra.db.commitlog.CommitLogStressTest
    # REPEATED_UTESTS_LONG: org.apache.cassandra.db.commitlog.CommitLogStressTest#testRandomSize
    REPEATED_UTESTS_LONG:
    # The number of times that new, modified or manually specified long unit tests should be run.
    REPEATED_UTESTS_LONG_COUNT: 100

    # Comma-separated list of tests that should be included in the repeated run for stress unit tests,
    # in addition to automatically detected new and modified tests. For example:
    # REPEATED_UTESTS_STRESS: org.apache.cassandra.stress.generate.DistributionGaussianTest
    # REPEATED_UTESTS_STRESS: org.apache.cassandra.stress.generate.DistributionGaussianTest#simpleGaussian
    REPEATED_UTESTS_STRESS:
    # The number of times that new, modified or manually specified stress unit tests should be run.
    REPEATED_UTESTS_STRESS_COUNT: 500

    # Comma-separated list of tests that should be included in the repeated run for simulator dtests,
    # in addition to automatically detected new and modified tests. For example:
    # REPEATED_SIMULATOR_DTESTS: org.apache.cassandra.simulator.test.TrivialSimulationTest
    # REPEATED_SIMULATOR_DTESTS: org.apache.cassandra.simulator.test.TrivialSimulationTest#trivialTest
    REPEATED_SIMULATOR_DTESTS:
    # The number of times that new, modified or manually specified simulator dtests should be run.
    REPEATED_SIMULATOR_DTESTS_COUNT: 500

    # Comma-separated list of tests that should be included in the repeated run for JVM dtests,
    # in addition to automatically detected new and modified tests. For example:
    # REPEATED_JVM_DTESTS: org.apache.cassandra.distributed.test.PagingTest
    # REPEATED_JVM_DTESTS: org.apache.cassandra.distributed.test.PagingTest#testPaging
    REPEATED_JVM_DTESTS:
    # The number of times that new, modified or manually specified JVM dtests should be run.
    REPEATED_JVM_DTESTS_COUNT: 500

    # Comma-separated list of tests that should be included in the repeated run for JVM upgrade dtests,
    # in addition to automatically detected new and modified tests. For example:
    # REPEATED_JVM_UPGRADE_DTESTS: org.apache.cassandra.distributed.upgrade.GroupByTest
    # REPEATED_JVM_UPGRADE_DTESTS: org.apache.cassandra.distributed.upgrade.GroupByTest#testReads
    REPEATED_JVM_UPGRADE_DTESTS:
    # The number of times that new, modified or manually specified JVM upgrade dtests should be run.
    REPEATED_JVM_UPGRADE_DTESTS_COUNT: 500

    # Comma-separated list of Python dtests that should be repeatedly run, for example:
    # REPEATED_DTESTS: cqlsh_tests/test_cqlsh.py
    # REPEATED_DTESTS: cqlsh_tests/test_cqlsh.py::TestCqlshSmoke
    # REPEATED_DTESTS: cqlsh_tests/test_cqlsh.py::TestCqlshSmoke::test_create_index
    # REPEATED_DTESTS: cqlsh_tests/test_cqlsh.py,consistency_test.py
    REPEATED_DTESTS:
    # The number of times that the manually specified Python dtests should be run.
    REPEATED_DTESTS_COUNT: 500

    # Comma-separated list of Python dtests that should be repeatedly run, for example:
    # REPEATED_UPGRADE_DTESTS: upgrade_tests/cql_tests.py
    # REPEATED_UPGRADE_DTESTS: upgrade_tests/cql_tests.py::TestCQLNodes2RF1_Upgrade_current_4_0_x_To_indev_4_0_x
    # REPEATED_UPGRADE_DTESTS: upgrade_tests/cql_tests.py,upgrade_tests/paging_test.py
    REPEATED_UPGRADE_DTESTS:
    # The number of times that the manually specified Python upgrade dtests should be run.
    REPEATED_UPGRADE_DTESTS_COUNT: 25

    # The Ant test target to run, for example:
    # REPEATED_ANT_TEST_TARGET: testsome
    # REPEATED_ANT_TEST_TARGET: test-jvm-dtest-some
    # REPEATED_ANT_TEST_TARGET: test-cdc
    # REPEATED_ANT_TEST_TARGET: test-compression
    # REPEATED_ANT_TEST_TARGET: test-system-keyspace-directory
    REPEATED_ANT_TEST_TARGET: testsome
    # The name of JUnit class to be run multiple times, for example:
    # REPEATED_ANT_TEST_CLASS: org.apache.cassandra.cql3.ViewTest
    # REPEATED_ANT_TEST_CLASS: org.apache.cassandra.distributed.test.PagingTest
    REPEATED_ANT_TEST_CLASS:
    # The optional specific methods within REPEATED_ANT_TEST_CLASS to be run, for example:
    # REPEATED_ANT_TEST_METHODS: testCompoundPartitionKey
    # REPEATED_ANT_TEST_METHODS: testCompoundPartitionKey,testStaticTable
    # Please note that some Ant targets will ignore the -Dtest.methods argument produced by this.
    REPEATED_ANT_TEST_METHODS:
    # Whether the test iteration should use vnodes for JVM dtests (-Dtest.jvm.args='-Dcassandra.dtest.num_tokens=16').
    # This will only be applied as a default to JVM dtests that don't provide their own initial tokens or token count,
    # in the same way that it's done for *_jvm_dtests_vnode jobs. Ant targets other than JVM dtests will ignore this.
    REPEATED_ANT_TEST_VNODES: false
    # The number of times that the repeated JUnit test should be run.
    REPEATED_ANT_TEST_COUNT: 500

j8_par_executor: &j8_par_executor
  executor:
    name: java8-executor
    #exec_resource_class: xlarge
  parallelism: 4

j8_small_par_executor: &j8_small_par_executor
  executor:
    name: java8-executor
    #exec_resource_class: xlarge
  parallelism: 1

j8_small_executor: &j8_small_executor
  executor:
    name: java8-executor
    exec_resource_class: medium
  parallelism: 1

j8_medium_par_executor: &j8_medium_par_executor
  executor:
    name: java8-executor
    #exec_resource_class: xlarge
  parallelism: 1

j8_seq_executor: &j8_seq_executor
  executor:
    name: java8-executor
    #exec_resource_class: xlarge
  parallelism: 1 # sequential, single container tests: no parallelism benefits

j11_par_executor: &j11_par_executor
  executor:
    name: java11-executor
    #exec_resource_class: xlarge
  parallelism: 4

j11_small_par_executor: &j11_small_par_executor
  executor:
    name: java11-executor
    #exec_resource_class: xlarge
  parallelism: 1

j11_small_executor: &j11_small_executor
  executor:
    name: java11-executor
    #exec_resource_class: medium
  parallelism: 1

j11_seq_executor: &j11_seq_executor
  executor:
    name: java11-executor
    #exec_resource_class: xlarge
  parallelism: 1 # sequential, single container tests: no parallelism benefits

j8_repeated_utest_executor: &j8_repeated_utest_executor
  executor:
    name: java8-executor
  parallelism: 4

j8_repeated_dtest_executor: &j8_repeated_dtest_executor
  executor:
    name: java8-executor
  parallelism: 4

j8_repeated_upgrade_dtest_executor: &j8_repeated_upgrade_dtest_executor
  executor:
    name: java8-executor
  parallelism: 4

j8_repeated_jvm_upgrade_dtest_executor: &j8_repeated_jvm_upgrade_dtest_executor
  executor:
    name: java8-executor
  parallelism: 4

j11_repeated_utest_executor: &j11_repeated_utest_executor
  executor:
    name: java11-executor
  parallelism: 4

j11_repeated_dtest_executor: &j11_repeated_dtest_executor
  executor:
    name: java11-executor
  parallelism: 4

j8_separate_jobs: &j8_separate_jobs
  jobs:
    - start_j8_build:
        type: approval
    - j8_build:
        requires:
          - start_j8_build
    # Java 8 unit tests
    - start_j8_unit_tests:
        type: approval
    - j8_unit_tests:
        requires:
          - start_j8_unit_tests
          - j8_build
    - start_j8_unit_tests_repeat:
        type: approval
    - j8_unit_tests_repeat:
        requires:
          - start_j8_unit_tests_repeat
          - j8_build
    - start_j8_jvm_dtests:
        type: approval
    - j8_jvm_dtests:
        requires:
          - start_j8_jvm_dtests
          - j8_build
    - start_j8_jvm_dtests_vnode:
        type: approval
    - j8_jvm_dtests_vnode:
        requires:
          - start_j8_jvm_dtests_vnode
          - j8_build
    - start_j8_jvm_dtests_repeat:
        type: approval
    - j8_jvm_dtests_repeat:
        requires:
          - start_j8_jvm_dtests_repeat
          - j8_build
    - start_j8_jvm_dtests_vnode_repeat:
        type: approval
    - j8_jvm_dtests_vnode_repeat:
        requires:
          - start_j8_jvm_dtests_vnode_repeat
          - j8_build
    - start_j8_simulator_dtests:
        type: approval
    - j8_simulator_dtests:
        requires:
          - start_j8_simulator_dtests
          - j8_build
    - start_j8_simulator_dtests_repeat:
        type: approval
    - j8_simulator_dtests_repeat:
        requires:
          - start_j8_simulator_dtests_repeat
          - j8_build
    - start_j8_cqlshlib_tests:
        type: approval
    - j8_cqlshlib_tests:
        requires:
          - start_j8_cqlshlib_tests
          - j8_build
    # Java 11 unit tests
    - start_j11_unit_tests:
        type: approval
    - j11_unit_tests:
        requires:
          - start_j11_unit_tests
          - j8_build
    - start_j11_unit_tests_repeat:
        type: approval
    - j11_unit_tests_repeat:
        requires:
          - start_j11_unit_tests_repeat
          - j8_build
    # specialized unit tests (all run on request)
    - start_j8_utests_long:
        type: approval
    - j8_utests_long:
        requires:
          - start_j8_utests_long
          - j8_build
    - start_j11_utests_long:
        type: approval
    - j11_utests_long:
        requires:
          - start_j11_utests_long
          - j8_build
    - start_j8_utests_long_repeat:
        type: approval
    - j8_utests_long_repeat:
        requires:
          - start_j8_utests_long_repeat
          - j8_build
    - start_j11_utests_long_repeat:
        type: approval
    - j11_utests_long_repeat:
        requires:
          - start_j11_utests_long_repeat
          - j8_build
    - start_j8_utests_cdc:
        type: approval
    - j8_utests_cdc:
        requires:
          - start_j8_utests_cdc
          - j8_build
    - start_j11_utests_cdc:
        type: approval
    - j11_utests_cdc:
        requires:
          - start_j11_utests_cdc
          - j8_build
    - start_j8_utests_cdc_repeat:
        type: approval
    - j8_utests_cdc_repeat:
        requires:
          - start_j8_utests_cdc_repeat
          - j8_build
    - start_j11_utests_cdc_repeat:
        type: approval
    - j11_utests_cdc_repeat:
        requires:
          - start_j11_utests_cdc_repeat
          - j8_build
    - start_j8_utests_compression:
        type: approval
    - j8_utests_compression:
        requires:
          - start_j8_utests_compression
          - j8_build
    - start_j11_utests_compression:
        type: approval
    - j11_utests_compression:
        requires:
          - start_j11_utests_compression
          - j8_build
    - start_j8_utests_compression_repeat:
        type: approval
    - j8_utests_compression_repeat:
        requires:
          - start_j8_utests_compression_repeat
          - j8_build
    - start_j11_utests_compression_repeat:
        type: approval
    - j11_utests_compression_repeat:
        requires:
          - start_j11_utests_compression_repeat
          - j8_build
    - start_j8_utests_stress:
        type: approval
    - j8_utests_stress:
        requires:
          - start_j8_utests_stress
          - j8_build
    - start_j11_utests_stress:
        type: approval
    - j11_utests_stress:
        requires:
          - start_j11_utests_stress
          - j8_build
    - start_j8_utests_stress_repeat:
        type: approval
    - j8_utests_stress_repeat:
        requires:
          - start_j8_utests_stress_repeat
          - j8_build
    - start_j11_utests_stress_repeat:
        type: approval
    - j11_utests_stress_repeat:
        requires:
          - start_j11_utests_stress_repeat
          - j8_build
    - start_j8_utests_fqltool:
        type: approval
    - j8_utests_fqltool:
        requires:
          - start_j8_utests_fqltool
          - j8_build
    - start_j11_utests_fqltool:
        type: approval
    - j11_utests_fqltool:
        requires:
          - start_j11_utests_fqltool
          - j8_build
    - start_j8_utests_fqltool_repeat:
        type: approval
    - j8_utests_fqltool_repeat:
        requires:
          - start_j8_utests_fqltool_repeat
          - j8_build
    - start_j11_utests_fqltool_repeat:
        type: approval
    - j11_utests_fqltool_repeat:
        requires:
          - start_j11_utests_fqltool_repeat
          - j8_build
    - start_j8_utests_system_keyspace_directory:
        type: approval
    - j8_utests_system_keyspace_directory:
        requires:
          - start_j8_utests_system_keyspace_directory
          - j8_build
    - start_j11_utests_system_keyspace_directory:
        type: approval
    - j11_utests_system_keyspace_directory:
        requires:
          - start_j11_utests_system_keyspace_directory
          - j8_build
    - start_j8_utests_system_keyspace_directory_repeat:
        type: approval
    - j8_utests_system_keyspace_directory_repeat:
        requires:
          - start_j8_utests_system_keyspace_directory_repeat
          - j8_build
    - start_j11_utests_system_keyspace_directory_repeat:
        type: approval
    - j11_utests_system_keyspace_directory_repeat:
        requires:
          - start_j11_utests_system_keyspace_directory_repeat
          - j8_build
    - start_j8_dtest_jars_build:
        type: approval
    - j8_dtest_jars_build:
        requires:
          - j8_build
          - start_j8_dtest_jars_build
    - start_jvm_upgrade_dtests:
        type: approval
    - j8_jvm_upgrade_dtests:
        requires:
          - start_jvm_upgrade_dtests
          - j8_dtest_jars_build
    - start_jvm_upgrade_dtests_repeat:
        type: approval
    - j8_jvm_upgrade_dtests_repeat:
        requires:
          - start_jvm_upgrade_dtests_repeat
          - j8_dtest_jars_build
    # Java 8 dtests
    - start_j8_dtests:
        type: approval
    - j8_dtests:
        requires:
          - start_j8_dtests
          - j8_build
    - start_j8_dtests_vnode:
        type: approval
    - j8_dtests_vnode:
        requires:
          - start_j8_dtests_vnode
          - j8_build
<<<<<<< HEAD
=======
    - start_j8_dtests_vnode_repeat:
        type: approval
    - j8_dtests_vnode_repeat:
        requires:
          - start_j8_dtests_vnode_repeat
          - j8_build
    # Java 8 off-heap dtests
    - start_j8_dtests_offheap:
        type: approval
    - j8_dtests_offheap:
        requires:
          - start_j8_dtests_offheap
          - j8_build
    - start_j8_dtests_offheap_repeat:
        type: approval
    - j8_dtests_offheap_repeat:
        requires:
          - start_j8_dtests_offheap_repeat
          - j8_build
>>>>>>> 2b3d0d32
    # Java 11 dtests
    - start_j11_dtests:
        type: approval
    - j11_dtests:
        requires:
        - start_j11_dtests
        - j8_build
    - start_j11_dtests_vnode:
        type: approval
    - j11_dtests_vnode:
        requires:
          - start_j11_dtests_vnode
          - j8_build
<<<<<<< HEAD
=======
    - start_j11_dtests_vnode_repeat:
        type: approval
    - j11_dtests_vnode_repeat:
        requires:
          - start_j11_dtests_vnode_repeat
          - j8_build
    # Java 11 off-heap dtests
    - start_j11_dtests_offheap:
        type: approval
    - j11_dtests_offheap:
        requires:
          - start_j11_dtests_offheap
          - j8_build
    - start_j11_dtests_offheap_repeat:
        type: approval
    - j11_dtests_offheap_repeat:
        requires:
          - start_j11_dtests_offheap_repeat
          - j8_build
>>>>>>> 2b3d0d32
    # Java 8 upgrade tests
    - start_upgrade_dtests:
        type: approval
    - j8_upgrade_dtests:
        requires:
          - start_upgrade_dtests
          - j8_build
    # Java 8 cqlsh dtests
    - start_j8_cqlsh_tests:
        type: approval
    - j8_cqlsh_dtests_py3:
        requires:
          - start_j8_cqlsh_tests
          - j8_build
    - j8_cqlsh_dtests_py3_vnode:
        requires:
          - start_j8_cqlsh_tests
          - j8_build
    - j8_cqlsh_dtests_py38:
        requires:
          - start_j8_cqlsh_tests
          - j8_build
<<<<<<< HEAD
    - j8_cqlsh_dtests_py38_vnode:
        requires:
        - start_j8_cqlsh_tests
        - j8_build
=======
    # Java 8 cqlsh offheap dtests offheap
    - start_j8_cqlsh_tests_offheap:
        type: approval
    - j8_cqlsh-dtests-py2-offheap:
        requires:
          - start_j8_cqlsh_tests_offheap
          - j8_build
    - j8_cqlsh_dtests_py3_offheap:
        requires:
          - start_j8_cqlsh_tests_offheap
          - j8_build
    - j8_cqlsh_dtests_py38_offheap:
        requires:
          - start_j8_cqlsh_tests_offheap
          - j8_build
>>>>>>> 2b3d0d32
    # Java 11 cqlsh dtests
    - start_j11_cqlsh_tests:
        type: approval
    - j11_cqlsh_dtests_py3:
        requires:
          - start_j11_cqlsh_tests
          - j8_build
    - j11_cqlsh_dtests_py3_vnode:
        requires:
        - start_j11_cqlsh_tests
        - j8_build
    - j11_cqlsh_dtests_py38:
        requires:
          - start_j11_cqlsh_tests
          - j8_build
    - j11_cqlsh_dtests_py38_vnode:
        requires:
          - start_j11_cqlsh_tests
          - j8_build
    # Java 11 cqlsh dtests off-heap
    - start_j11_cqlsh_tests_offheap:
        type: approval
    - j11_cqlsh-dtests-py2-offheap:
        requires:
          - start_j11_cqlsh_tests_offheap
          - j8_build
    - j11_cqlsh_dtests_py3_offheap:
        requires:
          - start_j11_cqlsh_tests_offheap
          - j8_build
    - j11_cqlsh_dtests_py38_offheap:
        requires:
          - start_j11_cqlsh_tests_offheap
          - j8_build
    # Java 8 repeated utest
    - start_j8_repeated_ant_test:
        type: approval
    - j8_repeated_ant_test:
        requires:
          - start_j8_repeated_ant_test
          - j8_build
    # Java 11 repeated utest
    - start_j11_repeated_ant_test:
        type: approval
    - j11_repeated_ant_test:
        requires:
          - start_j11_repeated_ant_test
          - j8_build
    # Java 8 repeated dtest
    - start_j8_dtests_repeat:
        type: approval
    - j8_dtests_repeat:
        requires:
          - start_j8_dtests_repeat
          - j8_build
    - start_j8_dtests_vnode_repeat:
        type: approval
    - j8_dtests_vnode_repeat:
        requires:
          - start_j8_dtests_vnode_repeat
          - j8_build
    # Java 11 repeated dtest
    - start_j11_dtests_repeat:
        type: approval
    - j11_dtests_repeat:
        requires:
          - start_j11_dtests_repeat
          - j8_build
    - start_j11_dtests_vnode_repeat:
        type: approval
    - j11_dtests_vnode_repeat:
        requires:
          - start_j11_dtests_vnode_repeat
          - j8_build
    # Repeated Python upgrade dtest
    - start_j8_upgrade_dtests_repeat:
        type: approval
    - j8_upgrade_dtests_repeat:
        requires:
            - start_j8_upgrade_dtests_repeat
            - j8_build

j8_pre-commit_jobs: &j8_pre-commit_jobs
  jobs:
    - start_pre-commit_tests:
        type: approval
    - j8_build:
        requires:
          - start_pre-commit_tests
    # Java 8 unit tests
    - j8_unit_tests:
        requires:
          - j8_build
    - j8_unit_tests_repeat:
        requires:
          - j8_build
    - j8_simulator_dtests:
        requires:
          - j8_build
    - j8_simulator_dtests_repeat:
        requires:
          - j8_build
    - j8_jvm_dtests:
        requires:
          - j8_build
    - j8_jvm_dtests_repeat:
        requires:
          - j8_build
    - j8_jvm_dtests_vnode:
        requires:
          - j8_build
    - j8_jvm_dtests_vnode_repeat:
        requires:
          - j8_build
    - j8_cqlshlib_tests:
        requires:
          - j8_build
    # Java 11 unit tests
    - j11_unit_tests:
        requires:
          - j8_build
    - j11_unit_tests_repeat:
        requires:
          - j8_build
    # specialized unit tests (all run on request)
    - start_utests_long:
        type: approval
    - j8_utests_long:
        requires:
          - start_utests_long
          - j8_build
    - j11_utests_long:
        requires:
          - start_utests_long
          - j8_build
    - j8_utests_long_repeat:
        requires:
          - start_utests_long
          - j8_build
    - j11_utests_long_repeat:
        requires:
          - start_utests_long
          - j8_build
    - start_utests_cdc:
        type: approval
    - j8_utests_cdc:
        requires:
          - start_utests_cdc
          - j8_build
    - j11_utests_cdc:
        requires:
          - start_utests_cdc
          - j8_build
    - j8_utests_cdc_repeat:
        requires:
          - start_utests_cdc
          - j8_build
    - j11_utests_cdc_repeat:
        requires:
          - start_utests_cdc
          - j8_build
    - start_utests_compression:
        type: approval
    - j8_utests_compression:
        requires:
          - start_utests_compression
          - j8_build
    - j11_utests_compression:
        requires:
          - start_utests_compression
          - j8_build
    - j8_utests_compression_repeat:
        requires:
          - start_utests_compression
          - j8_build
    - j11_utests_compression_repeat:
        requires:
          - start_utests_compression
          - j8_build
    - start_utests_stress:
        type: approval
    - j8_utests_stress:
        requires:
          - start_utests_stress
          - j8_build
    - j11_utests_stress:
        requires:
          - start_utests_stress
          - j8_build
    - j8_utests_stress_repeat:
        requires:
          - start_utests_stress
          - j8_build
    - j11_utests_stress_repeat:
        requires:
          - start_utests_stress
          - j8_build
    - start_utests_fqltool:
        type: approval
    - j8_utests_fqltool:
        requires:
          - start_utests_fqltool
          - j8_build
    - j11_utests_fqltool:
        requires:
          - start_utests_fqltool
          - j8_build
    - j8_utests_fqltool_repeat:
        requires:
          - start_utests_fqltool
          - j8_build
    - j11_utests_fqltool_repeat:
        requires:
          - start_utests_fqltool
          - j8_build
    - start_utests_system_keyspace_directory:
        type: approval
    - j8_utests_system_keyspace_directory:
        requires:
          - j8_build
    - j11_utests_system_keyspace_directory:
        requires:
          - start_utests_system_keyspace_directory
          - j8_build
    - j8_utests_system_keyspace_directory_repeat:
        requires:
          - j8_build
    - j11_utests_system_keyspace_directory_repeat:
        requires:
          - start_utests_system_keyspace_directory
          - j8_build
    - start_jvm_upgrade_dtests:
        type: approval
    - j8_dtest_jars_build:
        requires:
          - j8_build
          - start_jvm_upgrade_dtests
    - j8_jvm_upgrade_dtests:
        requires:
          - j8_dtest_jars_build
    - j8_jvm_upgrade_dtests_repeat:
        requires:
          - j8_dtest_jars_build
    # Java 8 dtests
    - j8_dtests:
        requires:
          - j8_build
    - j8_dtests_repeat:
        requires:
          - j8_build
    - j8_dtests_vnode:
        requires:
          - j8_build
    - j8_dtests_vnode_repeat:
        requires:
          - j8_build
    - start_j8_dtests_offheap:
        type: approval
    - j8_dtests_offheap:
        requires:
          - start_j8_dtests_offheap
          - j8_build
    - j8_dtests_offheap_repeat:
        requires:
          - start_j8_dtests_offheap
          - j8_build
    # Java 11 dtests
    - j11_dtests:
        requires:
          - j8_build
    - j11_dtests_repeat:
        requires:
          - j8_build
    - j11_dtests_vnode:
        requires:
          - j8_build
    - j11_dtests_vnode_repeat:
        requires:
          - j8_build
    - start_j11_dtests_offheap:
        type: approval
    - j11_dtests_offheap:
        requires:
          - start_j11_dtests_offheap
          - j8_build
    - j11_dtests_offheap_repeat:
        requires:
          - start_j11_dtests_offheap
          - j8_build
    # Java 8 upgrade tests (on request)
    - start_upgrade_dtests:
        type: approval
    - j8_upgrade_dtests:
        requires:
          - j8_build
          - start_upgrade_dtests
    - j8_upgrade_dtests_repeat:
        requires:
          - j8_build
          - start_upgrade_dtests
    # Java 8 cqlsh dtests
    - j8_cqlsh_dtests_py3:
        requires:
          - j8_build
    - j8_cqlsh_dtests_py3_vnode:
        requires:
          - j8_build
    - j8_cqlsh_dtests_py38:
        requires:
          - j8_build
    - j8_cqlsh_dtests_py38_vnode:
        requires:
          - j8_build
    # Java 8 cqlsh dtests offheap
    - start_j8_cqlsh_dtests_offheap:
        type: approval
    - j8_cqlsh-dtests-py2-offheap:
        requires:
          - start_j8_cqlsh_dtests_offheap
          - j8_build
    - j8_cqlsh_dtests_py3_offheap:
        requires:
          - start_j8_cqlsh_dtests_offheap
          - j8_build
    - j8_cqlsh_dtests_py38_offheap:
        requires:
          - start_j8_cqlsh_dtests_offheap
          - j8_build
    # Java 11 cqlsh dtests
    - j11_cqlsh_dtests_py3:
        requires:
          - j8_build
    - j11_cqlsh_dtests_py3_vnode:
        requires:
          - j8_build
    - j11_cqlsh_dtests_py38:
        requires:
          - j8_build
    - j11_cqlsh_dtests_py38_vnode:
        requires:
          - j8_build
    # Java 11 cqlsh dtests off-heap
    - start_j11_cqlsh-dtests-offheap:
        type: approval
    - j11_cqlsh-dtests-py2-offheap:
        requires:
          - start_j11_cqlsh-dtests-offheap
          - j8_build
    - j11_cqlsh_dtests_py3_offheap:
        requires:
          - start_j11_cqlsh-dtests-offheap
          - j8_build
    - j11_cqlsh_dtests_py38_offheap:
        requires:
          - start_j11_cqlsh-dtests-offheap
          - j8_build

j11_separate_jobs: &j11_separate_jobs
  jobs:
    - start_j11_build:
        type: approval
    - j11_build:
        requires:
          - start_j11_build
    # Java 11 unit tests
    - start_j11_unit_tests:
        type: approval
    - j11_unit_tests:
        requires:
          - start_j11_unit_tests
          - j11_build
    - start_j11_unit_tests_repeat:
        type: approval
    - j11_unit_tests_repeat:
        requires:
          - start_j11_unit_tests_repeat
          - j11_build
    - start_j11_jvm_dtests:
        type: approval
    - j11_jvm_dtests:
        requires:
          - start_j11_jvm_dtests
          - j11_build
    - start_j11_jvm_dtests_vnode:
        type: approval
    - j11_jvm_dtests_vnode:
        requires:
          - start_j11_jvm_dtests_vnode
          - j11_build
    - start_j11_jvm_dtests_repeat:
        type: approval
    - j11_jvm_dtests_repeat:
        requires:
          - start_j11_jvm_dtests_repeat
          - j11_build
    - start_j11_jvm_dtests_vnode_repeat:
        type: approval
    - j11_jvm_dtests_vnode_repeat:
        requires:
          - start_j11_jvm_dtests_vnode_repeat
          - j11_build
    - start_j11_cqlshlib_tests:
        type: approval
    - j11_cqlshlib_tests:
        requires:
          - start_j11_cqlshlib_tests
          - j11_build
    # Java 11 dtests
    - start_j11_dtests:
        type: approval
    - j11_dtests:
        requires:
          - start_j11_dtests
          - j11_build
    - start_j11_dtests_vnode:
        type: approval
    - j11_dtests_vnode:
        requires:
          - start_j11_dtests_vnode
          - j11_build
<<<<<<< HEAD
=======
    - start_j11_dtests_repeat:
        type: approval
    - j11_dtests_repeat:
        requires:
          - start_j11_dtests_repeat
          - j11_build
    - start_j11_dtests_vnode_repeat:
        type: approval
    - j11_dtests_vnode_repeat:
        requires:
          - start_j11_dtests_vnode_repeat
          - j11_build
    - start_j11_dtests_offheap:
        type: approval
    - j11_dtests_offheap:
        requires:
          - start_j11_dtests_offheap
          - j11_build
    - start_j11_dtests_offheap_repeat:
        type: approval
    - j11_dtests_offheap_repeat:
        requires:
          - start_j11_dtests_offheap_repeat
          - j11_build
>>>>>>> 2b3d0d32
    - start_j11_cqlsh_tests:
        type: approval
    - j11_cqlsh_dtests_py3:
        requires:
          - start_j11_cqlsh_tests
          - j11_build
    - j11_cqlsh_dtests_py3_vnode:
        requires:
          - start_j11_cqlsh_tests
          - j11_build
    - j11_cqlsh_dtests_py38:
        requires:
          - start_j11_cqlsh_tests
          - j11_build
    - j11_cqlsh_dtests_py38_vnode:
        requires:
          - start_j11_cqlsh_tests
          - j11_build
    - start_j11_cqlsh-dtests-offheap:
        type: approval
    - j11_cqlsh-dtests-py2-offheap:
        requires:
          - start_j11_cqlsh-dtests-offheap
          - j11_build
    - j11_cqlsh_dtests_py3_offheap:
        requires:
          - start_j11_cqlsh-dtests-offheap
          - j11_build
    - j11_cqlsh_dtests_py38_offheap:
        requires:
          - start_j11_cqlsh-dtests-offheap
          - j11_build
    # specialized unit tests (all run on request)
    - start_j11_utests_long:
        type: approval
    - j11_utests_long:
        requires:
          - start_j11_utests_long
          - j11_build
    - start_j11_utests_long_repeat:
        type: approval
    - j11_utests_long_repeat:
        requires:
          - start_j11_utests_long_repeat
          - j11_build
    - start_j11_utests_cdc:
        type: approval
    - j11_utests_cdc:
        requires:
          - start_j11_utests_cdc
          - j11_build
    - start_j11_utests_cdc_repeat:
        type: approval
    - j11_utests_cdc_repeat:
        requires:
          - start_j11_utests_cdc_repeat
          - j11_build
    - start_j11_utests_compression:
        type: approval
    - j11_utests_compression:
        requires:
          - start_j11_utests_compression
          - j11_build
    - start_j11_utests_compression_repeat:
        type: approval
    - j11_utests_compression_repeat:
        requires:
          - start_j11_utests_compression_repeat
          - j11_build
    - start_j11_utests_stress:
        type: approval
    - j11_utests_stress:
        requires:
          - start_j11_utests_stress
          - j11_build
    - start_j11_utests_stress_repeat:
        type: approval
    - j11_utests_stress_repeat:
        requires:
          - start_j11_utests_stress_repeat
          - j11_build
    - start_j11_utests_fqltool:
        type: approval
    - j11_utests_fqltool:
        requires:
          - start_j11_utests_fqltool
          - j11_build
    - start_j11_utests_fqltool_repeat:
        type: approval
    - j11_utests_fqltool_repeat:
        requires:
          - start_j11_utests_fqltool_repeat
          - j11_build
    - start_j11_utests_system_keyspace_directory:
        type: approval
    - j11_utests_system_keyspace_directory:
        requires:
          - start_j11_utests_system_keyspace_directory
          - j11_build
    - start_j11_utests_system_keyspace_directory_repeat:
        type: approval
    - j11_utests_system_keyspace_directory_repeat:
        requires:
          - start_j11_utests_system_keyspace_directory_repeat
          - j11_build
    # Java 11 repeated utest
    - start_j11_repeated_ant_test:
        type: approval
    - j11_repeated_ant_test:
        requires:
          - start_j11_repeated_ant_test
          - j11_build
    # Java 11 repeated dtest
    - start_j11_dtests_repeat:
        type: approval
    - j11_dtests_repeat:
        requires:
          - start_j11_dtests_repeat
          - j11_build
    - start_j11_dtests_vnode_repeat:
        type: approval
    - j11_dtests_vnode_repeat:
        requires:
          - start_j11_dtests_vnode_repeat
          - j11_build

j11_pre-commit_jobs: &j11_pre-commit_jobs
  jobs:
    - start_pre-commit_tests:
        type: approval
    - j11_build:
        requires:
          - start_pre-commit_tests
    - j11_unit_tests:
        requires:
          - j11_build
    - j11_unit_tests_repeat:
        requires:
          - j11_build
    - j11_jvm_dtests:
        requires:
          - j11_build
    - j11_jvm_dtests_repeat:
        requires:
          - j11_build
    - j11_jvm_dtests_vnode:
        requires:
          - j11_build
    - j11_jvm_dtests_vnode_repeat:
        requires:
          - j11_build
    - j11_cqlshlib_tests:
        requires:
          - j11_build
    - j11_cqlshlib_tests:
        requires:
          - j11_build
    - j11_dtests:
        requires:
          - j11_build
    - j11_dtests_repeat:
        requires:
          - j11_build
    - j11_dtests_vnode:
        requires:
          - j11_build
    - j11_dtests_vnode_repeat:
        requires:
          - j11_build
<<<<<<< HEAD
    - j11_cqlsh_dtests_py3:
=======
    - start_j11_dtests_offheap:
        type: approval
    - j11_dtests_offheap:
        requires:
          - start_j11_dtests_offheap
          - j11_build
    - start_j11_dtests_offheap_repeat:
        type: approval
    - j11_dtests_offheap_repeat:
        requires:
          - start_j11_dtests_offheap_repeat
          - j11_build
    - j11_cqlsh-dtests-py2-with-vnodes:
>>>>>>> 2b3d0d32
        requires:
          - j11_build
    - j11_cqlsh_dtests_py3_vnode:
        requires:
          - j11_build
    - j11_cqlsh_dtests_py38:
        requires:
          - j11_build
    - j11_cqlsh_dtests_py38_vnode:
        requires:
          - j11_build
    - start_j11_cqlsh-dtests-offheap:
        type: approval
    - j11_cqlsh-dtests-py2-offheap:
        requires:
          - start_j11_cqlsh-dtests-offheap
          - j11_build
    - j11_cqlsh_dtests_py3_offheap:
        requires:
          - start_j11_cqlsh-dtests-offheap
          - j11_build
    - j11_cqlsh_dtests_py38_offheap:
        requires:
          - start_j11_cqlsh-dtests-offheap
          - j11_build
    # specialized unit tests (all run on request)
    - start_utests_long:
        type: approval
    - j11_utests_long:
        requires:
          - start_utests_long
          - j11_build
    - j11_utests_long_repeat:
        requires:
          - start_utests_long
          - j11_build
    - start_utests_cdc:
        type: approval
    - j11_utests_cdc:
        requires:
          - start_utests_cdc
          - j11_build
    - j11_utests_cdc_repeat:
        requires:
          - start_utests_cdc
          - j11_build
    - start_utests_compression:
        type: approval
    - j11_utests_compression:
        requires:
          - start_utests_compression
          - j11_build
    - j11_utests_compression_repeat:
        requires:
          - start_utests_compression
          - j11_build
    - start_utests_stress:
        type: approval
    - j11_utests_stress:
        requires:
          - start_utests_stress
          - j11_build
    - j11_utests_stress_repeat:
        requires:
          - start_utests_stress
          - j11_build
    - start_utests_fqltool:
        type: approval
    - j11_utests_fqltool:
        requires:
          - start_utests_fqltool
          - j11_build
    - j11_utests_fqltool_repeat:
        requires:
          - start_utests_fqltool
          - j11_build
    - start_utests_system_keyspace_directory:
        type: approval
    - j11_utests_system_keyspace_directory:
        requires:
          - start_utests_system_keyspace_directory
          - j11_build
    - j11_utests_system_keyspace_directory_repeat:
        requires:
          - start_utests_system_keyspace_directory
          - j11_build

workflows:
    version: 2
    java8_separate_tests: *j8_separate_jobs
    java8_pre-commit_tests: *j8_pre-commit_jobs
    java11_separate_tests: *j11_separate_jobs
    java11_pre-commit_tests: *j11_pre-commit_jobs

executors:
  java8-executor:
    parameters:
      exec_resource_class:
        type: string
        default: medium
    docker:
      - image: apache/cassandra-testing-ubuntu2004-java11-w-dependencies:latest
    resource_class: << parameters.exec_resource_class >>
    working_directory: ~/
    shell: /bin/bash -eo pipefail -l
    environment:
      <<: *default_env_vars
      JAVA_HOME: /usr/lib/jvm/java-8-openjdk-amd64
      JDK_HOME: /usr/lib/jvm/java-8-openjdk-amd64

  java11-executor:
    parameters:
      exec_resource_class:
        type: string
        default: medium
    docker:
    - image: apache/cassandra-testing-ubuntu2004-java11:latest
    resource_class: << parameters.exec_resource_class >>
    working_directory: ~/
    shell: /bin/bash -eo pipefail -l
    environment:
      <<: *default_env_vars
      JAVA_HOME: /usr/lib/jvm/java-11-openjdk-amd64
      JDK_HOME: /usr/lib/jvm/java-11-openjdk-amd64
      CASSANDRA_USE_JDK11: true

build_common: &build_common
  parallelism: 1 # This job doesn't benefit from parallelism
  steps:
    - log_environment
    - clone_cassandra
    - build_cassandra
    - run_eclipse_warnings
    - persist_to_workspace:
        root: /home/cassandra
        paths:
          - cassandra
          - .m2

jobs:
  j8_build:
    executor: java8-executor
    <<: *build_common

  j11_build:
    executor: java11-executor
    <<: *build_common

  j8_dtest_jars_build:
    executor: java8-executor
    parallelism: 1
    steps:
      - attach_workspace:
          at: /home/cassandra
      - build_cassandra_dtest_jars
      - persist_to_workspace:
          root: /home/cassandra
          paths:
            - dtest_jars

  j8_unit_tests:
    <<: *j8_par_executor
    steps:
      - attach_workspace:
          at: /home/cassandra
      - create_junit_containers
      - log_environment
      - run_parallel_junit_tests

  j8_simulator_dtests:
    <<: *j8_small_executor
    steps:
      - attach_workspace:
          at: /home/cassandra
      - create_junit_containers
      - log_environment
      - run_simulator_tests

  j8_jvm_dtests:
    <<: *j8_small_par_executor
    steps:
      - attach_workspace:
          at: /home/cassandra
      - create_junit_containers:
          classlistprefix: distributed
          extra_filters: "| grep -v upgrade"
      - log_environment
      - run_parallel_junit_tests:
          classlistprefix: distributed
          target: "testclasslist"

  j8_jvm_dtests_vnode:
    <<: *j8_small_par_executor
    steps:
      - attach_workspace:
          at: /home/cassandra
      - create_junit_containers:
          classlistprefix: distributed
          extra_filters: "| grep -v upgrade"
      - log_environment
      - run_parallel_junit_tests:
          classlistprefix: distributed
          target: "testclasslist"
          arguments: "-Dtest.jvm.args='-Dcassandra.dtest.num_tokens=16'"

  j11_jvm_dtests:
    <<: *j11_small_par_executor
    steps:
      - attach_workspace:
          at: /home/cassandra
      - create_junit_containers:
          classlistprefix: distributed
          extra_filters: "| grep -v upgrade"
      - log_environment
      - run_parallel_junit_tests:
          classlistprefix: distributed
          target: "testclasslist"

  j11_jvm_dtests_vnode:
    <<: *j11_small_par_executor
    steps:
      - attach_workspace:
          at: /home/cassandra
      - create_junit_containers:
          classlistprefix: distributed
          extra_filters: "| grep -v upgrade"
      - log_environment
      - run_parallel_junit_tests:
          classlistprefix: distributed
          target: "testclasslist"
          arguments: "-Dtest.jvm.args='-Dcassandra.dtest.num_tokens=16'"

  j8_jvm_upgrade_dtests:
    <<: *j8_medium_par_executor
    steps:
      - attach_workspace:
          at: /home/cassandra
      - create_junit_containers:
          classlistprefix: distributed
          extra_filters: "| grep upgrade"
      - log_environment
      - run_parallel_junit_tests:
          classlistprefix: distributed
          target: "testclasslist"

  j11_unit_tests:
    <<: *j11_par_executor
    steps:
      - attach_workspace:
          at: /home/cassandra
      - create_junit_containers
      - log_environment
      - run_parallel_junit_tests

  j8_cqlshlib_tests:
    <<: *j8_small_executor
    steps:
      - attach_workspace:
          at: /home/cassandra
      - run_cqlshlib_tests

  j11_cqlshlib_tests:
    <<: *j11_small_executor
    steps:
      - attach_workspace:
          at: /home/cassandra
      - run_cqlshlib_tests

  j8_utests_long:
    <<: *j8_seq_executor
    steps:
      - attach_workspace:
          at: /home/cassandra
      - run_junit_tests:
          target: long-test

  j11_utests_long:
    <<: *j11_seq_executor
    steps:
      - attach_workspace:
          at: /home/cassandra
      - run_junit_tests:
          target: long-test

  j8_utests_cdc:
    <<: *j8_par_executor
    steps:
      - attach_workspace:
          at: /home/cassandra
      - create_junit_containers
      - log_environment
      - run_parallel_junit_tests:
          target: testclasslist-cdc

  j11_utests_cdc:
    <<: *j11_par_executor
    steps:
      - attach_workspace:
          at: /home/cassandra
      - create_junit_containers
      - log_environment
      - run_parallel_junit_tests:
          target: testclasslist-cdc

  j8_utests_compression:
    <<: *j8_par_executor
    steps:
      - attach_workspace:
          at: /home/cassandra
      - create_junit_containers
      - log_environment
      - run_parallel_junit_tests:
          target: testclasslist-compression

  j11_utests_compression:
    <<: *j11_par_executor
    steps:
      - attach_workspace:
          at: /home/cassandra
      - create_junit_containers
      - log_environment
      - run_parallel_junit_tests:
          target: testclasslist-compression

  j8_utests_stress:
    <<: *j8_seq_executor
    steps:
      - attach_workspace:
          at: /home/cassandra
      - run_junit_tests:
          target: stress-test

  j11_utests_stress:
    <<: *j11_seq_executor
    steps:
      - attach_workspace:
          at: /home/cassandra
      - run_junit_tests:
          target: stress-test

  j8_utests_fqltool:
    <<: *j8_seq_executor
    steps:
      - attach_workspace:
          at: /home/cassandra
      - run_junit_tests:
          target: fqltool-test

  j11_utests_fqltool:
    <<: *j11_seq_executor
    steps:
      - attach_workspace:
          at: /home/cassandra
      - run_junit_tests:
          target: fqltool-test

  j8_utests_system_keyspace_directory:
    <<: *j8_par_executor
    steps:
      - attach_workspace:
          at: /home/cassandra
      - create_junit_containers
      - log_environment
      - run_parallel_junit_tests:
          target: testclasslist-system-keyspace-directory

  j11_utests_system_keyspace_directory:
    <<: *j11_par_executor
    steps:
      - attach_workspace:
          at: /home/cassandra
      - create_junit_containers
      - log_environment
      - run_parallel_junit_tests:
          target: testclasslist-system-keyspace-directory

  j8_dtests_vnode:
    <<: *j8_par_executor
    steps:
      - attach_workspace:
          at: /home/cassandra
      - clone_dtest
      - create_venv
      - create_dtest_containers:
          file_tag: j8_with_vnodes
          run_dtests_extra_args: "--use-vnodes --skip-resource-intensive-tests --pytest-options '-k not cql'"
      - run_dtests:
          file_tag: j8_with_vnodes
          pytest_extra_args: '--use-vnodes --num-tokens=16 --skip-resource-intensive-tests'

  j8_dtests_offheap:
    <<: *j8_par_executor
    steps:
      - attach_workspace:
          at: /home/cassandra
      - clone_dtest
      - create_venv
      - create_dtest_containers:
          file_tag: j8_dtests_offheap
          run_dtests_extra_args: "--use-vnodes --use-off-heap-memtables --skip-resource-intensive-tests --pytest-options '-k not cql'"
      - run_dtests:
          file_tag: j8_dtests_offheap
          pytest_extra_args: '--use-vnodes --num-tokens=16 --use-off-heap-memtables --skip-resource-intensive-tests'

  j11_dtests_vnode:
    <<: *j11_par_executor
    steps:
    - attach_workspace:
        at: /home/cassandra
    - log_environment
    - clone_dtest
    - create_venv
    - create_dtest_containers:
        file_tag: j11_with_vnodes
        run_dtests_extra_args: "--use-vnodes --skip-resource-intensive-tests --pytest-options '-k not cql'"
    - run_dtests:
        file_tag: j11_with_vnodes
        pytest_extra_args: '--use-vnodes --num-tokens=16 --skip-resource-intensive-tests'

  j11_dtests_offheap:
    <<: *j11_par_executor
    steps:
      - attach_workspace:
          at: /home/cassandra
      - log_environment
      - clone_dtest
      - create_venv
      - create_dtest_containers:
          file_tag: j11_dtests_offheap
          run_dtests_extra_args: "--use-vnodes --use-off-heap-memtables --skip-resource-intensive-tests --pytest-options '-k not cql'"
      - run_dtests:
          file_tag: j11_dtests_offheap
          pytest_extra_args: '--use-vnodes --num-tokens=16 --use-off-heap-memtables --skip-resource-intensive-tests'

  j8_dtests:
    <<: *j8_par_executor
    steps:
      - attach_workspace:
          at: /home/cassandra
      - clone_dtest
      - create_venv
      - create_dtest_containers:
          file_tag: j8_without_vnodes
          run_dtests_extra_args: "--skip-resource-intensive-tests --pytest-options '-k not cql'"
      - run_dtests:
          file_tag: j8_without_vnodes
          pytest_extra_args: '--skip-resource-intensive-tests'

  j11_dtests:
    <<: *j11_par_executor
    steps:
    - attach_workspace:
        at: /home/cassandra
    - log_environment
    - clone_dtest
    - create_venv
    - create_dtest_containers:
        file_tag: j11_without_vnodes
        run_dtests_extra_args: "--skip-resource-intensive-tests --pytest-options '-k not cql'"
    - run_dtests:
        file_tag: j11_without_vnodes
        pytest_extra_args: '--skip-resource-intensive-tests'

  j8_upgrade_dtests:
    <<: *j8_par_executor
    steps:
      - attach_workspace:
          at: /home/cassandra
      - clone_dtest
      - create_venv
      - create_dtest_containers:
          file_tag: j8_upgradetests_without_vnodes
          run_dtests_extra_args: '--execute-upgrade-tests-only --upgrade-target-version-only --upgrade-version-selection all'
      - run_dtests:
          file_tag: j8_upgradetests_without_vnodes
          pytest_extra_args: '--execute-upgrade-tests-only --upgrade-target-version-only --upgrade-version-selection all'

<<<<<<< HEAD
=======
  j8_cqlsh-dtests-py2-with-vnodes:
    <<: *j8_par_executor
    steps:
      - attach_workspace:
          at: /home/cassandra
      - clone_dtest
      - create_venv
      - create_dtest_containers:
          file_tag: j8_with_vnodes
          run_dtests_extra_args: "--use-vnodes --skip-resource-intensive-tests --pytest-options '-k cql'"
      - run_dtests:
          file_tag: j8_with_vnodes
          pytest_extra_args: '--use-vnodes --num-tokens=16 --skip-resource-intensive-tests'
          extra_env_args: 'CQLSH_PYTHON=/usr/bin/python2.7'

  j8_cqlsh-dtests-py2-offheap:
    <<: *j8_par_executor
    steps:
      - attach_workspace:
          at: /home/cassandra
      - clone_dtest
      - create_venv
      - create_dtest_containers:
          file_tag: j8_dtests_offheap
          run_dtests_extra_args: "--use-vnodes --use-off-heap-memtables --skip-resource-intensive-tests --pytest-options '-k cql'"
      - run_dtests:
          file_tag: j8_dtests_offheap
          pytest_extra_args: '--use-vnodes --num-tokens=16 --use-off-heap-memtables --skip-resource-intensive-tests'
          extra_env_args: 'CQLSH_PYTHON=/usr/bin/python2.7'

>>>>>>> 2b3d0d32
  j8_cqlsh_dtests_py3_vnode:
    <<: *j8_par_executor
    steps:
      - attach_workspace:
          at: /home/cassandra
      - clone_dtest
      - create_venv
      - create_dtest_containers:
          file_tag: j8_with_vnodes
          run_dtests_extra_args: "--use-vnodes --skip-resource-intensive-tests --pytest-options '-k cql'"
      - run_dtests:
          file_tag: j8_with_vnodes
          pytest_extra_args: '--use-vnodes --num-tokens=16 --skip-resource-intensive-tests'
          extra_env_args: 'CQLSH_PYTHON=/usr/bin/python3.6'

  j8_cqlsh_dtests_py3_offheap:
    <<: *j8_par_executor
    steps:
      - attach_workspace:
          at: /home/cassandra
      - clone_dtest
      - create_venv
      - create_dtest_containers:
          file_tag: j8_dtests_offheap
          run_dtests_extra_args: "--use-vnodes --use-off-heap-memtables --skip-resource-intensive-tests --pytest-options '-k cql'"
      - run_dtests:
          file_tag: j8_dtests_offheap
          pytest_extra_args: '--use-vnodes --num-tokens=16 --use-off-heap-memtables --skip-resource-intensive-tests'
          extra_env_args: 'CQLSH_PYTHON=/usr/bin/python3.6'

  j8_cqlsh_dtests_py38_vnode:
    <<: *j8_par_executor
    steps:
      - attach_workspace:
          at: /home/cassandra
      - clone_dtest
      - create_venv:
          python_version: '3.8'
      - create_dtest_containers:
          file_tag: j8_with_vnodes
          run_dtests_extra_args: "--use-vnodes --skip-resource-intensive-tests --pytest-options '-k cql'"
          python_version: '3.8'
      - run_dtests:
          file_tag: j8_with_vnodes
          pytest_extra_args: '--use-vnodes --num-tokens=16 --skip-resource-intensive-tests'
          extra_env_args: 'CQLSH_PYTHON=/usr/bin/python3.8'
          python_version: '3.8'

<<<<<<< HEAD
=======
  j8_cqlsh_dtests_py38_offheap:
    <<: *j8_par_executor
    steps:
      - attach_workspace:
          at: /home/cassandra
      - clone_dtest
      - create_venv:
          python_version: '3.8'
      - create_dtest_containers:
          file_tag: j8_dtests_offheap
          run_dtests_extra_args: "--use-vnodes --use-off-heap-memtables --skip-resource-intensive-tests --pytest-options '-k cql'"
          python_version: '3.8'
      - run_dtests:
          file_tag: j8_dtests_offheap
          pytest_extra_args: '--use-vnodes --num-tokens=16 --use-off-heap-memtables --skip-resource-intensive-tests'
          extra_env_args: 'CQLSH_PYTHON=/usr/bin/python3.8'
          python_version: '3.8'

  j8_cqlsh-dtests-py2-no-vnodes:
    <<: *j8_par_executor
    steps:
      - attach_workspace:
          at: /home/cassandra
      - clone_dtest
      - create_venv
      - create_dtest_containers:
          file_tag: j8_without_vnodes
          run_dtests_extra_args: "--skip-resource-intensive-tests --pytest-options '-k cql'"
      - run_dtests:
          file_tag: j8_without_vnodes
          pytest_extra_args: '--skip-resource-intensive-tests'
          extra_env_args: 'CQLSH_PYTHON=/usr/bin/python2.7'

>>>>>>> 2b3d0d32
  j8_cqlsh_dtests_py3:
    <<: *j8_par_executor
    steps:
      - attach_workspace:
          at: /home/cassandra
      - clone_dtest
      - create_venv
      - create_dtest_containers:
          file_tag: j8_without_vnodes
          run_dtests_extra_args: "--skip-resource-intensive-tests --pytest-options '-k cql'"
      - run_dtests:
          file_tag: j8_without_vnodes
          pytest_extra_args: '--skip-resource-intensive-tests'
          extra_env_args: 'CQLSH_PYTHON=/usr/bin/python3.6'

  j8_cqlsh_dtests_py38:
    <<: *j8_par_executor
    steps:
      - attach_workspace:
          at: /home/cassandra
      - clone_dtest
      - create_venv:
          python_version: '3.8'
      - create_dtest_containers:
          file_tag: j8_without_vnodes
          run_dtests_extra_args: "--skip-resource-intensive-tests --pytest-options '-k cql'"
          python_version: '3.8'
      - run_dtests:
          file_tag: j8_without_vnodes
          pytest_extra_args: '--skip-resource-intensive-tests'
          extra_env_args: 'CQLSH_PYTHON=/usr/bin/python3.8'
          python_version: '3.8'

<<<<<<< HEAD
=======
  j11_cqlsh-dtests-py2-with-vnodes:
    <<: *j11_par_executor
    steps:
      - attach_workspace:
          at: /home/cassandra
      - clone_dtest
      - create_venv
      - create_dtest_containers:
          file_tag: j11_with_vnodes
          run_dtests_extra_args: "--use-vnodes --skip-resource-intensive-tests --pytest-options '-k cql'"
      - run_dtests:
          file_tag: j11_with_vnodes
          pytest_extra_args: '--use-vnodes --num-tokens=16 --skip-resource-intensive-tests'
          extra_env_args: 'CQLSH_PYTHON=/usr/bin/python2.7'

  j11_cqlsh-dtests-py2-offheap:
    <<: *j11_par_executor
    steps:
      - attach_workspace:
          at: /home/cassandra
      - clone_dtest
      - create_venv
      - create_dtest_containers:
          file_tag: j11_dtests_offheap
          run_dtests_extra_args: "--use-vnodes --use-off-heap-memtables --skip-resource-intensive-tests --pytest-options '-k cql'"
      - run_dtests:
          file_tag: j11_dtests_offheap
          pytest_extra_args: '--use-vnodes --num-tokens=16 --use-off-heap-memtables --skip-resource-intensive-tests'
          extra_env_args: 'CQLSH_PYTHON=/usr/bin/python2.7'

>>>>>>> 2b3d0d32
  j11_cqlsh_dtests_py3_vnode:
    <<: *j11_par_executor
    steps:
      - attach_workspace:
          at: /home/cassandra
      - clone_dtest
      - create_venv
      - create_dtest_containers:
          file_tag: j11_with_vnodes
          run_dtests_extra_args: "--use-vnodes --skip-resource-intensive-tests --pytest-options '-k cql'"
      - run_dtests:
          file_tag: j11_with_vnodes
          pytest_extra_args: '--use-vnodes --num-tokens=16 --skip-resource-intensive-tests'
          extra_env_args: 'CQLSH_PYTHON=/usr/bin/python3.6'

  j11_cqlsh_dtests_py3_offheap:
    <<: *j11_par_executor
    steps:
      - attach_workspace:
          at: /home/cassandra
      - clone_dtest
      - create_venv
      - create_dtest_containers:
          file_tag: j11_dtests_offheap
          run_dtests_extra_args: "--use-vnodes --use-off-heap-memtables --skip-resource-intensive-tests --pytest-options '-k cql'"
      - run_dtests:
          file_tag: j11_dtests_offheap
          pytest_extra_args: '--use-vnodes --num-tokens=16 --use-off-heap-memtables --skip-resource-intensive-tests'
          extra_env_args: 'CQLSH_PYTHON=/usr/bin/python3.6'

  j11_cqlsh_dtests_py38_vnode:
    <<: *j11_par_executor
    steps:
      - attach_workspace:
          at: /home/cassandra
      - clone_dtest
      - create_venv:
          python_version: '3.8'
      - create_dtest_containers:
          file_tag: j11_with_vnodes
          run_dtests_extra_args: "--use-vnodes --skip-resource-intensive-tests --pytest-options '-k cql'"
          python_version: '3.8'
      - run_dtests:
          file_tag: j11_with_vnodes
          pytest_extra_args: '--use-vnodes --num-tokens=16 --skip-resource-intensive-tests'
          extra_env_args: 'CQLSH_PYTHON=/usr/bin/python3.8'
          python_version: '3.8'

<<<<<<< HEAD
=======
  j11_cqlsh_dtests_py38_offheap:
    <<: *j11_par_executor
    steps:
      - attach_workspace:
          at: /home/cassandra
      - clone_dtest
      - create_venv:
          python_version: '3.8'
      - create_dtest_containers:
          file_tag: j11_dtests_offheap
          run_dtests_extra_args: "--use-vnodes --use-off-heap-memtables --skip-resource-intensive-tests --pytest-options '-k cql'"
          python_version: '3.8'
      - run_dtests:
          file_tag: j11_dtests_offheap
          pytest_extra_args: '--use-vnodes --num-tokens=16 --use-off-heap-memtables --skip-resource-intensive-tests'
          extra_env_args: 'CQLSH_PYTHON=/usr/bin/python3.8'
          python_version: '3.8'

  j11_cqlsh-dtests-py2-no-vnodes:
    <<: *j11_par_executor
    steps:
      - attach_workspace:
          at: /home/cassandra
      - clone_dtest
      - create_venv
      - create_dtest_containers:
          file_tag: j11_without_vnodes
          run_dtests_extra_args: "--skip-resource-intensive-tests --pytest-options '-k cql'"
      - run_dtests:
          file_tag: j11_without_vnodes
          pytest_extra_args: '--skip-resource-intensive-tests'
          extra_env_args: 'CQLSH_PYTHON=/usr/bin/python2.7'

>>>>>>> 2b3d0d32
  j11_cqlsh_dtests_py3:
    <<: *j11_par_executor
    steps:
      - attach_workspace:
          at: /home/cassandra
      - clone_dtest
      - create_venv
      - create_dtest_containers:
          file_tag: j11_without_vnodes
          run_dtests_extra_args: "--skip-resource-intensive-tests --pytest-options '-k cql'"
      - run_dtests:
          file_tag: j11_without_vnodes
          pytest_extra_args: '--skip-resource-intensive-tests'
          extra_env_args: 'CQLSH_PYTHON=/usr/bin/python3.6'

  j11_cqlsh_dtests_py38:
    <<: *j11_par_executor
    steps:
      - attach_workspace:
          at: /home/cassandra
      - clone_dtest
      - create_venv:
          python_version: '3.8'
      - create_dtest_containers:
          file_tag: j11_without_vnodes
          run_dtests_extra_args: "--skip-resource-intensive-tests --pytest-options '-k cql'"
          python_version: '3.8'
      - run_dtests:
          file_tag: j11_without_vnodes
          pytest_extra_args: '--skip-resource-intensive-tests'
          extra_env_args: 'CQLSH_PYTHON=/usr/bin/python3.8'
          python_version: '3.8'

  j8_unit_tests_repeat:
    <<: *j8_repeated_utest_executor
    steps:
      - attach_workspace:
          at: /home/cassandra
      - log_environment
      - run_unit_tests_repeat

  j11_unit_tests_repeat:
    <<: *j11_repeated_utest_executor
    steps:
      - attach_workspace:
          at: /home/cassandra
      - log_environment
      - run_unit_tests_repeat

  j8_utests_cdc_repeat:
    <<: *j8_repeated_utest_executor
    steps:
      - attach_workspace:
          at: /home/cassandra
      - log_environment
      - run_utests_cdc_repeat

  j11_utests_cdc_repeat:
    <<: *j11_repeated_utest_executor
    steps:
      - attach_workspace:
          at: /home/cassandra
      - log_environment
      - run_utests_cdc_repeat

  j8_utests_compression_repeat:
    <<: *j8_repeated_utest_executor
    steps:
      - attach_workspace:
          at: /home/cassandra
      - log_environment
      - run_utests_compression_repeat

  j11_utests_compression_repeat:
    <<: *j11_repeated_utest_executor
    steps:
      - attach_workspace:
          at: /home/cassandra
      - log_environment
      - run_utests_compression_repeat

  j8_utests_system_keyspace_directory_repeat:
    <<: *j8_repeated_utest_executor
    steps:
      - attach_workspace:
          at: /home/cassandra
      - log_environment
      - run_utests_system_keyspace_directory_repeat

  j11_utests_system_keyspace_directory_repeat:
    <<: *j11_repeated_utest_executor
    steps:
      - attach_workspace:
          at: /home/cassandra
      - log_environment
      - run_utests_system_keyspace_directory_repeat

  j8_utests_fqltool_repeat:
    <<: *j8_repeated_utest_executor
    steps:
      - attach_workspace:
          at: /home/cassandra
      - log_environment
      - run_utests_fqltool_repeat

  j11_utests_fqltool_repeat:
    <<: *j11_repeated_utest_executor
    steps:
      - attach_workspace:
          at: /home/cassandra
      - log_environment
      - run_utests_fqltool_repeat

  j8_utests_long_repeat:
    <<: *j8_repeated_utest_executor
    steps:
      - attach_workspace:
          at: /home/cassandra
      - log_environment
      - run_utests_long_repeat

  j11_utests_long_repeat:
    <<: *j11_repeated_utest_executor
    steps:
      - attach_workspace:
          at: /home/cassandra
      - log_environment
      - run_utests_long_repeat

  j8_utests_stress_repeat:
    <<: *j8_repeated_utest_executor
    steps:
      - attach_workspace:
          at: /home/cassandra
      - log_environment
      - run_utests_stress_repeat

  j11_utests_stress_repeat:
    <<: *j11_repeated_utest_executor
    steps:
      - attach_workspace:
          at: /home/cassandra
      - log_environment
      - run_utests_stress_repeat

  j8_jvm_dtests_repeat:
    <<: *j8_repeated_utest_executor
    steps:
      - attach_workspace:
          at: /home/cassandra
      - log_environment
      - run_jvm_dtests_repeat

  j8_jvm_dtests_vnode_repeat:
    <<: *j8_repeated_utest_executor
    steps:
      - attach_workspace:
          at: /home/cassandra
      - log_environment
      - run_jvm_dtests_vnode_repeat

  j8_simulator_dtests_repeat:
    <<: *j8_repeated_utest_executor
    steps:
      - attach_workspace:
          at: /home/cassandra
      - log_environment
      - run_simulator_dtests_repeat

  j8_jvm_upgrade_dtests_repeat:
    <<: *j8_repeated_jvm_upgrade_dtest_executor
    steps:
      - attach_workspace:
          at: /home/cassandra
      - log_environment
      - run_jvm_upgrade_dtests_repeat

  j11_jvm_dtests_repeat:
    <<: *j11_repeated_utest_executor
    steps:
      - attach_workspace:
          at: /home/cassandra
      - log_environment
      - run_jvm_dtests_repeat

  j11_jvm_dtests_vnode_repeat:
    <<: *j11_repeated_utest_executor
    steps:
      - attach_workspace:
          at: /home/cassandra
      - log_environment
      - run_jvm_dtests_vnode_repeat

  j8_repeated_ant_test:
    <<: *j8_repeated_utest_executor
    steps:
      - attach_workspace:
          at: /home/cassandra
      - log_environment
      - run_repeated_utest:
          target: ${REPEATED_ANT_TEST_TARGET}
          class: ${REPEATED_ANT_TEST_CLASS}
          methods: ${REPEATED_ANT_TEST_METHODS}
          vnodes: ${REPEATED_ANT_TEST_VNODES}
          count: ${REPEATED_ANT_TEST_COUNT}
          stop_on_failure: ${REPEATED_TESTS_STOP_ON_FAILURE}

  j11_repeated_ant_test:
    <<: *j11_repeated_utest_executor
    steps:
      - attach_workspace:
          at: /home/cassandra
      - log_environment
      - run_repeated_utest:
          target: ${REPEATED_ANT_TEST_TARGET}
          class: ${REPEATED_ANT_TEST_CLASS}
          methods: ${REPEATED_ANT_TEST_METHODS}
          vnodes: ${REPEATED_ANT_TEST_VNODES}
          count: ${REPEATED_ANT_TEST_COUNT}
          stop_on_failure: ${REPEATED_TESTS_STOP_ON_FAILURE}

  j8_dtests_repeat:
    <<: *j8_repeated_dtest_executor
    steps:
      - attach_workspace:
          at: /home/cassandra
      - clone_dtest
      - create_venv
      - run_repeated_dtest:
          tests: ${REPEATED_DTESTS}
          vnodes: "false"
          upgrade: "false"
          count: ${REPEATED_DTESTS_COUNT}
          stop_on_failure: ${REPEATED_TESTS_STOP_ON_FAILURE}

  j8_dtests_vnode_repeat:
    <<: *j8_repeated_dtest_executor
    steps:
      - attach_workspace:
          at: /home/cassandra
      - clone_dtest
      - create_venv
      - run_repeated_dtest:
          tests: ${REPEATED_DTESTS}
          vnodes: "true"
          upgrade: "false"
          count: ${REPEATED_DTESTS_COUNT}
          stop_on_failure: ${REPEATED_TESTS_STOP_ON_FAILURE}

  j8_dtests_offheap_repeat:
    <<: *j8_repeated_dtest_executor
    steps:
      - attach_workspace:
          at: /home/cassandra
      - clone_dtest
      - create_venv
      - run_repeated_dtest:
          tests: ${REPEATED_DTESTS}
          vnodes: "true"
          upgrade: "false"
          count: ${REPEATED_DTESTS_COUNT}
          stop_on_failure: ${REPEATED_TESTS_STOP_ON_FAILURE}
          extra_dtest_args: "--use-off-heap-memtables --skip-resource-intensive-tests"

  j11_dtests_repeat:
    <<: *j11_repeated_dtest_executor
    steps:
      - attach_workspace:
          at: /home/cassandra
      - log_environment
      - clone_dtest
      - create_venv
      - run_repeated_dtest:
          tests: ${REPEATED_DTESTS}
          vnodes: "false"
          upgrade: "false"
          count: ${REPEATED_DTESTS_COUNT}
          stop_on_failure: ${REPEATED_TESTS_STOP_ON_FAILURE}

  j11_dtests_vnode_repeat:
    <<: *j11_repeated_dtest_executor
    steps:
      - attach_workspace:
          at: /home/cassandra
      - log_environment
      - clone_dtest
      - create_venv
      - run_repeated_dtest:
          tests: ${REPEATED_DTESTS}
          vnodes: "true"
          upgrade: "false"
          count: ${REPEATED_DTESTS_COUNT}
          stop_on_failure: ${REPEATED_TESTS_STOP_ON_FAILURE}

  j11_dtests_offheap_repeat:
    <<: *j11_repeated_dtest_executor
    steps:
      - attach_workspace:
          at: /home/cassandra
      - clone_dtest
      - create_venv
      - run_repeated_dtest:
          tests: ${REPEATED_DTESTS}
          vnodes: "true"
          upgrade: "false"
          count: ${REPEATED_DTESTS_COUNT}
          stop_on_failure: ${REPEATED_TESTS_STOP_ON_FAILURE}
          extra_dtest_args: "--use-off-heap-memtables --skip-resource-intensive-tests"

  j8_upgrade_dtests_repeat:
    <<: *j8_repeated_upgrade_dtest_executor
    steps:
      - attach_workspace:
          at: /home/cassandra
      - clone_dtest
      - create_venv
      - run_repeated_dtest:
          tests: ${REPEATED_UPGRADE_DTESTS}
          vnodes: "false"
          upgrade: "true"
          stop_on_failure: ${REPEATED_TESTS_STOP_ON_FAILURE}
          count: ${REPEATED_UPGRADE_DTESTS_COUNT}

commands:
  log_environment:
    steps:
    - run:
        name: Log Environment Information
        command: |
          echo '*** id ***'
          id
          echo '*** cat /proc/cpuinfo ***'
          cat /proc/cpuinfo
          echo '*** free -m ***'
          free -m
          echo '*** df -m ***'
          df -m
          echo '*** ifconfig -a ***'
          ifconfig -a
          echo '*** uname -a ***'
          uname -a
          echo '*** mount ***'
          mount
          echo '*** env ***'
          env
          echo '*** java ***'
          which java
          java -version

  clone_cassandra:
    steps:
    - run:
        name: Clone Cassandra Repository (via git)
        command: |
          git clone --single-branch --depth 1 --branch $CIRCLE_BRANCH https://github.com/$CIRCLE_PROJECT_USERNAME/$CIRCLE_PROJECT_REPONAME.git ~/cassandra

  clone_dtest:
    steps:
    - run:
        name: Clone Cassandra dtest Repository (via git)
        command: |
          git clone --single-branch --branch $DTEST_BRANCH --depth 1 $DTEST_REPO ~/cassandra-dtest

  build_cassandra:
    steps:
    - run:
        name: Build Cassandra
        command: |
          export PATH=$JAVA_HOME/bin:$PATH
          cd ~/cassandra
          # Loop to prevent failure due to maven-ant-tasks not downloading a jar..
          for x in $(seq 1 3); do
              ${ANT_HOME}/bin/ant clean realclean jar
              RETURN="$?"
              if [ "${RETURN}" -eq "0" ]; then
                  break
              fi
          done
          # Exit, if we didn't build successfully
          if [ "${RETURN}" -ne "0" ]; then
              echo "Build failed with exit code: ${RETURN}"
              exit ${RETURN}
          fi
        no_output_timeout: 15m

  build_cassandra_dtest_jars:
    steps:
    - run:
        name: Build Cassandra DTest jars
        command: |
          export PATH=$JAVA_HOME/bin:$PATH
          cd ~/cassandra
          mkdir ~/dtest_jars
          git remote add apache https://github.com/apache/cassandra.git
          for branch in cassandra-2.2 cassandra-3.0 cassandra-3.11 cassandra-4.0 cassandra-4.1 trunk; do
            # check out the correct cassandra version:
            git remote set-branches --add apache '$branch'
            git fetch --depth 1 apache $branch
            git checkout $branch
            git clean -fd
            # Loop to prevent failure due to maven-ant-tasks not downloading a jar..
            for x in $(seq 1 3); do
                ${ANT_HOME}/bin/ant realclean; ${ANT_HOME}/bin/ant jar dtest-jar
                RETURN="$?"
                if [ "${RETURN}" -eq "0" ]; then
                    cp build/dtest*.jar ~/dtest_jars
                    break
                fi
            done
            # Exit, if we didn't build successfully
            if [ "${RETURN}" -ne "0" ]; then
                echo "Build failed with exit code: ${RETURN}"
                exit ${RETURN}
            fi
          done
          # and build the dtest-jar for the branch under test
          ${ANT_HOME}/bin/ant realclean
          git checkout origin/$CIRCLE_BRANCH
          git clean -fd
          for x in $(seq 1 3); do
              ${ANT_HOME}/bin/ant realclean; ${ANT_HOME}/bin/ant jar dtest-jar
              RETURN="$?"
              if [ "${RETURN}" -eq "0" ]; then
                  cp build/dtest*.jar ~/dtest_jars
                  break
              fi
          done
          # Exit, if we didn't build successfully
          if [ "${RETURN}" -ne "0" ]; then
              echo "Build failed with exit code: ${RETURN}"
              exit ${RETURN}
          fi
          ls -l ~/dtest_jars
        no_output_timeout: 15m

  run_eclipse_warnings:
    steps:
    - run:
        name: Run eclipse-warnings
        command: |
          export PATH=$JAVA_HOME/bin:$PATH
          cd ~/cassandra
          ant eclipse-warnings

  create_junit_containers:
    parameters:
      classlistprefix:
        type: string
        default: unit
      extra_filters:
        type: string
        default: ""
    steps:
    - run:
        name: Determine <<parameters.classlistprefix>> Tests to Run
        command: |
          # reminder: this code (along with all the steps) is independently executed on every circle container
          # so the goal here is to get the circleci script to return the tests *this* container will run
          # which we do via the `circleci` cli tool.

          rm -fr ~/cassandra-dtest/upgrade_tests
          echo "***java tests***"

          # get all of our unit test filenames
          set -eo pipefail && circleci tests glob "$HOME/cassandra/test/<<parameters.classlistprefix>>/**/*.java" > /tmp/all_java_unit_tests.txt

          # split up the unit tests into groups based on the number of containers we have
          set -eo pipefail && circleci tests split --split-by=timings --timings-type=filename --index=${CIRCLE_NODE_INDEX} --total=${CIRCLE_NODE_TOTAL} /tmp/all_java_unit_tests.txt > /tmp/java_tests_${CIRCLE_NODE_INDEX}.txt
          set -eo pipefail && cat /tmp/java_tests_${CIRCLE_NODE_INDEX}.txt | sed "s;^/home/cassandra/cassandra/test/<<parameters.classlistprefix>>/;;g" | grep "Test\.java$" <<parameters.extra_filters>> > /tmp/java_tests_${CIRCLE_NODE_INDEX}_final.txt
          echo "** /tmp/java_tests_${CIRCLE_NODE_INDEX}_final.txt"
          cat /tmp/java_tests_${CIRCLE_NODE_INDEX}_final.txt

        no_output_timeout: 15m

  run_simulator_tests:
    parameters:
      no_output_timeout:
        type: string
        default: 30m
    steps:
    - run:
        name: Run Simulator Tests
        command: |
          set -x
          export PATH=$JAVA_HOME/bin:$PATH
          time mv ~/cassandra /tmp
          cd /tmp/cassandra
          if [ -d ~/dtest_jars ]; then
            cp ~/dtest_jars/dtest* /tmp/cassandra/build/
          fi
          ant test-simulator-dtest -Dno-build-test=true
        no_output_timeout: <<parameters.no_output_timeout>>
    - store_test_results:
        path: /tmp/cassandra/build/test/output/
    - store_artifacts:
        path: /tmp/cassandra/build/test/output
        destination: junitxml
    - store_artifacts:
        path: /tmp/cassandra/build/test/logs
        destination: logs

  run_junit_tests:
    parameters:
      target:
        type: string
      no_output_timeout:
        type: string
        default: 15m
    steps:
    - run:
        name: Run Unit Tests (<<parameters.target>>)
        command: |
          export PATH=$JAVA_HOME/bin:$PATH
          time mv ~/cassandra /tmp
          cd /tmp/cassandra
          if [ -d ~/dtest_jars ]; then
            cp ~/dtest_jars/dtest* /tmp/cassandra/build/
          fi
          ant <<parameters.target>> -Dno-build-test=true
        no_output_timeout: <<parameters.no_output_timeout>>
    - store_test_results:
        path: /tmp/cassandra/build/test/output/
    - store_artifacts:
        path: /tmp/cassandra/build/test/output
        destination: junitxml
    - store_artifacts:
        path: /tmp/cassandra/build/test/logs
        destination: logs

  run_cqlshlib_tests:
    parameters:
      no_output_timeout:
        type: string
        default: 15m
    steps:
    - run:
        name: Run cqlshlib Unit Tests
        command: |
          export PATH=$JAVA_HOME/bin:$PATH
          time mv ~/cassandra /tmp
          cd /tmp/cassandra/pylib
          ./cassandra-cqlsh-tests.sh ..
        no_output_timeout: <<parameters.no_output_timeout>>
    - store_test_results:
        path: /tmp/cassandra/pylib

  run_parallel_junit_tests:
    parameters:
      target:
        type: string
        default: testclasslist
      no_output_timeout:
        type: string
        default: 15m
      classlistprefix:
        type: string
        default: unit
      arguments:
        type: string
        default: " "
    steps:
    - run:
        name: Run Unit Tests (<<parameters.target>>)
        command: |
          set -x
          export PATH=$JAVA_HOME/bin:$PATH
          time mv ~/cassandra /tmp
          cd /tmp/cassandra
          if [ -d ~/dtest_jars ]; then
            cp ~/dtest_jars/dtest* /tmp/cassandra/build/
          fi
          test_timeout=$(grep 'name="test.<<parameters.classlistprefix>>.timeout"' build.xml | awk -F'"' '{print $4}' || true)
          if [ -z "$test_timeout" ]; then
            test_timeout=$(grep 'name="test.timeout"' build.xml | awk -F'"' '{print $4}')
          fi
          ant <<parameters.target>> <<parameters.arguments>> -Dtest.timeout="$test_timeout" -Dtest.classlistfile=/tmp/java_tests_${CIRCLE_NODE_INDEX}_final.txt -Dtest.classlistprefix=<<parameters.classlistprefix>> -Dno-build-test=true
        no_output_timeout: <<parameters.no_output_timeout>>
    - store_test_results:
        path: /tmp/cassandra/build/test/output/
    - store_artifacts:
        path: /tmp/cassandra/build/test/output
        destination: junitxml
    - store_artifacts:
        path: /tmp/cassandra/build/test/logs
        destination: logs

  create_venv:
    parameters:
      python_version:
        type: enum
        default: "3.6"
        enum: ["3.6", "3.7", "3.8"]
    steps:
    - run:
        name: Configure virtualenv and python Dependencies
        command: |
          # note, this should be super quick as all dependencies should be pre-installed in the docker image
          # if additional dependencies were added to requirmeents.txt and the docker image hasn't been updated
          # we'd have to install it here at runtime -- which will make things slow, so do yourself a favor and
          # rebuild the docker image! (it automatically pulls the latest requirements.txt on build)
          source ~/env<<parameters.python_version>>/bin/activate
          export PATH=$JAVA_HOME/bin:$PATH
          pip3 install --exists-action w --upgrade -r ~/cassandra-dtest/requirements.txt
          pip3 uninstall -y cqlsh
          pip3 freeze

  create_dtest_containers:
    parameters:
      file_tag:
        type: string
      run_dtests_extra_args:
        type: string
        default: ''
      extra_env_args:
        type: string
        default: ''
      tests_filter_pattern:
        type: string
        default: ''
      python_version:
        type: enum
        default: "3.6"
        enum: ["3.6", "3.7", "3.8"]
    steps:
    - run:
        name: Determine Tests to Run (<<parameters.file_tag>>)
        no_output_timeout: 5m
        command: |
          # reminder: this code (along with all the steps) is independently executed on every circle container
          # so the goal here is to get the circleci script to return the tests *this* container will run
          # which we do via the `circleci` cli tool.

          cd cassandra-dtest
          source ~/env<<parameters.python_version>>/bin/activate
          export PATH=$JAVA_HOME/bin:$PATH

          if [ -n '<<parameters.extra_env_args>>' ]; then
            export <<parameters.extra_env_args>>
          fi

          echo "***Collected DTests (<<parameters.file_tag>>)***"
          set -eo pipefail && ./run_dtests.py <<parameters.run_dtests_extra_args>> --dtest-print-tests-only --dtest-print-tests-output=/tmp/all_dtest_tests_<<parameters.file_tag>>_raw --cassandra-dir=../cassandra
          if [ -z '<<parameters.tests_filter_pattern>>' ]; then
            mv /tmp/all_dtest_tests_<<parameters.file_tag>>_raw /tmp/all_dtest_tests_<<parameters.file_tag>>
          else
            grep -e '<<parameters.tests_filter_pattern>>' /tmp/all_dtest_tests_<<parameters.file_tag>>_raw > /tmp/all_dtest_tests_<<parameters.file_tag>> || { echo "Filter did not match any tests! Exiting build."; exit 0; }
          fi
          set -eo pipefail && circleci tests split --split-by=timings --timings-type=classname /tmp/all_dtest_tests_<<parameters.file_tag>> > /tmp/split_dtest_tests_<<parameters.file_tag>>.txt
          cat /tmp/split_dtest_tests_<<parameters.file_tag>>.txt | tr '\n' ' ' > /tmp/split_dtest_tests_<<parameters.file_tag>>_final.txt
          cat /tmp/split_dtest_tests_<<parameters.file_tag>>_final.txt

  run_dtests:
    parameters:
      file_tag:
        type: string
      pytest_extra_args:
        type: string
        default: ''
      extra_env_args:
        type: string
        default: ''
      python_version:
        type: enum
        default: "3.6"
        enum: ["3.6", "3.7", "3.8"]
    steps:
      - run:
          name: Run dtests (<<parameters.file_tag>>)
          no_output_timeout: 15m
          command: |
            echo "cat /tmp/split_dtest_tests_<<parameters.file_tag>>_final.txt"
            cat /tmp/split_dtest_tests_<<parameters.file_tag>>_final.txt

            source ~/env<<parameters.python_version>>/bin/activate
            export PATH=$JAVA_HOME/bin:$PATH
            if [ -n '<<parameters.extra_env_args>>' ]; then
              export <<parameters.extra_env_args>>
            fi

            java -version
            cd ~/cassandra-dtest
            mkdir -p /tmp/dtest

            echo "env: $(env)"
            echo "** done env"
            mkdir -p /tmp/results/dtests
            # we need the "set -o pipefail" here so that the exit code that circleci will actually use is from pytest and not the exit code from tee
            export SPLIT_TESTS=`cat /tmp/split_dtest_tests_<<parameters.file_tag>>_final.txt`
            set -o pipefail && cd ~/cassandra-dtest && pytest <<parameters.pytest_extra_args>> --log-cli-level=DEBUG --junit-xml=/tmp/results/dtests/pytest_result_<<parameters.file_tag>>.xml -s --cassandra-dir=/home/cassandra/cassandra --keep-test-dir $SPLIT_TESTS 2>&1 | tee /tmp/dtest/stdout.txt
      - store_test_results:
          path: /tmp/results
      - store_artifacts:
          path: /tmp/dtest
          destination: dtest_<<parameters.file_tag>>
      - store_artifacts:
          path: ~/cassandra-dtest/logs
          destination: dtest_<<parameters.file_tag>>_logs

  run_unit_tests_repeat:
    steps:
      - run_repeated_utests:
          target: testsome
          tests: ${REPEATED_UTESTS}
          count: ${REPEATED_UTESTS_COUNT}
          stop_on_failure: ${REPEATED_TESTS_STOP_ON_FAILURE}

  run_utests_cdc_repeat:
    steps:
      - run_repeated_utests:
          target: test-cdc
          tests: ${REPEATED_UTESTS}
          count: ${REPEATED_UTESTS_COUNT}
          stop_on_failure: ${REPEATED_TESTS_STOP_ON_FAILURE}

  run_utests_compression_repeat:
    steps:
      - run_repeated_utests:
          target: test-compression
          tests: ${REPEATED_UTESTS}
          count: ${REPEATED_UTESTS_COUNT}
          stop_on_failure: ${REPEATED_TESTS_STOP_ON_FAILURE}

  run_utests_system_keyspace_directory_repeat:
    steps:
      - run_repeated_utests:
          target: test-system-keyspace-directory
          tests: ${REPEATED_UTESTS}
          count: ${REPEATED_UTESTS_COUNT}
          stop_on_failure: ${REPEATED_TESTS_STOP_ON_FAILURE}

  run_utests_long_repeat:
    steps:
      - run_repeated_utests:
          target: long-testsome
          tests: ${REPEATED_UTESTS_LONG}
          count: ${REPEATED_UTESTS_LONG_COUNT}
          stop_on_failure: ${REPEATED_TESTS_STOP_ON_FAILURE}

  run_utests_fqltool_repeat:
    steps:
      - run_repeated_utests:
          target: fqltool-test
          tests: ${REPEATED_UTESTS_FQLTOOL}
          count: ${REPEATED_UTESTS_FQLTOOL_COUNT}
          stop_on_failure: ${REPEATED_TESTS_STOP_ON_FAILURE}

  run_utests_stress_repeat:
    steps:
      - run_repeated_utests:
          target: stress-test-some
          tests: ${REPEATED_UTESTS_STRESS}
          count: ${REPEATED_UTESTS_STRESS_COUNT}
          stop_on_failure: ${REPEATED_TESTS_STOP_ON_FAILURE}

  run_jvm_dtests_repeat:
    steps:
      - run_repeated_utests:
          target: test-jvm-dtest-some
          tests: ${REPEATED_JVM_DTESTS}
          count: ${REPEATED_JVM_DTESTS_COUNT}
          vnodes: false
          stop_on_failure: ${REPEATED_TESTS_STOP_ON_FAILURE}

  run_simulator_dtests_repeat:
    steps:
      - run_repeated_utests:
          target: test-simulator-dtest
          tests: ${REPEATED_SIMULATOR_DTESTS}
          count: ${REPEATED_SIMULATOR_DTESTS_COUNT}
          stop_on_failure: ${REPEATED_TESTS_STOP_ON_FAILURE}

  run_jvm_dtests_vnode_repeat:
    steps:
      - run_repeated_utests:
          target: test-jvm-dtest-some
          tests: ${REPEATED_JVM_DTESTS}
          count: ${REPEATED_JVM_DTESTS_COUNT}
          vnodes: true
          stop_on_failure: ${REPEATED_TESTS_STOP_ON_FAILURE}

  run_jvm_upgrade_dtests_repeat:
    steps:
      - run_repeated_utests:
          target: test-jvm-dtest-some
          tests: ${REPEATED_JVM_UPGRADE_DTESTS}
          count: ${REPEATED_JVM_UPGRADE_DTESTS_COUNT}
          vnodes: false
          stop_on_failure: ${REPEATED_TESTS_STOP_ON_FAILURE}

  run_repeated_utests:
    parameters:
      target:
        type: string
      tests:
        type: string
      count:
        type: string
      vnodes:
        type: boolean
        default: false
      stop_on_failure:
        type: string
    steps:
      - run:
          name: Repeatedly run new or modifed JUnit tests
          no_output_timeout: 15m
          command: |
            set -x
            export PATH=$JAVA_HOME/bin:$PATH
            time mv ~/cassandra /tmp
            cd /tmp/cassandra
            if [ -d ~/dtest_jars ]; then
              cp ~/dtest_jars/dtest* /tmp/cassandra/build/
            fi
            
            # Calculate the number of test iterations to be run by the current parallel runner.
            count=$((<<parameters.count>> / CIRCLE_NODE_TOTAL))
            if (($CIRCLE_NODE_INDEX < (<<parameters.count>> % CIRCLE_NODE_TOTAL))); then
              count=$((count+1))
            fi
            
            # Put manually specified tests and automatically detected tests together, removing duplicates
            tests=$(echo <<parameters.tests>> | sed -e "s/<nil>//" | sed -e "s/ //" | tr "," "\n" | tr " " "\n" | sort -n | uniq -u)
            echo "Tests to be repeated: ${tests}"

            # Prepare the JVM dtests vnodes argument, which is optional.
            vnodes=<<parameters.vnodes>>
            vnodes_args=""
            if [ "$vnodes" = true ] ; then
              vnodes_args="-Dtest.jvm.args='-Dcassandra.dtest.num_tokens=16'"
            fi

            # Prepare the testtag for the target, used by the test macro in build.xml to group the output files
            target=<<parameters.target>>
            testtag=""
            if [[ $target == "test-cdc" ]]; then
              testtag="cdc"
            elif [[ $target == "test-compression" ]]; then
              testtag="compression"
            elif [[ $target == "test-system-keyspace-directory" ]]; then
              testtag="system_keyspace_directory"
            fi

            # Run each test class as many times as requested.
            exit_code="$?"
            for test in $tests; do
            
                # Split class and method names from the test name
                if [[ $test =~ "#" ]]; then
                  class=${test%"#"*}
                  method=${test#*"#"}
                else
                  class=$test
                  method=""
                fi
            
                # Prepare the -Dtest.name argument.
                # It can be the fully qualified class name or the short class name, depending on the target.
                if [[ $target == "test" || \
                      $target == "test-cdc" || \
                      $target == "test-compression" || \
                      $target == "test-system-keyspace-directory" || \
                      $target == "fqltool-test" || \
                      $target == "long-test" || \
                      $target == "stress-test" || \
                      $target == "test-simulator-dtest" ]]; then
                  name_arg="-Dtest.name=${class##*.}"
                else
                  name_arg="-Dtest.name=$class"
                fi
            
                # Prepare the -Dtest.methods argument, which is optional
                if [[ $method == "" ]]; then
                  methods_arg=""
                else
                  methods_arg="-Dtest.methods=$method"
                fi
            
                for i in $(seq -w 1 $count); do
                  echo "Running test $test, iteration $i of $count"

                  # run the test
                  status="passes"
                  if !( set -o pipefail && \
                        ant <<parameters.target>> $name_arg $methods_arg $vnodes_args -Dno-build-test=true | \
                        tee stdout.txt \
                      ); then
                    status="fails"
                    exit_code=1
                  fi

                  # move the stdout output file
                  dest=/tmp/results/repeated_utests/stdout/${status}/${i}
                  mkdir -p $dest
                  mv stdout.txt $dest/${test}.txt

                  # move the XML output files
                  source=build/test/output/${testtag}
                  dest=/tmp/results/repeated_utests/output/${status}/${i}
                  mkdir -p $dest
                  if [[ -d $source && -n "$(ls $source)" ]]; then
                    mv $source/* $dest/
                  fi

                  # move the log files
                  source=build/test/logs/${testtag}
                  dest=/tmp/results/repeated_utests/logs/${status}/${i}
                  mkdir -p $dest
                  if [[ -d $source && -n "$(ls $source)" ]]; then
                    mv $source/* $dest/
                  fi
                  
                  # maybe stop iterations on test failure
                  if [[ <<parameters.stop_on_failure>> = true ]] && (( $exit_code > 0 )); then
                    break
                  fi
                done
            done
            (exit ${exit_code})
      - store_test_results:
          path: /tmp/results/repeated_utests/output
      - store_artifacts:
          path: /tmp/results/repeated_utests/stdout
          destination: stdout
      - store_artifacts:
          path: /tmp/results/repeated_utests/output
          destination: junitxml
      - store_artifacts:
          path: /tmp/results/repeated_utests/logs
          destination: logs

  run_repeated_utest:
    parameters:
      target:
        type: string
      class:
        type: string
      methods:
        type: string
      vnodes:
        type: string
      count:
        type: string
      stop_on_failure:
        type: string
    steps:
      - run:
          name: Run repeated JUnit test
          no_output_timeout: 15m
          command: |
            if [ "<<parameters.class>>" == "<nil>" ]; then
              echo "Repeated utest class name hasn't been defined, exiting without running any test"
            elif [ "<<parameters.count>>" == "<nil>" ]; then
              echo "Repeated utest count hasn't been defined, exiting without running any test"
            elif [ "<<parameters.count>>" -le 0 ]; then
              echo "Repeated utest count is lesser or equals than zero, exiting without running any test"
            else
            
              # Calculate the number of test iterations to be run by the current parallel runner.
              # Since we are running the same test multiple times there is no need to use `circleci tests split`.
              count=$((<<parameters.count>> / CIRCLE_NODE_TOTAL))
              if (($CIRCLE_NODE_INDEX < (<<parameters.count>> % CIRCLE_NODE_TOTAL))); then
                count=$((count+1))
              fi

              if (($count <= 0)); then
                echo "No tests to run in this runner"
              else
                echo "Running <<parameters.target>> <<parameters.class>> <<parameters.methods>> <<parameters.count>> times"

                set -x
                export PATH=$JAVA_HOME/bin:$PATH
                time mv ~/cassandra /tmp
                cd /tmp/cassandra
                if [ -d ~/dtest_jars ]; then
                  cp ~/dtest_jars/dtest* /tmp/cassandra/build/
                fi

                target=<<parameters.target>>
                class_path=<<parameters.class>>
                class_name="${class_path##*.}"

                # Prepare the -Dtest.name argument.
                # It can be the fully qualified class name or the short class name, depending on the target.
                if [[ $target == "test" || \
                      $target == "test-cdc" || \
                      $target == "test-compression" || \
                      $target == "test-system-keyspace-directory" || \
                      $target == "fqltool-test" || \
                      $target == "long-test" || \
                      $target == "stress-test" || \
                      $target == "test-simulator-dtest" ]]; then
                  name="-Dtest.name=$class_name"
                else
                  name="-Dtest.name=$class_path"
                fi

                # Prepare the -Dtest.methods argument, which is optional
                if [ "<<parameters.methods>>" == "<nil>" ]; then
                  methods=""
                else
                  methods="-Dtest.methods=<<parameters.methods>>"
                fi
            
                # Prepare the JVM dtests vnodes argument, which is optional
                vnodes_args=""
                if <<parameters.vnodes>>; then
                  vnodes_args="-Dtest.jvm.args='-Dcassandra.dtest.num_tokens=16'"
                fi

                # Run the test target as many times as requested collecting the exit code,
                # stopping the iteration only if stop_on_failure is set.
                exit_code="$?"
                for i in $(seq -w 1 $count); do

                  echo "Running test iteration $i of $count"

                  # run the test
                  status="passes"
                  if !( set -o pipefail && ant $target $name $methods $vnodes_args -Dno-build-test=true | tee stdout.txt ); then
                    status="fails"
                    exit_code=1
                  fi

                  # move the stdout output file
                  dest=/tmp/results/repeated_utest/stdout/${status}/${i}
                  mkdir -p $dest
                  mv stdout.txt $dest/<<parameters.target>>-<<parameters.class>>.txt

                  # move the XML output files
                  source=build/test/output
                  dest=/tmp/results/repeated_utest/output/${status}/${i}
                  mkdir -p $dest
                  if [[ -d $source && -n "$(ls $source)" ]]; then
                    mv $source/* $dest/
                  fi

                  # move the log files
                  source=build/test/logs
                  dest=/tmp/results/repeated_utest/logs/${status}/${i}
                  mkdir -p $dest
                  if [[ -d $source && -n "$(ls $source)" ]]; then
                    mv $source/* $dest/
                  fi

                  # maybe stop iterations on test failure
                  if [[ <<parameters.stop_on_failure>> = true ]] && (( $exit_code > 0 )); then
                    break
                  fi
                done

                (exit ${exit_code})
              fi
            fi
      - store_test_results:
          path: /tmp/results/repeated_utest/output
      - store_artifacts:
          path: /tmp/results/repeated_utest/stdout
          destination: stdout
      - store_artifacts:
          path: /tmp/results/repeated_utest/output
          destination: junitxml
      - store_artifacts:
          path: /tmp/results/repeated_utest/logs
          destination: logs

  run_repeated_dtest:
    parameters:
      tests:
        type: string
      vnodes:
        type: string
      upgrade:
        type: string
      count:
        type: string
      stop_on_failure:
        type: string
      extra_dtest_args:
        type: string
        default: ""
    steps:
      - run:
          name: Run repeated Python dtest
          no_output_timeout: 15m
          command: |
            if [ "<<parameters.tests>>" == "<nil>" ]; then
              echo "Repeated dtest name hasn't been defined, exiting without running any test"
            elif [ "<<parameters.count>>" == "<nil>" ]; then
              echo "Repeated dtest count hasn't been defined, exiting without running any test"
            elif [ "<<parameters.count>>" -le 0 ]; then
              echo "Repeated dtest count is lesser or equals than zero, exiting without running any test"
            else

              # Calculate the number of test iterations to be run by the current parallel runner.
              # Since we are running the same test multiple times there is no need to use `circleci tests split`.
              count=$((<<parameters.count>> / CIRCLE_NODE_TOTAL))
              if (($CIRCLE_NODE_INDEX < (<<parameters.count>> % CIRCLE_NODE_TOTAL))); then
                count=$((count+1))
              fi

              if (($count <= 0)); then
                echo "No tests to run in this runner"
              else
                echo "Running <<parameters.tests>> $count times"
            
                source ~/env3.6/bin/activate
                export PATH=$JAVA_HOME/bin:$PATH

                java -version
                cd ~/cassandra-dtest
                mkdir -p /tmp/dtest

                echo "env: $(env)"
                echo "** done env"
                mkdir -p /tmp/results/dtests
            
                tests_arg=$(echo <<parameters.tests>> | sed -e "s/,/ /g")

                stop_on_failure_arg=""
                if <<parameters.stop_on_failure>>; then
                  stop_on_failure_arg="-x"
                fi

                vnodes_args=""
                if <<parameters.vnodes>>; then
                  vnodes_args="--use-vnodes --num-tokens=16"
                fi

                upgrade_arg=""
                if <<parameters.upgrade>>; then
                  upgrade_arg="--execute-upgrade-tests --upgrade-target-version-only --upgrade-version-selection all"
                fi

                # we need the "set -o pipefail" here so that the exit code that circleci will actually use is from pytest and not the exit code from tee
                set -o pipefail && cd ~/cassandra-dtest && pytest $vnodes_args --count=$count $stop_on_failure_arg $upgrade_arg --log-cli-level=DEBUG --junit-xml=/tmp/results/dtests/pytest_result.xml -s --cassandra-dir=/home/cassandra/cassandra --keep-test-dir <<parameters.extra_dtest_args>> $tests_arg | tee /tmp/dtest/stdout.txt
              fi
            fi
      - store_test_results:
          path: /tmp/results
      - store_artifacts:
          path: /tmp/dtest
          destination: dtest
      - store_artifacts:
          path: ~/cassandra-dtest/logs
          destination: dtest_logs<|MERGE_RESOLUTION|>--- conflicted
+++ resolved
@@ -480,14 +480,6 @@
         requires:
           - start_j8_dtests_vnode
           - j8_build
-<<<<<<< HEAD
-=======
-    - start_j8_dtests_vnode_repeat:
-        type: approval
-    - j8_dtests_vnode_repeat:
-        requires:
-          - start_j8_dtests_vnode_repeat
-          - j8_build
     # Java 8 off-heap dtests
     - start_j8_dtests_offheap:
         type: approval
@@ -501,7 +493,6 @@
         requires:
           - start_j8_dtests_offheap_repeat
           - j8_build
->>>>>>> 2b3d0d32
     # Java 11 dtests
     - start_j11_dtests:
         type: approval
@@ -515,14 +506,6 @@
         requires:
           - start_j11_dtests_vnode
           - j8_build
-<<<<<<< HEAD
-=======
-    - start_j11_dtests_vnode_repeat:
-        type: approval
-    - j11_dtests_vnode_repeat:
-        requires:
-          - start_j11_dtests_vnode_repeat
-          - j8_build
     # Java 11 off-heap dtests
     - start_j11_dtests_offheap:
         type: approval
@@ -536,7 +519,6 @@
         requires:
           - start_j11_dtests_offheap_repeat
           - j8_build
->>>>>>> 2b3d0d32
     # Java 8 upgrade tests
     - start_upgrade_dtests:
         type: approval
@@ -559,28 +541,21 @@
         requires:
           - start_j8_cqlsh_tests
           - j8_build
-<<<<<<< HEAD
     - j8_cqlsh_dtests_py38_vnode:
         requires:
         - start_j8_cqlsh_tests
         - j8_build
-=======
     # Java 8 cqlsh offheap dtests offheap
     - start_j8_cqlsh_tests_offheap:
         type: approval
-    - j8_cqlsh-dtests-py2-offheap:
+    - j8_cqlsh_dtests_py3_offheap:
         requires:
           - start_j8_cqlsh_tests_offheap
           - j8_build
-    - j8_cqlsh_dtests_py3_offheap:
+    - j8_cqlsh_dtests_py38_offheap:
         requires:
           - start_j8_cqlsh_tests_offheap
           - j8_build
-    - j8_cqlsh_dtests_py38_offheap:
-        requires:
-          - start_j8_cqlsh_tests_offheap
-          - j8_build
->>>>>>> 2b3d0d32
     # Java 11 cqlsh dtests
     - start_j11_cqlsh_tests:
         type: approval
@@ -603,10 +578,6 @@
     # Java 11 cqlsh dtests off-heap
     - start_j11_cqlsh_tests_offheap:
         type: approval
-    - j11_cqlsh-dtests-py2-offheap:
-        requires:
-          - start_j11_cqlsh_tests_offheap
-          - j8_build
     - j11_cqlsh_dtests_py3_offheap:
         requires:
           - start_j11_cqlsh_tests_offheap
@@ -897,10 +868,6 @@
     # Java 8 cqlsh dtests offheap
     - start_j8_cqlsh_dtests_offheap:
         type: approval
-    - j8_cqlsh-dtests-py2-offheap:
-        requires:
-          - start_j8_cqlsh_dtests_offheap
-          - j8_build
     - j8_cqlsh_dtests_py3_offheap:
         requires:
           - start_j8_cqlsh_dtests_offheap
@@ -925,10 +892,6 @@
     # Java 11 cqlsh dtests off-heap
     - start_j11_cqlsh-dtests-offheap:
         type: approval
-    - j11_cqlsh-dtests-py2-offheap:
-        requires:
-          - start_j11_cqlsh-dtests-offheap
-          - j8_build
     - j11_cqlsh_dtests_py3_offheap:
         requires:
           - start_j11_cqlsh-dtests-offheap
@@ -1001,20 +964,6 @@
         requires:
           - start_j11_dtests_vnode
           - j11_build
-<<<<<<< HEAD
-=======
-    - start_j11_dtests_repeat:
-        type: approval
-    - j11_dtests_repeat:
-        requires:
-          - start_j11_dtests_repeat
-          - j11_build
-    - start_j11_dtests_vnode_repeat:
-        type: approval
-    - j11_dtests_vnode_repeat:
-        requires:
-          - start_j11_dtests_vnode_repeat
-          - j11_build
     - start_j11_dtests_offheap:
         type: approval
     - j11_dtests_offheap:
@@ -1027,7 +976,6 @@
         requires:
           - start_j11_dtests_offheap_repeat
           - j11_build
->>>>>>> 2b3d0d32
     - start_j11_cqlsh_tests:
         type: approval
     - j11_cqlsh_dtests_py3:
@@ -1048,10 +996,6 @@
           - j11_build
     - start_j11_cqlsh-dtests-offheap:
         type: approval
-    - j11_cqlsh-dtests-py2-offheap:
-        requires:
-          - start_j11_cqlsh-dtests-offheap
-          - j11_build
     - j11_cqlsh_dtests_py3_offheap:
         requires:
           - start_j11_cqlsh-dtests-offheap
@@ -1197,23 +1141,19 @@
     - j11_dtests_vnode_repeat:
         requires:
           - j11_build
-<<<<<<< HEAD
+    - start_j11_dtests_offheap:
+        type: approval
+    - j11_dtests_offheap:
+        requires:
+          - start_j11_dtests_offheap
+          - j11_build
+    - start_j11_dtests_offheap_repeat:
+        type: approval
+    - j11_dtests_offheap_repeat:
+        requires:
+          - start_j11_dtests_offheap_repeat
+          - j11_build
     - j11_cqlsh_dtests_py3:
-=======
-    - start_j11_dtests_offheap:
-        type: approval
-    - j11_dtests_offheap:
-        requires:
-          - start_j11_dtests_offheap
-          - j11_build
-    - start_j11_dtests_offheap_repeat:
-        type: approval
-    - j11_dtests_offheap_repeat:
-        requires:
-          - start_j11_dtests_offheap_repeat
-          - j11_build
-    - j11_cqlsh-dtests-py2-with-vnodes:
->>>>>>> 2b3d0d32
         requires:
           - j11_build
     - j11_cqlsh_dtests_py3_vnode:
@@ -1227,10 +1167,6 @@
           - j11_build
     - start_j11_cqlsh-dtests-offheap:
         type: approval
-    - j11_cqlsh-dtests-py2-offheap:
-        requires:
-          - start_j11_cqlsh-dtests-offheap
-          - j11_build
     - j11_cqlsh_dtests_py3_offheap:
         requires:
           - start_j11_cqlsh-dtests-offheap
@@ -1691,39 +1627,6 @@
           file_tag: j8_upgradetests_without_vnodes
           pytest_extra_args: '--execute-upgrade-tests-only --upgrade-target-version-only --upgrade-version-selection all'
 
-<<<<<<< HEAD
-=======
-  j8_cqlsh-dtests-py2-with-vnodes:
-    <<: *j8_par_executor
-    steps:
-      - attach_workspace:
-          at: /home/cassandra
-      - clone_dtest
-      - create_venv
-      - create_dtest_containers:
-          file_tag: j8_with_vnodes
-          run_dtests_extra_args: "--use-vnodes --skip-resource-intensive-tests --pytest-options '-k cql'"
-      - run_dtests:
-          file_tag: j8_with_vnodes
-          pytest_extra_args: '--use-vnodes --num-tokens=16 --skip-resource-intensive-tests'
-          extra_env_args: 'CQLSH_PYTHON=/usr/bin/python2.7'
-
-  j8_cqlsh-dtests-py2-offheap:
-    <<: *j8_par_executor
-    steps:
-      - attach_workspace:
-          at: /home/cassandra
-      - clone_dtest
-      - create_venv
-      - create_dtest_containers:
-          file_tag: j8_dtests_offheap
-          run_dtests_extra_args: "--use-vnodes --use-off-heap-memtables --skip-resource-intensive-tests --pytest-options '-k cql'"
-      - run_dtests:
-          file_tag: j8_dtests_offheap
-          pytest_extra_args: '--use-vnodes --num-tokens=16 --use-off-heap-memtables --skip-resource-intensive-tests'
-          extra_env_args: 'CQLSH_PYTHON=/usr/bin/python2.7'
-
->>>>>>> 2b3d0d32
   j8_cqlsh_dtests_py3_vnode:
     <<: *j8_par_executor
     steps:
@@ -1772,8 +1675,6 @@
           extra_env_args: 'CQLSH_PYTHON=/usr/bin/python3.8'
           python_version: '3.8'
 
-<<<<<<< HEAD
-=======
   j8_cqlsh_dtests_py38_offheap:
     <<: *j8_par_executor
     steps:
@@ -1792,22 +1693,6 @@
           extra_env_args: 'CQLSH_PYTHON=/usr/bin/python3.8'
           python_version: '3.8'
 
-  j8_cqlsh-dtests-py2-no-vnodes:
-    <<: *j8_par_executor
-    steps:
-      - attach_workspace:
-          at: /home/cassandra
-      - clone_dtest
-      - create_venv
-      - create_dtest_containers:
-          file_tag: j8_without_vnodes
-          run_dtests_extra_args: "--skip-resource-intensive-tests --pytest-options '-k cql'"
-      - run_dtests:
-          file_tag: j8_without_vnodes
-          pytest_extra_args: '--skip-resource-intensive-tests'
-          extra_env_args: 'CQLSH_PYTHON=/usr/bin/python2.7'
-
->>>>>>> 2b3d0d32
   j8_cqlsh_dtests_py3:
     <<: *j8_par_executor
     steps:
@@ -1841,39 +1726,6 @@
           extra_env_args: 'CQLSH_PYTHON=/usr/bin/python3.8'
           python_version: '3.8'
 
-<<<<<<< HEAD
-=======
-  j11_cqlsh-dtests-py2-with-vnodes:
-    <<: *j11_par_executor
-    steps:
-      - attach_workspace:
-          at: /home/cassandra
-      - clone_dtest
-      - create_venv
-      - create_dtest_containers:
-          file_tag: j11_with_vnodes
-          run_dtests_extra_args: "--use-vnodes --skip-resource-intensive-tests --pytest-options '-k cql'"
-      - run_dtests:
-          file_tag: j11_with_vnodes
-          pytest_extra_args: '--use-vnodes --num-tokens=16 --skip-resource-intensive-tests'
-          extra_env_args: 'CQLSH_PYTHON=/usr/bin/python2.7'
-
-  j11_cqlsh-dtests-py2-offheap:
-    <<: *j11_par_executor
-    steps:
-      - attach_workspace:
-          at: /home/cassandra
-      - clone_dtest
-      - create_venv
-      - create_dtest_containers:
-          file_tag: j11_dtests_offheap
-          run_dtests_extra_args: "--use-vnodes --use-off-heap-memtables --skip-resource-intensive-tests --pytest-options '-k cql'"
-      - run_dtests:
-          file_tag: j11_dtests_offheap
-          pytest_extra_args: '--use-vnodes --num-tokens=16 --use-off-heap-memtables --skip-resource-intensive-tests'
-          extra_env_args: 'CQLSH_PYTHON=/usr/bin/python2.7'
-
->>>>>>> 2b3d0d32
   j11_cqlsh_dtests_py3_vnode:
     <<: *j11_par_executor
     steps:
@@ -1922,8 +1774,6 @@
           extra_env_args: 'CQLSH_PYTHON=/usr/bin/python3.8'
           python_version: '3.8'
 
-<<<<<<< HEAD
-=======
   j11_cqlsh_dtests_py38_offheap:
     <<: *j11_par_executor
     steps:
@@ -1942,22 +1792,6 @@
           extra_env_args: 'CQLSH_PYTHON=/usr/bin/python3.8'
           python_version: '3.8'
 
-  j11_cqlsh-dtests-py2-no-vnodes:
-    <<: *j11_par_executor
-    steps:
-      - attach_workspace:
-          at: /home/cassandra
-      - clone_dtest
-      - create_venv
-      - create_dtest_containers:
-          file_tag: j11_without_vnodes
-          run_dtests_extra_args: "--skip-resource-intensive-tests --pytest-options '-k cql'"
-      - run_dtests:
-          file_tag: j11_without_vnodes
-          pytest_extra_args: '--skip-resource-intensive-tests'
-          extra_env_args: 'CQLSH_PYTHON=/usr/bin/python2.7'
-
->>>>>>> 2b3d0d32
   j11_cqlsh_dtests_py3:
     <<: *j11_par_executor
     steps:
