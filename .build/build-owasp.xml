--- conflicted
+++ resolved
@@ -16,12 +16,6 @@
   ~ See the License for the specific language governing permissions and
   ~ limitations under the License.
   -->
-<<<<<<< HEAD
-<project basedir="." name="apache-cassandra-owasp-tasks">
-    <property name="dependency-check.version" value="8.3.1"/>
-    <property name="dependency-check.home.base" value="${build.dir}"/>
-    <property name="dependency-check.home" value="${dependency-check.home.base}/dependency-check-ant-${dependency-check.version}"/>
-=======
 <project basedir="." name="apache-cassandra-owasp-tasks"
          xmlns:unless="ant:unless"
          xmlns:if="ant:if">
@@ -30,17 +24,12 @@
     <property name="dependency-check.archive.dir" value="${local.repository}/org/owasp/dependency-check-ant/${dependency-check.version}"/>
     <property name="dependency-check.archive.name" value="dependency-check-ant-${dependency-check.version}-release.zip"/>
     <property name="dependency-check.report.dir" value="${build.dir}/owasp"/>
->>>>>>> 481d2fd5
 
     <condition property="dependency-check-ant.archive.present">
         <available file="${dependency-check.archive.dir}/${dependency-check.archive.name}" type="file" />
     </condition>
 
-<<<<<<< HEAD
-    <target name="dependency-check-download"
-=======
     <target name="-dependency-check-download"
->>>>>>> 481d2fd5
             description="Fetch OWASP Dependency checker"
             unless="dependency-check-ant.archive.present">
 
@@ -55,19 +44,12 @@
         <unzip src="${dependency-check.archive.dir}/${dependency-check.archive.name}" dest="${dependency-check.home}"/>
     </target>
 
-<<<<<<< HEAD
-        <retry retrycount="3" retrydelay="10" >
-            <get src="https://github.com/jeremylong/DependencyCheck/releases/download/v${dependency-check.version}/dependency-check-ant-${dependency-check.version}-release.zip"
-                 dest="${dependency-check.home}/dependency-check-ant-${dependency-check.version}-release.zip"/>
-        </retry>
-=======
     <target name="-run-owasp-scan" description="Dependency-Check Analysis"
             depends="-dependency-check-init,resolver-dist-lib">
         <fail unless:set="nvd.api.key">
             Please set the nvd.api.key property to your NVD API key. It is recommended to put that property into your
             ~/.ant/build.properties file. You can get your API key from https://nvd.nist.gov/developers/request-an-api-key
         </fail>
->>>>>>> 481d2fd5
 
         <echo unless:set="nvd.data.dir">
             Since the NVD database is pretty large, you should consider storing it in some persistent location to reuse
@@ -95,7 +77,7 @@
             failBuildOnCVSS is by default 11 so build would never fail,
             the table categorising vulnerabilities is here (1), so by setting
             "failBuildOnCVSS" to 1, we will fail the build on any CVE found
-            if it is not suppressed already dependency-check-suppressions.xml
+            if it is not suppressed already owasp/dependency-check-suppressions.xml
 
             If a vendor provides no details about a vulnerability,
             NVD will score that vulnerability as 10.0 (the highest rating translating to critical).
@@ -113,7 +95,7 @@
                           failBuildOnCVSS="1"
                           assemblyAnalyzerEnabled="false"
                           dataDirectory="${nvd.data.dir}"
-                          suppressionFile="${basedir}/.build/dependency-check-suppressions.xml">
+                          suppressionFile="${build.helpers.dir}/owasp/dependency-check-suppressions.xml">
             <fileset refid="dependencies_to_check"/>
         </dependency-check>
     </target>
