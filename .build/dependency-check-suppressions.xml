--- conflicted
+++ resolved
@@ -23,15 +23,8 @@
     <suppress>
         <!--  https://issues.apache.org/jira/browse/CASSANDRA-16150 -->
         <packageUrl regex="true">^pkg:maven/org\.yaml/snakeyaml@.*$</packageUrl>
-<<<<<<< HEAD
+        <cve>CVE-2023-2251</cve>
         <cve>CVE-2017-18640</cve>
-=======
-        <cve>CVE-2023-2251</cve>
-        <cve>CVE-2022-38752</cve>
-        <cve>CVE-2022-38751</cve>
-        <cve>CVE-2022-38750</cve>
-        <cve>CVE-2022-41854</cve>
->>>>>>> 4a627576
         <cve>CVE-2022-25857</cve>
         <cve>CVE-2022-38749</cve>
         <cve>CVE-2022-38750</cve>
