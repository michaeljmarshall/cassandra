--- conflicted
+++ resolved
@@ -21,53 +21,21 @@
 -->
 <suppressions xmlns="https://jeremylong.github.io/DependencyCheck/dependency-suppression.1.3.xsd">
     <suppress>
-<<<<<<< HEAD
         <!-- not applicable since 4.0 -->
-=======
-        <!--  https://issues.apache.org/jira/browse/CASSANDRA-16150 -->
+        <packageUrl regex="true">^pkg:maven/com\.datastax\.cassandra/cassandra\-driver\-core@.*$</packageUrl>
+        <cve>CVE-2018-8016</cve>
+        <cve>CVE-2020-13946</cve>
+        <cve>CVE-2020-17516</cve>
+        <cve>CVE-2021-44521</cve>
+    </suppress>
+    <suppress>
+        <!--  https://issues.apache.org/jira/browse/CASSANDRA-17907 -->
         <packageUrl regex="true">^pkg:maven/org\.yaml/snakeyaml@.*$</packageUrl>
-        <cve>CVE-2017-18640</cve>
         <cve>CVE-2022-25857</cve>
         <cve>CVE-2022-38749</cve>
         <cve>CVE-2022-38750</cve>
         <cve>CVE-2022-38751</cve>
         <cve>CVE-2022-38752</cve>
-    </suppress>
-
-    <!-- https://issues.apache.org/jira/browse/CASSANDRA-15417 -->
-    <suppress>
-        <packageUrl regex="true">^pkg:maven/io\.netty/netty\-all@.*$</packageUrl>
-        <cve>CVE-2019-16869</cve>
-        <cve>CVE-2019-20444</cve>
-        <cve>CVE-2019-20445</cve>
-        <cve>CVE-2020-7238</cve>
-        <cve>CVE-2021-21290</cve>
-        <cve>CVE-2021-21295</cve>
-        <cve>CVE-2021-21409</cve>
-        <cve>CVE-2021-37136</cve>
-        <cve>CVE-2021-37137</cve>
-        <cve>CVE-2021-43797</cve>
-        <cve>CVE-2022-24823</cve>
-    </suppress>
-
-    <!-- https://issues.apache.org/jira/browse/CASSANDRA-14183 -->
-    <suppress>
-        <packageUrl regex="true">^pkg:maven/ch\.qos\.logback/logback\-core@.*$</packageUrl>
-        <cve>CVE-2017-5929</cve>
-    </suppress>
-    <suppress>
-        <packageUrl regex="true">^pkg:maven/ch\.qos\.logback/logback\-classic@.*$</packageUrl>
-        <cve>CVE-2017-5929</cve>
-    </suppress>
-
-    <!-- this was fixed in 3.0.22 -->
-    <suppress>
->>>>>>> 70b0673d
-        <packageUrl regex="true">^pkg:maven/com\.datastax\.cassandra/cassandra\-driver\-core@.*$</packageUrl>
-        <cve>CVE-2018-8016</cve>
-        <cve>CVE-2020-13946</cve>
-        <cve>CVE-2020-17516</cve>
-        <cve>CVE-2021-44521</cve>
     </suppress>
     <suppress>
         <!-- dependency checker identified this as a completely different package (wire) -->
