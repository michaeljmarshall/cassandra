--- conflicted
+++ resolved
@@ -1,4 +1,3 @@
-<<<<<<< HEAD
 0.8.2
  * improve thread-safety in StreamOutSession (CASSANDRA-2792)
  * allow deleting a row and updating indexed columns in it in the
@@ -19,6 +18,11 @@
  * handle row tombstones correctly in EchoedRow (CASSANDRA-2786)
  * add MessagingService.get[Recently]DroppedMessages and
    StorageService.getExceptionCount (CASSANDRA-2804)
+ * fix possibility of spurious UnavailableException for LOCAL_QUORUM
+   reads with dynamic snitch + read repair disabled (CASSANDRA-2870)
+ * add ant-optional as dependence for the debian package (CASSANDRA-2164)
+ * add option to specify limit for get_slice in the CLI (CASSANDRA-2646)
+ * decrease HH page size (CASSANDRA-2832)
 
 
 0.8.1
@@ -38,14 +42,6 @@
  * add CompositeType and DynamicCompositeType (CASSANDRA-2231)
  * optimize batches containing multiple updates to the same row
    (CASSANDRA-2583)
-=======
-0.7.8
- * fix possibility of spurious UnavailableException for LOCAL_QUORUM
-   reads with dynamic snitch + read repair disabled (CASSANDRA-2870)
-
-
-0.7.7
->>>>>>> 2d2105d6
  * adjust hinted handoff page size to avoid OOM with large columns 
    (CASSANDRA-2652)
  * mark BRAF buffer invalid post-flush so we don't re-flush partial
@@ -106,9 +102,6 @@
    (CASSANDRA-2841)
  * fix describeOwnership for OPP (CASSANDRA-2800)
  * ensure that string tokens do not contain commas (CASSANDRA-2762)
- * add ant-optional as dependence for the debian package (CASSANDRA-2164)
- * add option to specify limit for get_slice in the CLI (CASSANDRA-2646)
- * decrease HH page size (CASSANDRA-2832)
 
 
 0.8.0-final
