--- conflicted
+++ resolved
@@ -1,11 +1,6 @@
-<<<<<<< HEAD
 3.11.10
 Merged from 3.0:
-=======
-3.0.24:
  * Remove the SEPExecutor blocking behavior (CASSANDRA-16186)
- * Wait for schema agreement when bootstrapping (CASSANDRA-15158)
->>>>>>> 3b970ddb
  * Fix invalid cell value skipping when reading from disk (CASSANDRA-16223)
  * Prevent invoking enable/disable gossip when not in NORMAL (CASSANDRA-16146)
 
