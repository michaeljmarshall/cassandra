--- conflicted
+++ resolved
@@ -1,14 +1,10 @@
-<<<<<<< HEAD
 3.11.11
  * Ignore stale acks received in the shadow round (CASSANDRA-16588)
  * Add autocomplete and error messages for provide_overlapping_tombstones (CASSANDRA-16350)
  * Add StorageServiceMBean.getKeyspaceReplicationInfo(keyspaceName) (CASSANDRA-16447)
  * Upgrade jackson-databind to 2.9.10.8 (CASSANDRA-16462)
 Merged from 3.0:
-=======
-3.0.25:
  * Fix materialized view builders inserting truncated data (CASSANDRA-16567)
->>>>>>> ca40e770
  * Don't wait for schema migrations from removed nodes (CASSANDRA-16577)
  * Scheduled (delayed) schema pull tasks should not run after MIGRATION stage shutdown during decommission (CASSANDRA-16495)
  * Ignore trailing zeros in hint files (CASSANDRA-16523)
