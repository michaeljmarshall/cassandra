--- conflicted
+++ resolved
@@ -1,4 +1,3 @@
-<<<<<<< HEAD
 3.0.1
  * Fix NPE on stream read error (CASSANDRA-10771)
  * Normalize cqlsh DESC output (CASSANDRA-10431)
@@ -17,14 +16,8 @@
  * Keep the file open in trySkipCache (CASSANDRA-10669)
  * Updated trigger example (CASSANDRA-10257)
 Merged from 2.2:
+ * Verify tables in pseudo-system keyspaces at startup (CASSANDRA-10761)
  * Fix IllegalArgumentException in DataOutputBuffer.reallocate for large buffers (CASSANDRA-10592)
-=======
-2.2.5
- * Verify tables in pseudo-system keyspaces at startup (CASSANDRA-10761)
-
-
-2.2.4
->>>>>>> 15f03ab4
  * Show CQL help in cqlsh in web browser (CASSANDRA-7225)
  * Serialize on disk the proper SSTable compression ratio (CASSANDRA-10775)
  * Reject index queries while the index is building (CASSANDRA-8505)
