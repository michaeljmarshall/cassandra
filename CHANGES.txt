<<<<<<< HEAD
2.2.9
 * Fix speculative retry bugs (CASSANDRA-13009)
 * Fix handling of nulls and unsets in IN conditions (CASSANDRA-12981) 
 * Remove support for non-JavaScript UDFs (CASSANDRA-12883)
 * Fix DynamicEndpointSnitch noop in multi-datacenter situations (CASSANDRA-13074)
 * cqlsh copy-from: encode column names to avoid primary key parsing errors (CASSANDRA-12909)
 * Temporarily fix bug that creates commit log when running offline tools (CASSANDRA-8616)
 * Reduce granuality of OpOrder.Group during index build (CASSANDRA-12796)
 * Test bind parameters and unset parameters in InsertUpdateIfConditionTest (CASSANDRA-12980)
 * Do not specify local address on outgoing connection when listen_on_broadcast_address is set (CASSANDRA-12673)
 * Use saved tokens when setting local tokens on StorageService.joinRing (CASSANDRA-12935)
 * cqlsh: fix DESC TYPES errors (CASSANDRA-12914)
 * Fix leak on skipped SSTables in sstableupgrade (CASSANDRA-12899)
 * Avoid blocking gossip during pending range calculation (CASSANDRA-12281)
 * Fix purgeability of tombstones with max timestamp (CASSANDRA-12792)
 * Fail repair if participant dies during sync or anticompaction (CASSANDRA-12901)
 * cqlsh COPY: unprotected pk values before converting them if not using prepared statements (CASSANDRA-12863)
 * Fix Util.spinAssertEquals (CASSANDRA-12283)
 * Fix potential NPE for compactionstats (CASSANDRA-12462)
 * Prepare legacy authenticate statement if credentials table initialised after node startup (CASSANDRA-12813)
 * Change cassandra.wait_for_tracing_events_timeout_secs default to 0 (CASSANDRA-12754)
 * Clean up permissions when a UDA is dropped (CASSANDRA-12720)
 * Limit colUpdateTimeDelta histogram updates to reasonable deltas (CASSANDRA-11117)
 * Fix leak errors and execution rejected exceptions when draining (CASSANDRA-12457)
 * Fix merkle tree depth calculation (CASSANDRA-12580)
 * Make Collections deserialization more robust (CASSANDRA-12618)
 * Better handle invalid system roles table (CASSANDRA-12700)
 * Split consistent range movement flag correction (CASSANDRA-12786)
 * CompactionTasks now correctly drops sstables out of compaction when not enough disk space is available (CASSANDRA-12979)
Merged from 2.1:
=======
2.1.17
 * Upgrade netty version to fix memory leak with client encryption (CASSANDRA-13114)
>>>>>>> eb0f4437
 * Fix paging for DISTINCT queries on partition keys and static columns (CASSANDRA-13017)
 * Fix race causing infinite loop if Thrift server is stopped before it starts listening (CASSANDRA-12856)
 * cqlsh copy-from: sort user type fields in csv (CASSANDRA-12959)
 * Don't skip sstables based on maxLocalDeletionTime (CASSANDRA-12765)


2.2.8
 * Fix exceptions when enabling gossip on nodes that haven't joined the ring (CASSANDRA-12253)
 * Fix authentication problem when invoking cqlsh copy from a SOURCE command (CASSANDRA-12642)
 * Decrement pending range calculator jobs counter in finally block
  (CASSANDRA-12554)
 * Add local address entry in PropertyFileSnitch (CASSANDRA-11332)
 * cqlshlib tests: increase default execute timeout (CASSANDRA-12481)
 * Forward writes to replacement node when replace_address != broadcast_address (CASSANDRA-8523)
 * Enable repair -pr and -local together (fix regression of CASSANDRA-7450) (CASSANDRA-12522)
 * Fail repair on non-existing table (CASSANDRA-12279)
 * cqlsh copy: fix missing counter values (CASSANDRA-12476)
 * Move migration tasks to non-periodic queue, assure flush executor shutdown after non-periodic executor (CASSANDRA-12251)
 * cqlsh copy: fixed possible race in initializing feeding thread (CASSANDRA-11701)
 * Only set broadcast_rpc_address on Ec2MultiRegionSnitch if it's not set (CASSANDRA-11357)
 * Update StorageProxy range metrics for timeouts, failures and unavailables (CASSANDRA-9507)
 * Add Sigar to classes included in clientutil.jar (CASSANDRA-11635)
 * Add decay to histograms and timers used for metrics (CASSANDRA-11752)
 * Fix hanging stream session (CASSANDRA-10992)
 * Add byteman support for testing (CASSANDRA-12377)
 * Fix INSERT JSON, fromJson() support of smallint, tinyint types (CASSANDRA-12371)
 * Restore JVM metric export for metric reporters (CASSANDRA-12312)
 * Release sstables of failed stream sessions only when outgoing transfers are finished (CASSANDRA-11345)
 * Revert CASSANDRA-11427 (CASSANDRA-12351)
 * Wait for tracing events before returning response and query at same consistency level client side (CASSANDRA-11465)
 * cqlsh copyutil should get host metadata by connected address (CASSANDRA-11979)
 * Fixed cqlshlib.test.remove_test_db (CASSANDRA-12214)
 * Synchronize ThriftServer::stop() (CASSANDRA-12105)
 * Use dedicated thread for JMX notifications (CASSANDRA-12146)
 * NPE when trying to remove purgable tombstones from result (CASSANDRA-12143)
 * Improve streaming synchronization and fault tolerance (CASSANDRA-11414)
 * MemoryUtil.getShort() should return an unsigned short also for architectures not supporting unaligned memory accesses (CASSANDRA-11973)
 * Don't write shadowed range tombstone (CASSANDRA-12030)
Merged from 2.1:
 * Add system property to set the max number of native transport requests in queue (CASSANDRA-11363)
 * Disable passing control to post-flush after flush failure to prevent data loss (CASSANDRA-11828)
 * Allow STCS-in-L0 compactions to reduce scope with LCS (CASSANDRA-12040)
 * cannot use cql since upgrading python to 2.7.11+ (CASSANDRA-11850)
 * Improve digest calculation in the presence of overlapping tombstones (CASSANDRA-11349)
 * Fix filtering on clustering columns when 2i is used (CASSANDRA-11907)
 * Account for partition deletions in tombstone histogram (CASSANDRA-12112)


2.2.7
 * Allow nodetool info to run with readonly JMX access (CASSANDRA-11755)
 * Validate bloom_filter_fp_chance against lowest supported
   value when the table is created (CASSANDRA-11920)
 * RandomAccessReader: call isEOF() only when rebuffering, not for every read operation (CASSANDRA-12013)
 * Don't send erroneous NEW_NODE notifications on restart (CASSANDRA-11038)
 * StorageService shutdown hook should use a volatile variable (CASSANDRA-11984)
 * Persist local metadata earlier in startup sequence (CASSANDRA-11742)
 * Run CommitLog tests with different compression settings (CASSANDRA-9039)
 * cqlsh: fix tab completion for case-sensitive identifiers (CASSANDRA-11664)
 * Avoid showing estimated key as -1 in tablestats (CASSANDRA-11587)
 * Fix possible race condition in CommitLog.recover (CASSANDRA-11743)
 * Enable client encryption in sstableloader with cli options (CASSANDRA-11708)
 * Possible memory leak in NIODataInputStream (CASSANDRA-11867)
 * Fix commit log replay after out-of-order flush completion (CASSANDRA-9669)
 * Add seconds to cqlsh tracing session duration (CASSANDRA-11753)
 * Prohibit Reverse Counter type as part of the PK (CASSANDRA-9395)
 * cqlsh: correctly handle non-ascii chars in error messages (CASSANDRA-11626)
 * Exit JVM if JMX server fails to startup (CASSANDRA-11540)
 * Produce a heap dump when exiting on OOM (CASSANDRA-9861)
 * Avoid read repairing purgeable tombstones on range slices (CASSANDRA-11427)
 * Restore ability to filter on clustering columns when using a 2i (CASSANDRA-11510)
 * JSON datetime formatting needs timezone (CASSANDRA-11137)
 * Fix is_dense recalculation for Thrift-updated tables (CASSANDRA-11502)
 * Remove unnescessary file existence check during anticompaction (CASSANDRA-11660)
 * Add missing files to debian packages (CASSANDRA-11642)
 * Avoid calling Iterables::concat in loops during ModificationStatement::getFunctions (CASSANDRA-11621)
 * cqlsh: COPY FROM should use regular inserts for single statement batches and
   report errors correctly if workers processes crash on initialization (CASSANDRA-11474)
 * Always close cluster with connection in CqlRecordWriter (CASSANDRA-11553)
 * Fix slice queries on ordered COMPACT tables (CASSANDRA-10988)
Merged from 2.1:
 * Avoid stalling paxos when the paxos state expires (CASSANDRA-12043)
 * Remove finished incoming streaming connections from MessagingService (CASSANDRA-11854)
 * Don't try to get sstables for non-repairing column families (CASSANDRA-12077)
 * Prevent select statements with clustering key > 64k (CASSANDRA-11882)
 * Avoid marking too many sstables as repaired (CASSANDRA-11696)
 * Fix clock skew corrupting other nodes with paxos (CASSANDRA-11991)
 * Remove distinction between non-existing static columns and existing but null in LWTs (CASSANDRA-9842)
 * Support mlockall on IBM POWER arch (CASSANDRA-11576)
 * Cache local ranges when calculating repair neighbors (CASSANDRA-11933)
 * Allow LWT operation on static column with only partition keys (CASSANDRA-10532)
 * Create interval tree over canonical sstables to avoid missing sstables during streaming (CASSANDRA-11886)
 * cqlsh COPY FROM: shutdown parent cluster after forking, to avoid corrupting SSL connections (CASSANDRA-11749)
 * cqlsh: apply current keyspace to source command (CASSANDRA-11152)
 * Backport CASSANDRA-11578 (CASSANDRA-11750)
 * Clear out parent repair session if repair coordinator dies (CASSANDRA-11824)
 * Set default streaming_socket_timeout_in_ms to 24 hours (CASSANDRA-11840)
 * Do not consider local node a valid source during replace (CASSANDRA-11848)
 * Avoid holding SSTableReaders for duration of incremental repair (CASSANDRA-11739)
 * Add message dropped tasks to nodetool netstats (CASSANDRA-11855)
 * Don't compute expensive MaxPurgeableTimestamp until we've verified there's an 
   expired tombstone (CASSANDRA-11834)
 * Add option to disable use of severity in DynamicEndpointSnitch (CASSANDRA-11737)
 * cqlsh COPY FROM fails for null values with non-prepared statements (CASSANDRA-11631)
 * Make cython optional in pylib/setup.py (CASSANDRA-11630)
 * Change order of directory searching for cassandra.in.sh to favor local one 
   (CASSANDRA-11628)
 * cqlsh COPY FROM fails with []{} chars in UDT/tuple fields/values (CASSANDRA-11633)
 * clqsh: COPY FROM throws TypeError with Cython extensions enabled (CASSANDRA-11574)
 * cqlsh: COPY FROM ignores NULL values in conversion (CASSANDRA-11549)
 * (cqlsh) Fix potential COPY deadlock when parent process is terminating child
   processes (CASSANDRA-11505)
 * Validate levels when building LeveledScanner to avoid overlaps with orphaned 
   sstables (CASSANDRA-9935)


2.2.6
 * Allow only DISTINCT queries with partition keys restrictions (CASSANDRA-11339)
 * CqlConfigHelper no longer requires both a keystore and truststore to work (CASSANDRA-11532)
 * Make deprecated repair methods backward-compatible with previous notification service (CASSANDRA-11430)
 * IncomingStreamingConnection version check message wrong (CASSANDRA-11462)
 * DatabaseDescriptor should log stacktrace in case of Eception during seed provider creation (CASSANDRA-11312)
 * Use canonical path for directory in SSTable descriptor (CASSANDRA-10587)
 * Add cassandra-stress keystore option (CASSANDRA-9325)
 * Fix out-of-space error treatment in memtable flushing (CASSANDRA-11448).
 * Dont mark sstables as repairing with sub range repairs (CASSANDRA-11451)
 * Fix use of NullUpdater for 2i during compaction (CASSANDRA-11450)
 * Notify when sstables change after cancelling compaction (CASSANDRA-11373)
 * cqlsh: COPY FROM should check that explicit column names are valid (CASSANDRA-11333)
 * Add -Dcassandra.start_gossip startup option (CASSANDRA-10809)
 * Fix UTF8Validator.validate() for modified UTF-8 (CASSANDRA-10748)
 * Clarify that now() function is calculated on the coordinator node in CQL documentation (CASSANDRA-10900)
 * Fix bloom filter sizing with LCS (CASSANDRA-11344)
 * (cqlsh) Fix error when result is 0 rows with EXPAND ON (CASSANDRA-11092)
 * Fix intra-node serialization issue for multicolumn-restrictions (CASSANDRA-11196)
 * Non-obsoleting compaction operations over compressed files can impose rate limit on normal reads (CASSANDRA-11301)
 * Add missing newline at end of bin/cqlsh (CASSANDRA-11325)
 * Fix AE in nodetool cfstats (backport CASSANDRA-10859) (CASSANDRA-11297)
 * Unresolved hostname leads to replace being ignored (CASSANDRA-11210)
 * Fix filtering on non-primary key columns for thrift static column families
   (CASSANDRA-6377)
 * Only log yaml config once, at startup (CASSANDRA-11217)
 * Preserve order for preferred SSL cipher suites (CASSANDRA-11164)
 * Reference leak with parallel repairs on the same table (CASSANDRA-11215)
 * Range.compareTo() violates the contract of Comparable (CASSANDRA-11216)
 * Avoid NPE when serializing ErrorMessage with null message (CASSANDRA-11167)
 * Replacing an aggregate with a new version doesn't reset INITCOND (CASSANDRA-10840)
 * (cqlsh) cqlsh cannot be called through symlink (CASSANDRA-11037)
 * fix ohc and java-driver pom dependencies in build.xml (CASSANDRA-10793)
 * Protect from keyspace dropped during repair (CASSANDRA-11065)
 * Handle adding fields to a UDT in SELECT JSON and toJson() (CASSANDRA-11146)
 * Better error message for cleanup (CASSANDRA-10991)
 * cqlsh pg-style-strings broken if line ends with ';' (CASSANDRA-11123)
 * Use cloned TokenMetadata in size estimates to avoid race against membership check
   (CASSANDRA-10736)
 * Always persist upsampled index summaries (CASSANDRA-10512)
 * (cqlsh) Fix inconsistent auto-complete (CASSANDRA-10733)
 * Make SELECT JSON and toJson() threadsafe (CASSANDRA-11048)
 * Fix SELECT on tuple relations for mixed ASC/DESC clustering order (CASSANDRA-7281)
 * (cqlsh) Support utf-8/cp65001 encoding on Windows (CASSANDRA-11030)
 * Fix paging on DISTINCT queries repeats result when first row in partition changes
   (CASSANDRA-10010)
Merged from 2.1:
 * Checking if an unlogged batch is local is inefficient (CASSANDRA-11529)
 * Fix paging for COMPACT tables without clustering columns (CASSANDRA-11467)
 * Add a -j parameter to scrub/cleanup/upgradesstables to state how
   many threads to use (CASSANDRA-11179)
 * Backport CASSANDRA-10679 (CASSANDRA-9598)
 * Don't do defragmentation if reading from repaired sstables (CASSANDRA-10342)
 * Fix streaming_socket_timeout_in_ms not enforced (CASSANDRA-11286)
 * Avoid dropping message too quickly due to missing unit conversion (CASSANDRA-11302)
 * COPY FROM on large datasets: fix progress report and debug performance (CASSANDRA-11053)
 * InvalidateKeys should have a weak ref to key cache (CASSANDRA-11176)
 * Don't remove FailureDetector history on removeEndpoint (CASSANDRA-10371)
 * Only notify if repair status changed (CASSANDRA-11172)
 * Add partition key to TombstoneOverwhelmingException error message (CASSANDRA-10888)
 * Use logback setting for 'cassandra -v' command (CASSANDRA-10767)
 * Fix sstableloader to unthrottle streaming by default (CASSANDRA-9714)
 * Fix incorrect warning in 'nodetool status' (CASSANDRA-10176)
 * Properly release sstable ref when doing offline scrub (CASSANDRA-10697)
 * Improve nodetool status performance for large cluster (CASSANDRA-7238)
 * Gossiper#isEnabled is not thread safe (CASSANDRA-11116)
 * Avoid major compaction mixing repaired and unrepaired sstables in DTCS (CASSANDRA-11113)
 * Make it clear what DTCS timestamp_resolution is used for (CASSANDRA-11041)
 * test_bulk_round_trip_blogposts is failing occasionally (CASSANDRA-10938)
 * (cqlsh) Support timezone conversion using pytz (CASSANDRA-10397)
 * cqlsh: change default encoding to UTF-8 (CASSANDRA-11124)


2.2.5
 * maxPurgeableTimestamp needs to check memtables too (CASSANDRA-9949)
 * Apply change to compaction throughput in real time (CASSANDRA-10025)
 * Fix potential NPE on ORDER BY queries with IN (CASSANDRA-10955)
 * Avoid over-fetching during the page of range queries (CASSANDRA-8521)
 * Start L0 STCS-compactions even if there is a L0 -> L1 compaction
   going (CASSANDRA-10979)
 * Make UUID LSB unique per process (CASSANDRA-7925)
 * Avoid NPE when performing sstable tasks (scrub etc.) (CASSANDRA-10980)
 * Make sure client gets tombstone overwhelmed warning (CASSANDRA-9465)
 * Fix error streaming section more than 2GB (CASSANDRA-10961)
 * (cqlsh) Also apply --connect-timeout to control connection
   timeout (CASSANDRA-10959)
 * Histogram buckets exposed in jmx are sorted incorrectly (CASSANDRA-10975)
 * Enable GC logging by default (CASSANDRA-10140)
 * Optimize pending range computation (CASSANDRA-9258)
 * Skip commit log and saved cache directories in SSTable version startup check (CASSANDRA-10902)
 * drop/alter user should be case sensitive (CASSANDRA-10817)
 * jemalloc detection fails due to quoting issues in regexv (CASSANDRA-10946)
 * Support counter-columns for native aggregates (sum,avg,max,min) (CASSANDRA-9977)
 * (cqlsh) show correct column names for empty result sets (CASSANDRA-9813)
 * Add new types to Stress (CASSANDRA-9556)
 * Add property to allow listening on broadcast interface (CASSANDRA-9748)
 * Fix regression in split size on CqlInputFormat (CASSANDRA-10835)
 * Better handling of SSL connection errors inter-node (CASSANDRA-10816)
 * Disable reloading of GossipingPropertyFileSnitch (CASSANDRA-9474)
 * Verify tables in pseudo-system keyspaces at startup (CASSANDRA-10761)
 * (cqlsh) encode input correctly when saving history
Merged from 2.1:
 * Fix isJoined return true only after becoming cluster member (CASANDRA-11007)
 * Fix bad gossip generation seen in long-running clusters (CASSANDRA-10969)
 * Avoid NPE when incremental repair fails (CASSANDRA-10909)
 * Unmark sstables compacting once they are done in cleanup/scrub/upgradesstables (CASSANDRA-10829)
 * Allow simultaneous bootstrapping with strict consistency when no vnodes are used (CASSANDRA-11005)
 * Log a message when major compaction does not result in a single file (CASSANDRA-10847)
 * (cqlsh) fix cqlsh_copy_tests when vnodes are disabled (CASSANDRA-10997)
 * (cqlsh) Add request timeout option to cqlsh (CASSANDRA-10686)
 * Avoid AssertionError while submitting hint with LWT (CASSANDRA-10477)
 * If CompactionMetadata is not in stats file, use index summary instead (CASSANDRA-10676)
 * Retry sending gossip syn multiple times during shadow round (CASSANDRA-8072)
 * Fix pending range calculation during moves (CASSANDRA-10887)
 * Sane default (200Mbps) for inter-DC streaming througput (CASSANDRA-8708)
 * Match cassandra-loader options in COPY FROM (CASSANDRA-9303)
 * Fix binding to any address in CqlBulkRecordWriter (CASSANDRA-9309)
 * cqlsh fails to decode utf-8 characters for text typed columns (CASSANDRA-10875)
 * Log error when stream session fails (CASSANDRA-9294)
 * Fix bugs in commit log archiving startup behavior (CASSANDRA-10593)
 * (cqlsh) further optimise COPY FROM (CASSANDRA-9302)
 * Allow CREATE TABLE WITH ID (CASSANDRA-9179)
 * Make Stress compiles within eclipse (CASSANDRA-10807)
 * Cassandra Daemon should print JVM arguments (CASSANDRA-10764)
 * Allow cancellation of index summary redistribution (CASSANDRA-8805)
 * sstableloader will fail if there are collections in the schema tables (CASSANDRA-10700)
 * Disable reloading of GossipingPropertyFileSnitch (CASSANDRA-9474)
 * Fix Stress profile parsing on Windows (CASSANDRA-10808)


2.2.4
 * Show CQL help in cqlsh in web browser (CASSANDRA-7225)
 * Serialize on disk the proper SSTable compression ratio (CASSANDRA-10775)
 * Reject index queries while the index is building (CASSANDRA-8505)
 * CQL.textile syntax incorrectly includes optional keyspace for aggregate SFUNC and FINALFUNC (CASSANDRA-10747)
 * Fix JSON update with prepared statements (CASSANDRA-10631)
 * Don't do anticompaction after subrange repair (CASSANDRA-10422)
 * Fix SimpleDateType type compatibility (CASSANDRA-10027)
 * (Hadoop) fix splits calculation (CASSANDRA-10640)
 * (Hadoop) ensure that Cluster instances are always closed (CASSANDRA-10058)
 * (cqlsh) show partial trace if incomplete after max_trace_wait (CASSANDRA-7645)
 * Use most up-to-date version of schema for system tables (CASSANDRA-10652)
 * Deprecate memory_allocator in cassandra.yaml (CASSANDRA-10581,10628)
 * Expose phi values from failure detector via JMX and tweak debug
   and trace logging (CASSANDRA-9526)
 * Fix RangeNamesQueryPager (CASSANDRA-10509)
 * Deprecate Pig support (CASSANDRA-10542)
 * Reduce contention getting instances of CompositeType (CASSANDRA-10433)
 * Fix IllegalArgumentException in DataOutputBuffer.reallocate for large buffers (CASSANDRA-10592)
Merged from 2.1:
 * Fix incremental repair hang when replica is down (CASSANDRA-10288)
 * Avoid writing range tombstones after END_OF_ROW marker (CASSANDRA-10791)
 * Optimize the way we check if a token is repaired in anticompaction (CASSANDRA-10768)
 * Add proper error handling to stream receiver (CASSANDRA-10774)
 * Warn or fail when changing cluster topology live (CASSANDRA-10243)
 * Status command in debian/ubuntu init script doesn't work (CASSANDRA-10213)
 * Some DROP ... IF EXISTS incorrectly result in exceptions on non-existing KS (CASSANDRA-10658)
 * DeletionTime.compareTo wrong in rare cases (CASSANDRA-10749)
 * Force encoding when computing statement ids (CASSANDRA-10755)
 * Properly reject counters as map keys (CASSANDRA-10760)
 * Fix the sstable-needs-cleanup check (CASSANDRA-10740)
 * (cqlsh) Print column names before COPY operation (CASSANDRA-8935)
 * Make paging logic consistent between searcher impls (CASSANDRA-10683)
 * Fix CompressedInputStream for proper cleanup (CASSANDRA-10012)
 * (cqlsh) Support counters in COPY commands (CASSANDRA-9043)
 * Try next replica if not possible to connect to primary replica on
   ColumnFamilyRecordReader (CASSANDRA-2388)
 * Limit window size in DTCS (CASSANDRA-10280)
 * sstableloader does not use MAX_HEAP_SIZE env parameter (CASSANDRA-10188)
 * (cqlsh) Improve COPY TO performance and error handling (CASSANDRA-9304)
 * Don't remove level info when running upgradesstables (CASSANDRA-10692)
 * Create compression chunk for sending file only (CASSANDRA-10680)
 * Make buffered read size configurable (CASSANDRA-10249)
 * Forbid compact clustering column type changes in ALTER TABLE (CASSANDRA-8879)
 * Reject incremental repair with subrange repair (CASSANDRA-10422)
 * Add a nodetool command to refresh size_estimates (CASSANDRA-9579)
 * Shutdown compaction in drain to prevent leak (CASSANDRA-10079)
 * Invalidate cache after stream receive task is completed (CASSANDRA-10341)
 * Reject counter writes in CQLSSTableWriter (CASSANDRA-10258)
 * Remove superfluous COUNTER_MUTATION stage mapping (CASSANDRA-10605)
 * Improve json2sstable error reporting on nonexistent columns (CASSANDRA-10401)
 * (cqlsh) fix COPY using wrong variable name for time_format (CASSANDRA-10633)
 * Do not run SizeEstimatesRecorder if a node is not a member of the ring (CASSANDRA-9912)
 * Improve handling of dead nodes in gossip (CASSANDRA-10298)
 * Fix logback-tools.xml incorrectly configured for outputing to System.err
   (CASSANDRA-9937)
 * Fix streaming to catch exception so retry not fail (CASSANDRA-10557)
 * Add validation method to PerRowSecondaryIndex (CASSANDRA-10092)
 * Support encrypted and plain traffic on the same port (CASSANDRA-10559)
 * Do STCS in DTCS windows (CASSANDRA-10276)
 * Don't try to get ancestors from half-renamed sstables (CASSANDRA-10501)
 * Avoid repetition of JVM_OPTS in debian package (CASSANDRA-10251)
 * Fix potential NPE from handling result of SIM.highestSelectivityIndex (CASSANDRA-10550)
 * Fix paging issues with partitions containing only static columns data (CASSANDRA-10381)
 * Fix conditions on static columns (CASSANDRA-10264)
 * AssertionError: attempted to delete non-existing file CommitLog (CASSANDRA-10377)
 * (cqlsh) Distinguish negative and positive infinity in output (CASSANDRA-10523)
 * (cqlsh) allow custom time_format for COPY TO (CASSANDRA-8970)
 * Don't allow startup if the node's rack has changed (CASSANDRA-10242)
 * Fix sorting for queries with an IN condition on partition key columns (CASSANDRA-10363)


2.2.3
 * Avoid NoClassDefFoundError during DataDescriptor initialization on windows (CASSANDRA-10412)
 * Preserve case of quoted Role & User names (CASSANDRA-10394)
 * cqlsh pg-style-strings broken (CASSANDRA-10484)
 * Make Hadoop CF splits more polite to custom orderered partitioners (CASSANDRA-10400)
 * Fix the regression when using LIMIT with aggregates (CASSANDRA-10487)
Merged from 2.1:
 * Fix mmap file segment seeking to EOF (CASSANDRA-10478)
 * Allow LOCAL_JMX to be easily overridden (CASSANDRA-10275)
 * Mark nodes as dead even if they've already left (CASSANDRA-10205)
 * Update internal python driver used by cqlsh (CASSANDRA-10161, CASSANDRA-10507)


2.2.2
 * cqlsh prompt includes name of keyspace after failed `use` statement (CASSANDRA-10369)
 * Configurable page size in cqlsh (CASSANDRA-9855)
 * Defer default role manager setup until all nodes are on 2.2+ (CASSANDRA-9761)
 * Cancel transaction for sstables we wont redistribute index summary
   for (CASSANDRA-10270)
 * Handle missing RoleManager in config after upgrade to 2.2 (CASSANDRA-10209) 
 * Retry snapshot deletion after compaction and gc on Windows (CASSANDRA-10222)
 * Fix failure to start with space in directory path on Windows (CASSANDRA-10239)
 * Fix repair hang when snapshot failed (CASSANDRA-10057)
 * Fall back to 1/4 commitlog volume for commitlog_total_space on small disks
   (CASSANDRA-10199)
Merged from 2.1:
 * Bulk Loader API could not tolerate even node failure (CASSANDRA-10347)
 * Avoid misleading pushed notifications when multiple nodes
   share an rpc_address (CASSANDRA-10052)
 * Fix dropping undroppable when message queue is full (CASSANDRA-10113)
 * Fix potential ClassCastException during paging (CASSANDRA-10352)
 * Prevent ALTER TYPE from creating circular references (CASSANDRA-10339)
 * Fix cache handling of 2i and base tables (CASSANDRA-10155, 10359)
 * Fix NPE in nodetool compactionhistory (CASSANDRA-9758)
 * (Pig) support BulkOutputFormat as a URL parameter (CASSANDRA-7410)
 * BATCH statement is broken in cqlsh (CASSANDRA-10272)
 * Added configurable warning threshold for GC duration (CASSANDRA-8907)
 * (cqlsh) Make cqlsh PEP8 Compliant (CASSANDRA-10066)
 * (cqlsh) Fix error when starting cqlsh with --debug (CASSANDRA-10282)
 * Scrub, Cleanup and Upgrade do not unmark compacting until all operations
   have completed, regardless of the occurence of exceptions (CASSANDRA-10274)
 * Fix handling of streaming EOF (CASSANDRA-10206)
 * Only check KeyCache when it is enabled
 * Change streaming_socket_timeout_in_ms default to 1 hour (CASSANDRA-8611)
 * (cqlsh) update list of CQL keywords (CASSANDRA-9232)
 * Add nodetool gettraceprobability command (CASSANDRA-10234)
Merged from 2.0:
 * Fix rare race where older gossip states can be shadowed (CASSANDRA-10366)
 * Fix consolidating racks violating the RF contract (CASSANDRA-10238)
 * Disallow decommission when node is in drained state (CASSANDRA-8741)


2.2.1
 * Fix race during construction of commit log (CASSANDRA-10049)
 * Fix LeveledCompactionStrategyTest (CASSANDRA-9757)
 * Fix broken UnbufferedDataOutputStreamPlus.writeUTF (CASSANDRA-10203)
 * (cqlsh) add CLEAR command (CASSANDRA-10086)
 * Support string literals as Role names for compatibility (CASSANDRA-10135)
 * Allow count(*) and count(1) to be use as normal aggregation (CASSANDRA-10114)
 * An NPE is thrown if the column name is unknown for an IN relation (CASSANDRA-10043)
 * Apply commit_failure_policy to more errors on startup (CASSANDRA-9749)
 * Fix histogram overflow exception (CASSANDRA-9973)
 * Route gossip messages over dedicated socket (CASSANDRA-9237)
 * Add checksum to saved cache files (CASSANDRA-9265)
 * Log warning when using an aggregate without partition key (CASSANDRA-9737)
 * Avoid grouping sstables for anticompaction with DTCS (CASSANDRA-9900)
 * UDF / UDA execution time in trace (CASSANDRA-9723)
 * Fix broken internode SSL (CASSANDRA-9884)
Merged from 2.1:
 * Change streaming_socket_timeout_in_ms default to 1 hour (CASSANDRA-8611)
 * (cqlsh) update list of CQL keywords (CASSANDRA-9232)
 * Avoid race condition during read repair (CASSANDRA-9460)
 * (cqlsh) default load-from-file encoding to utf-8 (CASSANDRA-9898)
 * Avoid returning Permission.NONE when failing to query users table (CASSANDRA-10168)
 * (cqlsh) Allow encoding to be set through command line (CASSANDRA-10004)
 * Add new JMX methods to change local compaction strategy (CASSANDRA-9965)
 * Write hints for paxos commits (CASSANDRA-7342)
 * (cqlsh) Fix timestamps before 1970 on Windows, always
   use UTC for timestamp display (CASSANDRA-10000)
 * (cqlsh) Avoid overwriting new config file with old config
   when both exist (CASSANDRA-9777)
 * Release snapshot selfRef when doing snapshot repair (CASSANDRA-9998)
 * Cannot replace token does not exist - DN node removed as Fat Client (CASSANDRA-9871)
 * Fix handling of enable/disable autocompaction (CASSANDRA-9899)
 * Add consistency level to tracing ouput (CASSANDRA-9827)
 * Remove repair snapshot leftover on startup (CASSANDRA-7357)
 * Use random nodes for batch log when only 2 racks (CASSANDRA-8735)
 * Ensure atomicity inside thrift and stream session (CASSANDRA-7757)
 * Fix nodetool info error when the node is not joined (CASSANDRA-9031)
Merged from 2.0:
 * Make getFullyExpiredSSTables less expensive (CASSANDRA-9882)
 * Log when messages are dropped due to cross_node_timeout (CASSANDRA-9793)
 * Don't track hotness when opening from snapshot for validation (CASSANDRA-9382)


2.2.0
 * Allow the selection of columns together with aggregates (CASSANDRA-9767)
 * Fix cqlsh copy methods and other windows specific issues (CASSANDRA-9795)
 * Don't wrap byte arrays in SequentialWriter (CASSANDRA-9797)
 * sum() and avg() functions missing for smallint and tinyint types (CASSANDRA-9671)
 * Revert CASSANDRA-9542 (allow native functions in UDA) (CASSANDRA-9771)
Merged from 2.1:
 * Fix MarshalException when upgrading superColumn family (CASSANDRA-9582)
 * Fix broken logging for "empty" flushes in Memtable (CASSANDRA-9837)
 * Handle corrupt files on startup (CASSANDRA-9686)
 * Fix clientutil jar and tests (CASSANDRA-9760)
 * (cqlsh) Allow the SSL protocol version to be specified through the
   config file or environment variables (CASSANDRA-9544)
Merged from 2.0:
 * Add tool to find why expired sstables are not getting dropped (CASSANDRA-10015)
 * Remove erroneous pending HH tasks from tpstats/jmx (CASSANDRA-9129)
 * Don't cast expected bf size to an int (CASSANDRA-9959)
 * checkForEndpointCollision fails for legitimate collisions (CASSANDRA-9765)
 * Complete CASSANDRA-8448 fix (CASSANDRA-9519)
 * Don't include auth credentials in debug log (CASSANDRA-9682)
 * Can't transition from write survey to normal mode (CASSANDRA-9740)
 * Scrub (recover) sstables even when -Index.db is missing (CASSANDRA-9591)
 * Fix growing pending background compaction (CASSANDRA-9662)


2.2.0-rc2
 * Re-enable memory-mapped I/O on Windows (CASSANDRA-9658)
 * Warn when an extra-large partition is compacted (CASSANDRA-9643)
 * (cqlsh) Allow setting the initial connection timeout (CASSANDRA-9601)
 * BulkLoader has --transport-factory option but does not use it (CASSANDRA-9675)
 * Allow JMX over SSL directly from nodetool (CASSANDRA-9090)
 * Update cqlsh for UDFs (CASSANDRA-7556)
 * Change Windows kernel default timer resolution (CASSANDRA-9634)
 * Deprected sstable2json and json2sstable (CASSANDRA-9618)
 * Allow native functions in user-defined aggregates (CASSANDRA-9542)
 * Don't repair system_distributed by default (CASSANDRA-9621)
 * Fix mixing min, max, and count aggregates for blob type (CASSANRA-9622)
 * Rename class for DATE type in Java driver (CASSANDRA-9563)
 * Duplicate compilation of UDFs on coordinator (CASSANDRA-9475)
 * Fix connection leak in CqlRecordWriter (CASSANDRA-9576)
 * Mlockall before opening system sstables & remove boot_without_jna option (CASSANDRA-9573)
 * Add functions to convert timeuuid to date or time, deprecate dateOf and unixTimestampOf (CASSANDRA-9229)
 * Make sure we cancel non-compacting sstables from LifecycleTransaction (CASSANDRA-9566)
 * Fix deprecated repair JMX API (CASSANDRA-9570)
 * Add logback metrics (CASSANDRA-9378)
 * Update and refactor ant test/test-compression to run the tests in parallel (CASSANDRA-9583)
 * Fix upgrading to new directory for secondary index (CASSANDRA-9687)
Merged from 2.1:
 * (cqlsh) Fix bad check for CQL compatibility when DESCRIBE'ing
   COMPACT STORAGE tables with no clustering columns
 * Eliminate strong self-reference chains in sstable ref tidiers (CASSANDRA-9656)
 * Ensure StreamSession uses canonical sstable reader instances (CASSANDRA-9700) 
 * Ensure memtable book keeping is not corrupted in the event we shrink usage (CASSANDRA-9681)
 * Update internal python driver for cqlsh (CASSANDRA-9064)
 * Fix IndexOutOfBoundsException when inserting tuple with too many
   elements using the string literal notation (CASSANDRA-9559)
 * Enable describe on indices (CASSANDRA-7814)
 * Fix incorrect result for IN queries where column not found (CASSANDRA-9540)
 * ColumnFamilyStore.selectAndReference may block during compaction (CASSANDRA-9637)
 * Fix bug in cardinality check when compacting (CASSANDRA-9580)
 * Fix memory leak in Ref due to ConcurrentLinkedQueue.remove() behaviour (CASSANDRA-9549)
 * Make rebuild only run one at a time (CASSANDRA-9119)
Merged from 2.0:
 * Avoid NPE in AuthSuccess#decode (CASSANDRA-9727)
 * Add listen_address to system.local (CASSANDRA-9603)
 * Bug fixes to resultset metadata construction (CASSANDRA-9636)
 * Fix setting 'durable_writes' in ALTER KEYSPACE (CASSANDRA-9560)
 * Avoids ballot clash in Paxos (CASSANDRA-9649)
 * Improve trace messages for RR (CASSANDRA-9479)
 * Fix suboptimal secondary index selection when restricted
   clustering column is also indexed (CASSANDRA-9631)
 * (cqlsh) Add min_threshold to DTCS option autocomplete (CASSANDRA-9385)
 * Fix error message when attempting to create an index on a column
   in a COMPACT STORAGE table with clustering columns (CASSANDRA-9527)
 * 'WITH WITH' in alter keyspace statements causes NPE (CASSANDRA-9565)
 * Expose some internals of SelectStatement for inspection (CASSANDRA-9532)
 * ArrivalWindow should use primitives (CASSANDRA-9496)
 * Periodically submit background compaction tasks (CASSANDRA-9592)
 * Set HAS_MORE_PAGES flag to false when PagingState is null (CASSANDRA-9571)


2.2.0-rc1
 * Compressed commit log should measure compressed space used (CASSANDRA-9095)
 * Fix comparison bug in CassandraRoleManager#collectRoles (CASSANDRA-9551)
 * Add tinyint,smallint,time,date support for UDFs (CASSANDRA-9400)
 * Deprecates SSTableSimpleWriter and SSTableSimpleUnsortedWriter (CASSANDRA-9546)
 * Empty INITCOND treated as null in aggregate (CASSANDRA-9457)
 * Remove use of Cell in Thrift MapReduce classes (CASSANDRA-8609)
 * Integrate pre-release Java Driver 2.2-rc1, custom build (CASSANDRA-9493)
 * Clean up gossiper logic for old versions (CASSANDRA-9370)
 * Fix custom payload coding/decoding to match the spec (CASSANDRA-9515)
 * ant test-all results incomplete when parsed (CASSANDRA-9463)
 * Disallow frozen<> types in function arguments and return types for
   clarity (CASSANDRA-9411)
 * Static Analysis to warn on unsafe use of Autocloseable instances (CASSANDRA-9431)
 * Update commitlog archiving examples now that commitlog segments are
   not recycled (CASSANDRA-9350)
 * Extend Transactional API to sstable lifecycle management (CASSANDRA-8568)
 * (cqlsh) Add support for native protocol 4 (CASSANDRA-9399)
 * Ensure that UDF and UDAs are keyspace-isolated (CASSANDRA-9409)
 * Revert CASSANDRA-7807 (tracing completion client notifications) (CASSANDRA-9429)
 * Add ability to stop compaction by ID (CASSANDRA-7207)
 * Let CassandraVersion handle SNAPSHOT version (CASSANDRA-9438)
Merged from 2.1:
 * (cqlsh) Fix using COPY through SOURCE or -f (CASSANDRA-9083)
 * Fix occasional lack of `system` keyspace in schema tables (CASSANDRA-8487)
 * Use ProtocolError code instead of ServerError code for native protocol
   error responses to unsupported protocol versions (CASSANDRA-9451)
 * Default commitlog_sync_batch_window_in_ms changed to 2ms (CASSANDRA-9504)
 * Fix empty partition assertion in unsorted sstable writing tools (CASSANDRA-9071)
 * Ensure truncate without snapshot cannot produce corrupt responses (CASSANDRA-9388) 
 * Consistent error message when a table mixes counter and non-counter
   columns (CASSANDRA-9492)
 * Avoid getting unreadable keys during anticompaction (CASSANDRA-9508)
 * (cqlsh) Better float precision by default (CASSANDRA-9224)
 * Improve estimated row count (CASSANDRA-9107)
 * Optimize range tombstone memory footprint (CASSANDRA-8603)
 * Use configured gcgs in anticompaction (CASSANDRA-9397)
Merged from 2.0:
 * Don't accumulate more range than necessary in RangeTombstone.Tracker (CASSANDRA-9486)
 * Add broadcast and rpc addresses to system.local (CASSANDRA-9436)
 * Always mark sstable suspect when corrupted (CASSANDRA-9478)
 * Add database users and permissions to CQL3 documentation (CASSANDRA-7558)
 * Allow JVM_OPTS to be passed to standalone tools (CASSANDRA-5969)
 * Fix bad condition in RangeTombstoneList (CASSANDRA-9485)
 * Fix potential StackOverflow when setting CrcCheckChance over JMX (CASSANDRA-9488)
 * Fix null static columns in pages after the first, paged reversed
   queries (CASSANDRA-8502)
 * Fix counting cache serialization in request metrics (CASSANDRA-9466)
 * Add option not to validate atoms during scrub (CASSANDRA-9406)


2.2.0-beta1
 * Introduce Transactional API for internal state changes (CASSANDRA-8984)
 * Add a flag in cassandra.yaml to enable UDFs (CASSANDRA-9404)
 * Better support of null for UDF (CASSANDRA-8374)
 * Use ecj instead of javassist for UDFs (CASSANDRA-8241)
 * faster async logback configuration for tests (CASSANDRA-9376)
 * Add `smallint` and `tinyint` data types (CASSANDRA-8951)
 * Avoid thrift schema creation when native driver is used in stress tool (CASSANDRA-9374)
 * Make Functions.declared thread-safe
 * Add client warnings to native protocol v4 (CASSANDRA-8930)
 * Allow roles cache to be invalidated (CASSANDRA-8967)
 * Upgrade Snappy (CASSANDRA-9063)
 * Don't start Thrift rpc by default (CASSANDRA-9319)
 * Only stream from unrepaired sstables with incremental repair (CASSANDRA-8267)
 * Aggregate UDFs allow SFUNC return type to differ from STYPE if FFUNC specified (CASSANDRA-9321)
 * Remove Thrift dependencies in bundled tools (CASSANDRA-8358)
 * Disable memory mapping of hsperfdata file for JVM statistics (CASSANDRA-9242)
 * Add pre-startup checks to detect potential incompatibilities (CASSANDRA-8049)
 * Distinguish between null and unset in protocol v4 (CASSANDRA-7304)
 * Add user/role permissions for user-defined functions (CASSANDRA-7557)
 * Allow cassandra config to be updated to restart daemon without unloading classes (CASSANDRA-9046)
 * Don't initialize compaction writer before checking if iter is empty (CASSANDRA-9117)
 * Don't execute any functions at prepare-time (CASSANDRA-9037)
 * Share file handles between all instances of a SegmentedFile (CASSANDRA-8893)
 * Make it possible to major compact LCS (CASSANDRA-7272)
 * Make FunctionExecutionException extend RequestExecutionException
   (CASSANDRA-9055)
 * Add support for SELECT JSON, INSERT JSON syntax and new toJson(), fromJson()
   functions (CASSANDRA-7970)
 * Optimise max purgeable timestamp calculation in compaction (CASSANDRA-8920)
 * Constrain internode message buffer sizes, and improve IO class hierarchy (CASSANDRA-8670) 
 * New tool added to validate all sstables in a node (CASSANDRA-5791)
 * Push notification when tracing completes for an operation (CASSANDRA-7807)
 * Delay "node up" and "node added" notifications until native protocol server is started (CASSANDRA-8236)
 * Compressed Commit Log (CASSANDRA-6809)
 * Optimise IntervalTree (CASSANDRA-8988)
 * Add a key-value payload for third party usage (CASSANDRA-8553, 9212)
 * Bump metrics-reporter-config dependency for metrics 3.0 (CASSANDRA-8149)
 * Partition intra-cluster message streams by size, not type (CASSANDRA-8789)
 * Add WriteFailureException to native protocol, notify coordinator of
   write failures (CASSANDRA-8592)
 * Convert SequentialWriter to nio (CASSANDRA-8709)
 * Add role based access control (CASSANDRA-7653, 8650, 7216, 8760, 8849, 8761, 8850)
 * Record client ip address in tracing sessions (CASSANDRA-8162)
 * Indicate partition key columns in response metadata for prepared
   statements (CASSANDRA-7660)
 * Merge UUIDType and TimeUUIDType parse logic (CASSANDRA-8759)
 * Avoid memory allocation when searching index summary (CASSANDRA-8793)
 * Optimise (Time)?UUIDType Comparisons (CASSANDRA-8730)
 * Make CRC32Ex into a separate maven dependency (CASSANDRA-8836)
 * Use preloaded jemalloc w/ Unsafe (CASSANDRA-8714, 9197)
 * Avoid accessing partitioner through StorageProxy (CASSANDRA-8244, 8268)
 * Upgrade Metrics library and remove depricated metrics (CASSANDRA-5657)
 * Serializing Row cache alternative, fully off heap (CASSANDRA-7438)
 * Duplicate rows returned when in clause has repeated values (CASSANDRA-6706)
 * Make CassandraException unchecked, extend RuntimeException (CASSANDRA-8560)
 * Support direct buffer decompression for reads (CASSANDRA-8464)
 * DirectByteBuffer compatible LZ4 methods (CASSANDRA-7039)
 * Group sstables for anticompaction correctly (CASSANDRA-8578)
 * Add ReadFailureException to native protocol, respond
   immediately when replicas encounter errors while handling
   a read request (CASSANDRA-7886)
 * Switch CommitLogSegment from RandomAccessFile to nio (CASSANDRA-8308)
 * Allow mixing token and partition key restrictions (CASSANDRA-7016)
 * Support index key/value entries on map collections (CASSANDRA-8473)
 * Modernize schema tables (CASSANDRA-8261)
 * Support for user-defined aggregation functions (CASSANDRA-8053)
 * Fix NPE in SelectStatement with empty IN values (CASSANDRA-8419)
 * Refactor SelectStatement, return IN results in natural order instead
   of IN value list order and ignore duplicate values in partition key IN restrictions (CASSANDRA-7981)
 * Support UDTs, tuples, and collections in user-defined
   functions (CASSANDRA-7563)
 * Fix aggregate fn results on empty selection, result column name,
   and cqlsh parsing (CASSANDRA-8229)
 * Mark sstables as repaired after full repair (CASSANDRA-7586)
 * Extend Descriptor to include a format value and refactor reader/writer
   APIs (CASSANDRA-7443)
 * Integrate JMH for microbenchmarks (CASSANDRA-8151)
 * Keep sstable levels when bootstrapping (CASSANDRA-7460)
 * Add Sigar library and perform basic OS settings check on startup (CASSANDRA-7838)
 * Support for aggregation functions (CASSANDRA-4914)
 * Remove cassandra-cli (CASSANDRA-7920)
 * Accept dollar quoted strings in CQL (CASSANDRA-7769)
 * Make assassinate a first class command (CASSANDRA-7935)
 * Support IN clause on any partition key column (CASSANDRA-7855)
 * Support IN clause on any clustering column (CASSANDRA-4762)
 * Improve compaction logging (CASSANDRA-7818)
 * Remove YamlFileNetworkTopologySnitch (CASSANDRA-7917)
 * Do anticompaction in groups (CASSANDRA-6851)
 * Support user-defined functions (CASSANDRA-7395, 7526, 7562, 7740, 7781, 7929,
   7924, 7812, 8063, 7813, 7708)
 * Permit configurable timestamps with cassandra-stress (CASSANDRA-7416)
 * Move sstable RandomAccessReader to nio2, which allows using the
   FILE_SHARE_DELETE flag on Windows (CASSANDRA-4050)
 * Remove CQL2 (CASSANDRA-5918)
 * Optimize fetching multiple cells by name (CASSANDRA-6933)
 * Allow compilation in java 8 (CASSANDRA-7028)
 * Make incremental repair default (CASSANDRA-7250)
 * Enable code coverage thru JaCoCo (CASSANDRA-7226)
 * Switch external naming of 'column families' to 'tables' (CASSANDRA-4369) 
 * Shorten SSTable path (CASSANDRA-6962)
 * Use unsafe mutations for most unit tests (CASSANDRA-6969)
 * Fix race condition during calculation of pending ranges (CASSANDRA-7390)
 * Fail on very large batch sizes (CASSANDRA-8011)
 * Improve concurrency of repair (CASSANDRA-6455, 8208, 9145)
 * Select optimal CRC32 implementation at runtime (CASSANDRA-8614)
 * Evaluate MurmurHash of Token once per query (CASSANDRA-7096)
 * Generalize progress reporting (CASSANDRA-8901)
 * Resumable bootstrap streaming (CASSANDRA-8838, CASSANDRA-8942)
 * Allow scrub for secondary index (CASSANDRA-5174)
 * Save repair data to system table (CASSANDRA-5839)
 * fix nodetool names that reference column families (CASSANDRA-8872)
 Merged from 2.1:
 * Warn on misuse of unlogged batches (CASSANDRA-9282)
 * Failure detector detects and ignores local pauses (CASSANDRA-9183)
 * Add utility class to support for rate limiting a given log statement (CASSANDRA-9029)
 * Add missing consistency levels to cassandra-stess (CASSANDRA-9361)
 * Fix commitlog getCompletedTasks to not increment (CASSANDRA-9339)
 * Fix for harmless exceptions logged as ERROR (CASSANDRA-8564)
 * Delete processed sstables in sstablesplit/sstableupgrade (CASSANDRA-8606)
 * Improve sstable exclusion from partition tombstones (CASSANDRA-9298)
 * Validate the indexed column rather than the cell's contents for 2i (CASSANDRA-9057)
 * Add support for top-k custom 2i queries (CASSANDRA-8717)
 * Fix error when dropping table during compaction (CASSANDRA-9251)
 * cassandra-stress supports validation operations over user profiles (CASSANDRA-8773)
 * Add support for rate limiting log messages (CASSANDRA-9029)
 * Log the partition key with tombstone warnings (CASSANDRA-8561)
 * Reduce runWithCompactionsDisabled poll interval to 1ms (CASSANDRA-9271)
 * Fix PITR commitlog replay (CASSANDRA-9195)
 * GCInspector logs very different times (CASSANDRA-9124)
 * Fix deleting from an empty list (CASSANDRA-9198)
 * Update tuple and collection types that use a user-defined type when that UDT
   is modified (CASSANDRA-9148, CASSANDRA-9192)
 * Use higher timeout for prepair and snapshot in repair (CASSANDRA-9261)
 * Fix anticompaction blocking ANTI_ENTROPY stage (CASSANDRA-9151)
 * Repair waits for anticompaction to finish (CASSANDRA-9097)
 * Fix streaming not holding ref when stream error (CASSANDRA-9295)
 * Fix canonical view returning early opened SSTables (CASSANDRA-9396)
Merged from 2.0:
 * (cqlsh) Add LOGIN command to switch users (CASSANDRA-7212)
 * Clone SliceQueryFilter in AbstractReadCommand implementations (CASSANDRA-8940)
 * Push correct protocol notification for DROP INDEX (CASSANDRA-9310)
 * token-generator - generated tokens too long (CASSANDRA-9300)
 * Fix counting of tombstones for TombstoneOverwhelmingException (CASSANDRA-9299)
 * Fix ReconnectableSnitch reconnecting to peers during upgrade (CASSANDRA-6702)
 * Include keyspace and table name in error log for collections over the size
   limit (CASSANDRA-9286)
 * Avoid potential overlap in LCS with single-partition sstables (CASSANDRA-9322)
 * Log warning message when a table is queried before the schema has fully
   propagated (CASSANDRA-9136)
 * Overload SecondaryIndex#indexes to accept the column definition (CASSANDRA-9314)
 * (cqlsh) Add SERIAL and LOCAL_SERIAL consistency levels (CASSANDRA-8051)
 * Fix index selection during rebuild with certain table layouts (CASSANDRA-9281)
 * Fix partition-level-delete-only workload accounting (CASSANDRA-9194)
 * Allow scrub to handle corrupted compressed chunks (CASSANDRA-9140)
 * Fix assertion error when resetlocalschema is run during repair (CASSANDRA-9249)
 * Disable single sstable tombstone compactions for DTCS by default (CASSANDRA-9234)
 * IncomingTcpConnection thread is not named (CASSANDRA-9262)
 * Close incoming connections when MessagingService is stopped (CASSANDRA-9238)
 * Fix streaming hang when retrying (CASSANDRA-9132)


2.1.5
 * Re-add deprecated cold_reads_to_omit param for backwards compat (CASSANDRA-9203)
 * Make anticompaction visible in compactionstats (CASSANDRA-9098)
 * Improve nodetool getendpoints documentation about the partition
   key parameter (CASSANDRA-6458)
 * Don't check other keyspaces for schema changes when an user-defined
   type is altered (CASSANDRA-9187)
 * Add generate-idea-files target to build.xml (CASSANDRA-9123)
 * Allow takeColumnFamilySnapshot to take a list of tables (CASSANDRA-8348)
 * Limit major sstable operations to their canonical representation (CASSANDRA-8669)
 * cqlsh: Add tests for INSERT and UPDATE tab completion (CASSANDRA-9125)
 * cqlsh: quote column names when needed in COPY FROM inserts (CASSANDRA-9080)
 * Do not load read meter for offline operations (CASSANDRA-9082)
 * cqlsh: Make CompositeType data readable (CASSANDRA-8919)
 * cqlsh: Fix display of triggers (CASSANDRA-9081)
 * Fix NullPointerException when deleting or setting an element by index on
   a null list collection (CASSANDRA-9077)
 * Buffer bloom filter serialization (CASSANDRA-9066)
 * Fix anti-compaction target bloom filter size (CASSANDRA-9060)
 * Make FROZEN and TUPLE unreserved keywords in CQL (CASSANDRA-9047)
 * Prevent AssertionError from SizeEstimatesRecorder (CASSANDRA-9034)
 * Avoid overwriting index summaries for sstables with an older format that
   does not support downsampling; rebuild summaries on startup when this
   is detected (CASSANDRA-8993)
 * Fix potential data loss in CompressedSequentialWriter (CASSANDRA-8949)
 * Make PasswordAuthenticator number of hashing rounds configurable (CASSANDRA-8085)
 * Fix AssertionError when binding nested collections in DELETE (CASSANDRA-8900)
 * Check for overlap with non-early sstables in LCS (CASSANDRA-8739)
 * Only calculate max purgable timestamp if we have to (CASSANDRA-8914)
 * (cqlsh) Greatly improve performance of COPY FROM (CASSANDRA-8225)
 * IndexSummary effectiveIndexInterval is now a guideline, not a rule (CASSANDRA-8993)
 * Use correct bounds for page cache eviction of compressed files (CASSANDRA-8746)
 * SSTableScanner enforces its bounds (CASSANDRA-8946)
 * Cleanup cell equality (CASSANDRA-8947)
 * Introduce intra-cluster message coalescing (CASSANDRA-8692)
 * DatabaseDescriptor throws NPE when rpc_interface is used (CASSANDRA-8839)
 * Don't check if an sstable is live for offline compactions (CASSANDRA-8841)
 * Don't set clientMode in SSTableLoader (CASSANDRA-8238)
 * Fix SSTableRewriter with disabled early open (CASSANDRA-8535)
 * Fix cassandra-stress so it respects the CL passed in user mode (CASSANDRA-8948)
 * Fix rare NPE in ColumnDefinition#hasIndexOption() (CASSANDRA-8786)
 * cassandra-stress reports per-operation statistics, plus misc (CASSANDRA-8769)
 * Add SimpleDate (cql date) and Time (cql time) types (CASSANDRA-7523)
 * Use long for key count in cfstats (CASSANDRA-8913)
 * Make SSTableRewriter.abort() more robust to failure (CASSANDRA-8832)
 * Remove cold_reads_to_omit from STCS (CASSANDRA-8860)
 * Make EstimatedHistogram#percentile() use ceil instead of floor (CASSANDRA-8883)
 * Fix top partitions reporting wrong cardinality (CASSANDRA-8834)
 * Fix rare NPE in KeyCacheSerializer (CASSANDRA-8067)
 * Pick sstables for validation as late as possible inc repairs (CASSANDRA-8366)
 * Fix commitlog getPendingTasks to not increment (CASSANDRA-8862)
 * Fix parallelism adjustment in range and secondary index queries
   when the first fetch does not satisfy the limit (CASSANDRA-8856)
 * Check if the filtered sstables is non-empty in STCS (CASSANDRA-8843)
 * Upgrade java-driver used for cassandra-stress (CASSANDRA-8842)
 * Fix CommitLog.forceRecycleAllSegments() memory access error (CASSANDRA-8812)
 * Improve assertions in Memory (CASSANDRA-8792)
 * Fix SSTableRewriter cleanup (CASSANDRA-8802)
 * Introduce SafeMemory for CompressionMetadata.Writer (CASSANDRA-8758)
 * 'nodetool info' prints exception against older node (CASSANDRA-8796)
 * Ensure SSTableReader.last corresponds exactly with the file end (CASSANDRA-8750)
 * Make SSTableWriter.openEarly more robust and obvious (CASSANDRA-8747)
 * Enforce SSTableReader.first/last (CASSANDRA-8744)
 * Cleanup SegmentedFile API (CASSANDRA-8749)
 * Avoid overlap with early compaction replacement (CASSANDRA-8683)
 * Safer Resource Management++ (CASSANDRA-8707)
 * Write partition size estimates into a system table (CASSANDRA-7688)
 * cqlsh: Fix keys() and full() collection indexes in DESCRIBE output
   (CASSANDRA-8154)
 * Show progress of streaming in nodetool netstats (CASSANDRA-8886)
 * IndexSummaryBuilder utilises offheap memory, and shares data between
   each IndexSummary opened from it (CASSANDRA-8757)
 * markCompacting only succeeds if the exact SSTableReader instances being 
   marked are in the live set (CASSANDRA-8689)
 * cassandra-stress support for varint (CASSANDRA-8882)
 * Fix Adler32 digest for compressed sstables (CASSANDRA-8778)
 * Add nodetool statushandoff/statusbackup (CASSANDRA-8912)
 * Use stdout for progress and stats in sstableloader (CASSANDRA-8982)
 * Correctly identify 2i datadir from older versions (CASSANDRA-9116)
Merged from 2.0:
 * Ignore gossip SYNs after shutdown (CASSANDRA-9238)
 * Avoid overflow when calculating max sstable size in LCS (CASSANDRA-9235)
 * Make sstable blacklisting work with compression (CASSANDRA-9138)
 * Do not attempt to rebuild indexes if no index accepts any column (CASSANDRA-9196)
 * Don't initiate snitch reconnection for dead states (CASSANDRA-7292)
 * Fix ArrayIndexOutOfBoundsException in CQLSSTableWriter (CASSANDRA-8978)
 * Add shutdown gossip state to prevent timeouts during rolling restarts (CASSANDRA-8336)
 * Fix running with java.net.preferIPv6Addresses=true (CASSANDRA-9137)
 * Fix failed bootstrap/replace attempts being persisted in system.peers (CASSANDRA-9180)
 * Flush system.IndexInfo after marking index built (CASSANDRA-9128)
 * Fix updates to min/max_compaction_threshold through cassandra-cli
   (CASSANDRA-8102)
 * Don't include tmp files when doing offline relevel (CASSANDRA-9088)
 * Use the proper CAS WriteType when finishing a previous round during Paxos
   preparation (CASSANDRA-8672)
 * Avoid race in cancelling compactions (CASSANDRA-9070)
 * More aggressive check for expired sstables in DTCS (CASSANDRA-8359)
 * Fix ignored index_interval change in ALTER TABLE statements (CASSANDRA-7976)
 * Do more aggressive compaction in old time windows in DTCS (CASSANDRA-8360)
 * java.lang.AssertionError when reading saved cache (CASSANDRA-8740)
 * "disk full" when running cleanup (CASSANDRA-9036)
 * Lower logging level from ERROR to DEBUG when a scheduled schema pull
   cannot be completed due to a node being down (CASSANDRA-9032)
 * Fix MOVED_NODE client event (CASSANDRA-8516)
 * Allow overriding MAX_OUTSTANDING_REPLAY_COUNT (CASSANDRA-7533)
 * Fix malformed JMX ObjectName containing IPv6 addresses (CASSANDRA-9027)
 * (cqlsh) Allow increasing CSV field size limit through
   cqlshrc config option (CASSANDRA-8934)
 * Stop logging range tombstones when exceeding the threshold
   (CASSANDRA-8559)
 * Fix NullPointerException when nodetool getendpoints is run
   against invalid keyspaces or tables (CASSANDRA-8950)
 * Allow specifying the tmp dir (CASSANDRA-7712)
 * Improve compaction estimated tasks estimation (CASSANDRA-8904)
 * Fix duplicate up/down messages sent to native clients (CASSANDRA-7816)
 * Expose commit log archive status via JMX (CASSANDRA-8734)
 * Provide better exceptions for invalid replication strategy parameters
   (CASSANDRA-8909)
 * Fix regression in mixed single and multi-column relation support for
   SELECT statements (CASSANDRA-8613)
 * Add ability to limit number of native connections (CASSANDRA-8086)
 * Fix CQLSSTableWriter throwing exception and spawning threads
   (CASSANDRA-8808)
 * Fix MT mismatch between empty and GC-able data (CASSANDRA-8979)
 * Fix incorrect validation when snapshotting single table (CASSANDRA-8056)
 * Add offline tool to relevel sstables (CASSANDRA-8301)
 * Preserve stream ID for more protocol errors (CASSANDRA-8848)
 * Fix combining token() function with multi-column relations on
   clustering columns (CASSANDRA-8797)
 * Make CFS.markReferenced() resistant to bad refcounting (CASSANDRA-8829)
 * Fix StreamTransferTask abort/complete bad refcounting (CASSANDRA-8815)
 * Fix AssertionError when querying a DESC clustering ordered
   table with ASC ordering and paging (CASSANDRA-8767)
 * AssertionError: "Memory was freed" when running cleanup (CASSANDRA-8716)
 * Make it possible to set max_sstable_age to fractional days (CASSANDRA-8406)
 * Fix some multi-column relations with indexes on some clustering
   columns (CASSANDRA-8275)
 * Fix memory leak in SSTableSimple*Writer and SSTableReader.validate()
   (CASSANDRA-8748)
 * Throw OOM if allocating memory fails to return a valid pointer (CASSANDRA-8726)
 * Fix SSTableSimpleUnsortedWriter ConcurrentModificationException (CASSANDRA-8619)
 * 'nodetool info' prints exception against older node (CASSANDRA-8796)
 * Ensure SSTableSimpleUnsortedWriter.close() terminates if
   disk writer has crashed (CASSANDRA-8807)


2.1.4
 * Bind JMX to localhost unless explicitly configured otherwise (CASSANDRA-9085)


2.1.3
 * Fix HSHA/offheap_objects corruption (CASSANDRA-8719)
 * Upgrade libthrift to 0.9.2 (CASSANDRA-8685)
 * Don't use the shared ref in sstableloader (CASSANDRA-8704)
 * Purge internal prepared statements if related tables or
   keyspaces are dropped (CASSANDRA-8693)
 * (cqlsh) Handle unicode BOM at start of files (CASSANDRA-8638)
 * Stop compactions before exiting offline tools (CASSANDRA-8623)
 * Update tools/stress/README.txt to match current behaviour (CASSANDRA-7933)
 * Fix schema from Thrift conversion with empty metadata (CASSANDRA-8695)
 * Safer Resource Management (CASSANDRA-7705)
 * Make sure we compact highly overlapping cold sstables with
   STCS (CASSANDRA-8635)
 * rpc_interface and listen_interface generate NPE on startup when specified
   interface doesn't exist (CASSANDRA-8677)
 * Fix ArrayIndexOutOfBoundsException in nodetool cfhistograms (CASSANDRA-8514)
 * Switch from yammer metrics for nodetool cf/proxy histograms (CASSANDRA-8662)
 * Make sure we don't add tmplink files to the compaction
   strategy (CASSANDRA-8580)
 * (cqlsh) Handle maps with blob keys (CASSANDRA-8372)
 * (cqlsh) Handle DynamicCompositeType schemas correctly (CASSANDRA-8563)
 * Duplicate rows returned when in clause has repeated values (CASSANDRA-6706)
 * Add tooling to detect hot partitions (CASSANDRA-7974)
 * Fix cassandra-stress user-mode truncation of partition generation (CASSANDRA-8608)
 * Only stream from unrepaired sstables during inc repair (CASSANDRA-8267)
 * Don't allow starting multiple inc repairs on the same sstables (CASSANDRA-8316)
 * Invalidate prepared BATCH statements when related tables
   or keyspaces are dropped (CASSANDRA-8652)
 * Fix missing results in secondary index queries on collections
   with ALLOW FILTERING (CASSANDRA-8421)
 * Expose EstimatedHistogram metrics for range slices (CASSANDRA-8627)
 * (cqlsh) Escape clqshrc passwords properly (CASSANDRA-8618)
 * Fix NPE when passing wrong argument in ALTER TABLE statement (CASSANDRA-8355)
 * Pig: Refactor and deprecate CqlStorage (CASSANDRA-8599)
 * Don't reuse the same cleanup strategy for all sstables (CASSANDRA-8537)
 * Fix case-sensitivity of index name on CREATE and DROP INDEX
   statements (CASSANDRA-8365)
 * Better detection/logging for corruption in compressed sstables (CASSANDRA-8192)
 * Use the correct repairedAt value when closing writer (CASSANDRA-8570)
 * (cqlsh) Handle a schema mismatch being detected on startup (CASSANDRA-8512)
 * Properly calculate expected write size during compaction (CASSANDRA-8532)
 * Invalidate affected prepared statements when a table's columns
   are altered (CASSANDRA-7910)
 * Stress - user defined writes should populate sequentally (CASSANDRA-8524)
 * Fix regression in SSTableRewriter causing some rows to become unreadable 
   during compaction (CASSANDRA-8429)
 * Run major compactions for repaired/unrepaired in parallel (CASSANDRA-8510)
 * (cqlsh) Fix compression options in DESCRIBE TABLE output when compression
   is disabled (CASSANDRA-8288)
 * (cqlsh) Fix DESCRIBE output after keyspaces are altered (CASSANDRA-7623)
 * Make sure we set lastCompactedKey correctly (CASSANDRA-8463)
 * (cqlsh) Fix output of CONSISTENCY command (CASSANDRA-8507)
 * (cqlsh) Fixed the handling of LIST statements (CASSANDRA-8370)
 * Make sstablescrub check leveled manifest again (CASSANDRA-8432)
 * Check first/last keys in sstable when giving out positions (CASSANDRA-8458)
 * Disable mmap on Windows (CASSANDRA-6993)
 * Add missing ConsistencyLevels to cassandra-stress (CASSANDRA-8253)
 * Add auth support to cassandra-stress (CASSANDRA-7985)
 * Fix ArrayIndexOutOfBoundsException when generating error message
   for some CQL syntax errors (CASSANDRA-8455)
 * Scale memtable slab allocation logarithmically (CASSANDRA-7882)
 * cassandra-stress simultaneous inserts over same seed (CASSANDRA-7964)
 * Reduce cassandra-stress sampling memory requirements (CASSANDRA-7926)
 * Ensure memtable flush cannot expire commit log entries from its future (CASSANDRA-8383)
 * Make read "defrag" async to reclaim memtables (CASSANDRA-8459)
 * Remove tmplink files for offline compactions (CASSANDRA-8321)
 * Reduce maxHintsInProgress (CASSANDRA-8415)
 * BTree updates may call provided update function twice (CASSANDRA-8018)
 * Release sstable references after anticompaction (CASSANDRA-8386)
 * Handle abort() in SSTableRewriter properly (CASSANDRA-8320)
 * Centralize shared executors (CASSANDRA-8055)
 * Fix filtering for CONTAINS (KEY) relations on frozen collection
   clustering columns when the query is restricted to a single
   partition (CASSANDRA-8203)
 * Do more aggressive entire-sstable TTL expiry checks (CASSANDRA-8243)
 * Add more log info if readMeter is null (CASSANDRA-8238)
 * add check of the system wall clock time at startup (CASSANDRA-8305)
 * Support for frozen collections (CASSANDRA-7859)
 * Fix overflow on histogram computation (CASSANDRA-8028)
 * Have paxos reuse the timestamp generation of normal queries (CASSANDRA-7801)
 * Fix incremental repair not remove parent session on remote (CASSANDRA-8291)
 * Improve JBOD disk utilization (CASSANDRA-7386)
 * Log failed host when preparing incremental repair (CASSANDRA-8228)
 * Force config client mode in CQLSSTableWriter (CASSANDRA-8281)
 * Fix sstableupgrade throws exception (CASSANDRA-8688)
 * Fix hang when repairing empty keyspace (CASSANDRA-8694)
Merged from 2.0:
 * Fix IllegalArgumentException in dynamic snitch (CASSANDRA-8448)
 * Add support for UPDATE ... IF EXISTS (CASSANDRA-8610)
 * Fix reversal of list prepends (CASSANDRA-8733)
 * Prevent non-zero default_time_to_live on tables with counters
   (CASSANDRA-8678)
 * Fix SSTableSimpleUnsortedWriter ConcurrentModificationException
   (CASSANDRA-8619)
 * Round up time deltas lower than 1ms in BulkLoader (CASSANDRA-8645)
 * Add batch remove iterator to ABSC (CASSANDRA-8414, 8666)
 * Round up time deltas lower than 1ms in BulkLoader (CASSANDRA-8645)
 * Fix isClientMode check in Keyspace (CASSANDRA-8687)
 * Use more efficient slice size for querying internal secondary
   index tables (CASSANDRA-8550)
 * Fix potentially returning deleted rows with range tombstone (CASSANDRA-8558)
 * Check for available disk space before starting a compaction (CASSANDRA-8562)
 * Fix DISTINCT queries with LIMITs or paging when some partitions
   contain only tombstones (CASSANDRA-8490)
 * Introduce background cache refreshing to permissions cache
   (CASSANDRA-8194)
 * Fix race condition in StreamTransferTask that could lead to
   infinite loops and premature sstable deletion (CASSANDRA-7704)
 * Add an extra version check to MigrationTask (CASSANDRA-8462)
 * Ensure SSTableWriter cleans up properly after failure (CASSANDRA-8499)
 * Increase bf true positive count on key cache hit (CASSANDRA-8525)
 * Move MeteredFlusher to its own thread (CASSANDRA-8485)
 * Fix non-distinct results in DISTNCT queries on static columns when
   paging is enabled (CASSANDRA-8087)
 * Move all hints related tasks to hints internal executor (CASSANDRA-8285)
 * Fix paging for multi-partition IN queries (CASSANDRA-8408)
 * Fix MOVED_NODE topology event never being emitted when a node
   moves its token (CASSANDRA-8373)
 * Fix validation of indexes in COMPACT tables (CASSANDRA-8156)
 * Avoid StackOverflowError when a large list of IN values
   is used for a clustering column (CASSANDRA-8410)
 * Fix NPE when writetime() or ttl() calls are wrapped by
   another function call (CASSANDRA-8451)
 * Fix NPE after dropping a keyspace (CASSANDRA-8332)
 * Fix error message on read repair timeouts (CASSANDRA-7947)
 * Default DTCS base_time_seconds changed to 60 (CASSANDRA-8417)
 * Refuse Paxos operation with more than one pending endpoint (CASSANDRA-8346, 8640)
 * Throw correct exception when trying to bind a keyspace or table
   name (CASSANDRA-6952)
 * Make HHOM.compact synchronized (CASSANDRA-8416)
 * cancel latency-sampling task when CF is dropped (CASSANDRA-8401)
 * don't block SocketThread for MessagingService (CASSANDRA-8188)
 * Increase quarantine delay on replacement (CASSANDRA-8260)
 * Expose off-heap memory usage stats (CASSANDRA-7897)
 * Ignore Paxos commits for truncated tables (CASSANDRA-7538)
 * Validate size of indexed column values (CASSANDRA-8280)
 * Make LCS split compaction results over all data directories (CASSANDRA-8329)
 * Fix some failing queries that use multi-column relations
   on COMPACT STORAGE tables (CASSANDRA-8264)
 * Fix InvalidRequestException with ORDER BY (CASSANDRA-8286)
 * Disable SSLv3 for POODLE (CASSANDRA-8265)
 * Fix millisecond timestamps in Tracing (CASSANDRA-8297)
 * Include keyspace name in error message when there are insufficient
   live nodes to stream from (CASSANDRA-8221)
 * Avoid overlap in L1 when L0 contains many nonoverlapping
   sstables (CASSANDRA-8211)
 * Improve PropertyFileSnitch logging (CASSANDRA-8183)
 * Add DC-aware sequential repair (CASSANDRA-8193)
 * Use live sstables in snapshot repair if possible (CASSANDRA-8312)
 * Fix hints serialized size calculation (CASSANDRA-8587)


2.1.2
 * (cqlsh) parse_for_table_meta errors out on queries with undefined
   grammars (CASSANDRA-8262)
 * (cqlsh) Fix SELECT ... TOKEN() function broken in C* 2.1.1 (CASSANDRA-8258)
 * Fix Cassandra crash when running on JDK8 update 40 (CASSANDRA-8209)
 * Optimize partitioner tokens (CASSANDRA-8230)
 * Improve compaction of repaired/unrepaired sstables (CASSANDRA-8004)
 * Make cache serializers pluggable (CASSANDRA-8096)
 * Fix issues with CONTAINS (KEY) queries on secondary indexes
   (CASSANDRA-8147)
 * Fix read-rate tracking of sstables for some queries (CASSANDRA-8239)
 * Fix default timestamp in QueryOptions (CASSANDRA-8246)
 * Set socket timeout when reading remote version (CASSANDRA-8188)
 * Refactor how we track live size (CASSANDRA-7852)
 * Make sure unfinished compaction files are removed (CASSANDRA-8124)
 * Fix shutdown when run as Windows service (CASSANDRA-8136)
 * Fix DESCRIBE TABLE with custom indexes (CASSANDRA-8031)
 * Fix race in RecoveryManagerTest (CASSANDRA-8176)
 * Avoid IllegalArgumentException while sorting sstables in
   IndexSummaryManager (CASSANDRA-8182)
 * Shutdown JVM on file descriptor exhaustion (CASSANDRA-7579)
 * Add 'die' policy for commit log and disk failure (CASSANDRA-7927)
 * Fix installing as service on Windows (CASSANDRA-8115)
 * Fix CREATE TABLE for CQL2 (CASSANDRA-8144)
 * Avoid boxing in ColumnStats min/max trackers (CASSANDRA-8109)
Merged from 2.0:
 * Correctly handle non-text column names in cql3 (CASSANDRA-8178)
 * Fix deletion for indexes on primary key columns (CASSANDRA-8206)
 * Add 'nodetool statusgossip' (CASSANDRA-8125)
 * Improve client notification that nodes are ready for requests (CASSANDRA-7510)
 * Handle negative timestamp in writetime method (CASSANDRA-8139)
 * Pig: Remove errant LIMIT clause in CqlNativeStorage (CASSANDRA-8166)
 * Throw ConfigurationException when hsha is used with the default
   rpc_max_threads setting of 'unlimited' (CASSANDRA-8116)
 * Allow concurrent writing of the same table in the same JVM using
   CQLSSTableWriter (CASSANDRA-7463)
 * Fix totalDiskSpaceUsed calculation (CASSANDRA-8205)


2.1.1
 * Fix spin loop in AtomicSortedColumns (CASSANDRA-7546)
 * Dont notify when replacing tmplink files (CASSANDRA-8157)
 * Fix validation with multiple CONTAINS clause (CASSANDRA-8131)
 * Fix validation of collections in TriggerExecutor (CASSANDRA-8146)
 * Fix IllegalArgumentException when a list of IN values containing tuples
   is passed as a single arg to a prepared statement with the v1 or v2
   protocol (CASSANDRA-8062)
 * Fix ClassCastException in DISTINCT query on static columns with
   query paging (CASSANDRA-8108)
 * Fix NPE on null nested UDT inside a set (CASSANDRA-8105)
 * Fix exception when querying secondary index on set items or map keys
   when some clustering columns are specified (CASSANDRA-8073)
 * Send proper error response when there is an error during native
   protocol message decode (CASSANDRA-8118)
 * Gossip should ignore generation numbers too far in the future (CASSANDRA-8113)
 * Fix NPE when creating a table with frozen sets, lists (CASSANDRA-8104)
 * Fix high memory use due to tracking reads on incrementally opened sstable
   readers (CASSANDRA-8066)
 * Fix EXECUTE request with skipMetadata=false returning no metadata
   (CASSANDRA-8054)
 * Allow concurrent use of CQLBulkOutputFormat (CASSANDRA-7776)
 * Shutdown JVM on OOM (CASSANDRA-7507)
 * Upgrade netty version and enable epoll event loop (CASSANDRA-7761)
 * Don't duplicate sstables smaller than split size when using
   the sstablesplitter tool (CASSANDRA-7616)
 * Avoid re-parsing already prepared statements (CASSANDRA-7923)
 * Fix some Thrift slice deletions and updates of COMPACT STORAGE
   tables with some clustering columns omitted (CASSANDRA-7990)
 * Fix filtering for CONTAINS on sets (CASSANDRA-8033)
 * Properly track added size (CASSANDRA-7239)
 * Allow compilation in java 8 (CASSANDRA-7208)
 * Fix Assertion error on RangeTombstoneList diff (CASSANDRA-8013)
 * Release references to overlapping sstables during compaction (CASSANDRA-7819)
 * Send notification when opening compaction results early (CASSANDRA-8034)
 * Make native server start block until properly bound (CASSANDRA-7885)
 * (cqlsh) Fix IPv6 support (CASSANDRA-7988)
 * Ignore fat clients when checking for endpoint collision (CASSANDRA-7939)
 * Make sstablerepairedset take a list of files (CASSANDRA-7995)
 * (cqlsh) Tab completeion for indexes on map keys (CASSANDRA-7972)
 * (cqlsh) Fix UDT field selection in select clause (CASSANDRA-7891)
 * Fix resource leak in event of corrupt sstable
 * (cqlsh) Add command line option for cqlshrc file path (CASSANDRA-7131)
 * Provide visibility into prepared statements churn (CASSANDRA-7921, CASSANDRA-7930)
 * Invalidate prepared statements when their keyspace or table is
   dropped (CASSANDRA-7566)
 * cassandra-stress: fix support for NetworkTopologyStrategy (CASSANDRA-7945)
 * Fix saving caches when a table is dropped (CASSANDRA-7784)
 * Add better error checking of new stress profile (CASSANDRA-7716)
 * Use ThreadLocalRandom and remove FBUtilities.threadLocalRandom (CASSANDRA-7934)
 * Prevent operator mistakes due to simultaneous bootstrap (CASSANDRA-7069)
 * cassandra-stress supports whitelist mode for node config (CASSANDRA-7658)
 * GCInspector more closely tracks GC; cassandra-stress and nodetool report it (CASSANDRA-7916)
 * nodetool won't output bogus ownership info without a keyspace (CASSANDRA-7173)
 * Add human readable option to nodetool commands (CASSANDRA-5433)
 * Don't try to set repairedAt on old sstables (CASSANDRA-7913)
 * Add metrics for tracking PreparedStatement use (CASSANDRA-7719)
 * (cqlsh) tab-completion for triggers (CASSANDRA-7824)
 * (cqlsh) Support for query paging (CASSANDRA-7514)
 * (cqlsh) Show progress of COPY operations (CASSANDRA-7789)
 * Add syntax to remove multiple elements from a map (CASSANDRA-6599)
 * Support non-equals conditions in lightweight transactions (CASSANDRA-6839)
 * Add IF [NOT] EXISTS to create/drop triggers (CASSANDRA-7606)
 * (cqlsh) Display the current logged-in user (CASSANDRA-7785)
 * (cqlsh) Don't ignore CTRL-C during COPY FROM execution (CASSANDRA-7815)
 * (cqlsh) Order UDTs according to cross-type dependencies in DESCRIBE
   output (CASSANDRA-7659)
 * (cqlsh) Fix handling of CAS statement results (CASSANDRA-7671)
 * (cqlsh) COPY TO/FROM improvements (CASSANDRA-7405)
 * Support list index operations with conditions (CASSANDRA-7499)
 * Add max live/tombstoned cells to nodetool cfstats output (CASSANDRA-7731)
 * Validate IPv6 wildcard addresses properly (CASSANDRA-7680)
 * (cqlsh) Error when tracing query (CASSANDRA-7613)
 * Avoid IOOBE when building SyntaxError message snippet (CASSANDRA-7569)
 * SSTableExport uses correct validator to create string representation of partition
   keys (CASSANDRA-7498)
 * Avoid NPEs when receiving type changes for an unknown keyspace (CASSANDRA-7689)
 * Add support for custom 2i validation (CASSANDRA-7575)
 * Pig support for hadoop CqlInputFormat (CASSANDRA-6454)
 * Add duration mode to cassandra-stress (CASSANDRA-7468)
 * Add listen_interface and rpc_interface options (CASSANDRA-7417)
 * Improve schema merge performance (CASSANDRA-7444)
 * Adjust MT depth based on # of partition validating (CASSANDRA-5263)
 * Optimise NativeCell comparisons (CASSANDRA-6755)
 * Configurable client timeout for cqlsh (CASSANDRA-7516)
 * Include snippet of CQL query near syntax error in messages (CASSANDRA-7111)
 * Make repair -pr work with -local (CASSANDRA-7450)
 * Fix error in sstableloader with -cph > 1 (CASSANDRA-8007)
 * Fix snapshot repair error on indexed tables (CASSANDRA-8020)
 * Do not exit nodetool repair when receiving JMX NOTIF_LOST (CASSANDRA-7909)
 * Stream to private IP when available (CASSANDRA-8084)
Merged from 2.0:
 * Reject conditions on DELETE unless full PK is given (CASSANDRA-6430)
 * Properly reject the token function DELETE (CASSANDRA-7747)
 * Force batchlog replay before decommissioning a node (CASSANDRA-7446)
 * Fix hint replay with many accumulated expired hints (CASSANDRA-6998)
 * Fix duplicate results in DISTINCT queries on static columns with query
   paging (CASSANDRA-8108)
 * Add DateTieredCompactionStrategy (CASSANDRA-6602)
 * Properly validate ascii and utf8 string literals in CQL queries (CASSANDRA-8101)
 * (cqlsh) Fix autocompletion for alter keyspace (CASSANDRA-8021)
 * Create backup directories for commitlog archiving during startup (CASSANDRA-8111)
 * Reduce totalBlockFor() for LOCAL_* consistency levels (CASSANDRA-8058)
 * Fix merging schemas with re-dropped keyspaces (CASSANDRA-7256)
 * Fix counters in supercolumns during live upgrades from 1.2 (CASSANDRA-7188)
 * Notify DT subscribers when a column family is truncated (CASSANDRA-8088)
 * Add sanity check of $JAVA on startup (CASSANDRA-7676)
 * Schedule fat client schema pull on join (CASSANDRA-7993)
 * Don't reset nodes' versions when closing IncomingTcpConnections
   (CASSANDRA-7734)
 * Record the real messaging version in all cases in OutboundTcpConnection
   (CASSANDRA-8057)
 * SSL does not work in cassandra-cli (CASSANDRA-7899)
 * Fix potential exception when using ReversedType in DynamicCompositeType
   (CASSANDRA-7898)
 * Better validation of collection values (CASSANDRA-7833)
 * Track min/max timestamps correctly (CASSANDRA-7969)
 * Fix possible overflow while sorting CL segments for replay (CASSANDRA-7992)
 * Increase nodetool Xmx (CASSANDRA-7956)
 * Archive any commitlog segments present at startup (CASSANDRA-6904)
 * CrcCheckChance should adjust based on live CFMetadata not 
   sstable metadata (CASSANDRA-7978)
 * token() should only accept columns in the partitioning
   key order (CASSANDRA-6075)
 * Add method to invalidate permission cache via JMX (CASSANDRA-7977)
 * Allow propagating multiple gossip states atomically (CASSANDRA-6125)
 * Log exceptions related to unclean native protocol client disconnects
   at DEBUG or INFO (CASSANDRA-7849)
 * Allow permissions cache to be set via JMX (CASSANDRA-7698)
 * Include schema_triggers CF in readable system resources (CASSANDRA-7967)
 * Fix RowIndexEntry to report correct serializedSize (CASSANDRA-7948)
 * Make CQLSSTableWriter sync within partitions (CASSANDRA-7360)
 * Potentially use non-local replicas in CqlConfigHelper (CASSANDRA-7906)
 * Explicitly disallow mixing multi-column and single-column
   relations on clustering columns (CASSANDRA-7711)
 * Better error message when condition is set on PK column (CASSANDRA-7804)
 * Don't send schema change responses and events for no-op DDL
   statements (CASSANDRA-7600)
 * (Hadoop) fix cluster initialisation for a split fetching (CASSANDRA-7774)
 * Throw InvalidRequestException when queries contain relations on entire
   collection columns (CASSANDRA-7506)
 * (cqlsh) enable CTRL-R history search with libedit (CASSANDRA-7577)
 * (Hadoop) allow ACFRW to limit nodes to local DC (CASSANDRA-7252)
 * (cqlsh) cqlsh should automatically disable tracing when selecting
   from system_traces (CASSANDRA-7641)
 * (Hadoop) Add CqlOutputFormat (CASSANDRA-6927)
 * Don't depend on cassandra config for nodetool ring (CASSANDRA-7508)
 * (cqlsh) Fix failing cqlsh formatting tests (CASSANDRA-7703)
 * Fix IncompatibleClassChangeError from hadoop2 (CASSANDRA-7229)
 * Add 'nodetool sethintedhandoffthrottlekb' (CASSANDRA-7635)
 * (cqlsh) Add tab-completion for CREATE/DROP USER IF [NOT] EXISTS (CASSANDRA-7611)
 * Catch errors when the JVM pulls the rug out from GCInspector (CASSANDRA-5345)
 * cqlsh fails when version number parts are not int (CASSANDRA-7524)
 * Fix NPE when table dropped during streaming (CASSANDRA-7946)
 * Fix wrong progress when streaming uncompressed (CASSANDRA-7878)
 * Fix possible infinite loop in creating repair range (CASSANDRA-7983)
 * Fix unit in nodetool for streaming throughput (CASSANDRA-7375)
Merged from 1.2:
 * Don't index tombstones (CASSANDRA-7828)
 * Improve PasswordAuthenticator default super user setup (CASSANDRA-7788)


2.1.0
 * (cqlsh) Removed "ALTER TYPE <name> RENAME TO <name>" from tab-completion
   (CASSANDRA-7895)
 * Fixed IllegalStateException in anticompaction (CASSANDRA-7892)
 * cqlsh: DESCRIBE support for frozen UDTs, tuples (CASSANDRA-7863)
 * Avoid exposing internal classes over JMX (CASSANDRA-7879)
 * Add null check for keys when freezing collection (CASSANDRA-7869)
 * Improve stress workload realism (CASSANDRA-7519)
Merged from 2.0:
 * Configure system.paxos with LeveledCompactionStrategy (CASSANDRA-7753)
 * Fix ALTER clustering column type from DateType to TimestampType when
   using DESC clustering order (CASSANRDA-7797)
 * Throw EOFException if we run out of chunks in compressed datafile
   (CASSANDRA-7664)
 * Fix PRSI handling of CQL3 row markers for row cleanup (CASSANDRA-7787)
 * Fix dropping collection when it's the last regular column (CASSANDRA-7744)
 * Make StreamReceiveTask thread safe and gc friendly (CASSANDRA-7795)
 * Validate empty cell names from counter updates (CASSANDRA-7798)
Merged from 1.2:
 * Don't allow compacted sstables to be marked as compacting (CASSANDRA-7145)
 * Track expired tombstones (CASSANDRA-7810)


2.1.0-rc7
 * Add frozen keyword and require UDT to be frozen (CASSANDRA-7857)
 * Track added sstable size correctly (CASSANDRA-7239)
 * (cqlsh) Fix case insensitivity (CASSANDRA-7834)
 * Fix failure to stream ranges when moving (CASSANDRA-7836)
 * Correctly remove tmplink files (CASSANDRA-7803)
 * (cqlsh) Fix column name formatting for functions, CAS operations,
   and UDT field selections (CASSANDRA-7806)
 * (cqlsh) Fix COPY FROM handling of null/empty primary key
   values (CASSANDRA-7792)
 * Fix ordering of static cells (CASSANDRA-7763)
Merged from 2.0:
 * Forbid re-adding dropped counter columns (CASSANDRA-7831)
 * Fix CFMetaData#isThriftCompatible() for PK-only tables (CASSANDRA-7832)
 * Always reject inequality on the partition key without token()
   (CASSANDRA-7722)
 * Always send Paxos commit to all replicas (CASSANDRA-7479)
 * Make disruptor_thrift_server invocation pool configurable (CASSANDRA-7594)
 * Make repair no-op when RF=1 (CASSANDRA-7864)


2.1.0-rc6
 * Fix OOM issue from netty caching over time (CASSANDRA-7743)
 * json2sstable couldn't import JSON for CQL table (CASSANDRA-7477)
 * Invalidate all caches on table drop (CASSANDRA-7561)
 * Skip strict endpoint selection for ranges if RF == nodes (CASSANRA-7765)
 * Fix Thrift range filtering without 2ary index lookups (CASSANDRA-7741)
 * Add tracing entries about concurrent range requests (CASSANDRA-7599)
 * (cqlsh) Fix DESCRIBE for NTS keyspaces (CASSANDRA-7729)
 * Remove netty buffer ref-counting (CASSANDRA-7735)
 * Pass mutated cf to index updater for use by PRSI (CASSANDRA-7742)
 * Include stress yaml example in release and deb (CASSANDRA-7717)
 * workaround for netty issue causing corrupted data off the wire (CASSANDRA-7695)
 * cqlsh DESC CLUSTER fails retrieving ring information (CASSANDRA-7687)
 * Fix binding null values inside UDT (CASSANDRA-7685)
 * Fix UDT field selection with empty fields (CASSANDRA-7670)
 * Bogus deserialization of static cells from sstable (CASSANDRA-7684)
 * Fix NPE on compaction leftover cleanup for dropped table (CASSANDRA-7770)
Merged from 2.0:
 * Fix race condition in StreamTransferTask that could lead to
   infinite loops and premature sstable deletion (CASSANDRA-7704)
 * (cqlsh) Wait up to 10 sec for a tracing session (CASSANDRA-7222)
 * Fix NPE in FileCacheService.sizeInBytes (CASSANDRA-7756)
 * Remove duplicates from StorageService.getJoiningNodes (CASSANDRA-7478)
 * Clone token map outside of hot gossip loops (CASSANDRA-7758)
 * Fix MS expiring map timeout for Paxos messages (CASSANDRA-7752)
 * Do not flush on truncate if durable_writes is false (CASSANDRA-7750)
 * Give CRR a default input_cql Statement (CASSANDRA-7226)
 * Better error message when adding a collection with the same name
   than a previously dropped one (CASSANDRA-6276)
 * Fix validation when adding static columns (CASSANDRA-7730)
 * (Thrift) fix range deletion of supercolumns (CASSANDRA-7733)
 * Fix potential AssertionError in RangeTombstoneList (CASSANDRA-7700)
 * Validate arguments of blobAs* functions (CASSANDRA-7707)
 * Fix potential AssertionError with 2ndary indexes (CASSANDRA-6612)
 * Avoid logging CompactionInterrupted at ERROR (CASSANDRA-7694)
 * Minor leak in sstable2jon (CASSANDRA-7709)
 * Add cassandra.auto_bootstrap system property (CASSANDRA-7650)
 * Update java driver (for hadoop) (CASSANDRA-7618)
 * Remove CqlPagingRecordReader/CqlPagingInputFormat (CASSANDRA-7570)
 * Support connecting to ipv6 jmx with nodetool (CASSANDRA-7669)


2.1.0-rc5
 * Reject counters inside user types (CASSANDRA-7672)
 * Switch to notification-based GCInspector (CASSANDRA-7638)
 * (cqlsh) Handle nulls in UDTs and tuples correctly (CASSANDRA-7656)
 * Don't use strict consistency when replacing (CASSANDRA-7568)
 * Fix min/max cell name collection on 2.0 SSTables with range
   tombstones (CASSANDRA-7593)
 * Tolerate min/max cell names of different lengths (CASSANDRA-7651)
 * Filter cached results correctly (CASSANDRA-7636)
 * Fix tracing on the new SEPExecutor (CASSANDRA-7644)
 * Remove shuffle and taketoken (CASSANDRA-7601)
 * Clean up Windows batch scripts (CASSANDRA-7619)
 * Fix native protocol drop user type notification (CASSANDRA-7571)
 * Give read access to system.schema_usertypes to all authenticated users
   (CASSANDRA-7578)
 * (cqlsh) Fix cqlsh display when zero rows are returned (CASSANDRA-7580)
 * Get java version correctly when JAVA_TOOL_OPTIONS is set (CASSANDRA-7572)
 * Fix NPE when dropping index from non-existent keyspace, AssertionError when
   dropping non-existent index with IF EXISTS (CASSANDRA-7590)
 * Fix sstablelevelresetter hang (CASSANDRA-7614)
 * (cqlsh) Fix deserialization of blobs (CASSANDRA-7603)
 * Use "keyspace updated" schema change message for UDT changes in v1 and
   v2 protocols (CASSANDRA-7617)
 * Fix tracing of range slices and secondary index lookups that are local
   to the coordinator (CASSANDRA-7599)
 * Set -Dcassandra.storagedir for all tool shell scripts (CASSANDRA-7587)
 * Don't swap max/min col names when mutating sstable metadata (CASSANDRA-7596)
 * (cqlsh) Correctly handle paged result sets (CASSANDRA-7625)
 * (cqlsh) Improve waiting for a trace to complete (CASSANDRA-7626)
 * Fix tracing of concurrent range slices and 2ary index queries (CASSANDRA-7626)
 * Fix scrub against collection type (CASSANDRA-7665)
Merged from 2.0:
 * Set gc_grace_seconds to seven days for system schema tables (CASSANDRA-7668)
 * SimpleSeedProvider no longer caches seeds forever (CASSANDRA-7663)
 * Always flush on truncate (CASSANDRA-7511)
 * Fix ReversedType(DateType) mapping to native protocol (CASSANDRA-7576)
 * Always merge ranges owned by a single node (CASSANDRA-6930)
 * Track max/min timestamps for range tombstones (CASSANDRA-7647)
 * Fix NPE when listing saved caches dir (CASSANDRA-7632)


2.1.0-rc4
 * Fix word count hadoop example (CASSANDRA-7200)
 * Updated memtable_cleanup_threshold and memtable_flush_writers defaults 
   (CASSANDRA-7551)
 * (Windows) fix startup when WMI memory query fails (CASSANDRA-7505)
 * Anti-compaction proceeds if any part of the repair failed (CASSANDRA-7521)
 * Add missing table name to DROP INDEX responses and notifications (CASSANDRA-7539)
 * Bump CQL version to 3.2.0 and update CQL documentation (CASSANDRA-7527)
 * Fix configuration error message when running nodetool ring (CASSANDRA-7508)
 * Support conditional updates, tuple type, and the v3 protocol in cqlsh (CASSANDRA-7509)
 * Handle queries on multiple secondary index types (CASSANDRA-7525)
 * Fix cqlsh authentication with v3 native protocol (CASSANDRA-7564)
 * Fix NPE when unknown prepared statement ID is used (CASSANDRA-7454)
Merged from 2.0:
 * (Windows) force range-based repair to non-sequential mode (CASSANDRA-7541)
 * Fix range merging when DES scores are zero (CASSANDRA-7535)
 * Warn when SSL certificates have expired (CASSANDRA-7528)
 * Fix error when doing reversed queries with static columns (CASSANDRA-7490)
Merged from 1.2:
 * Set correct stream ID on responses when non-Exception Throwables
   are thrown while handling native protocol messages (CASSANDRA-7470)


2.1.0-rc3
 * Consider expiry when reconciling otherwise equal cells (CASSANDRA-7403)
 * Introduce CQL support for stress tool (CASSANDRA-6146)
 * Fix ClassCastException processing expired messages (CASSANDRA-7496)
 * Fix prepared marker for collections inside UDT (CASSANDRA-7472)
 * Remove left-over populate_io_cache_on_flush and replicate_on_write
   uses (CASSANDRA-7493)
 * (Windows) handle spaces in path names (CASSANDRA-7451)
 * Ensure writes have completed after dropping a table, before recycling
   commit log segments (CASSANDRA-7437)
 * Remove left-over rows_per_partition_to_cache (CASSANDRA-7493)
 * Fix error when CONTAINS is used with a bind marker (CASSANDRA-7502)
 * Properly reject unknown UDT field (CASSANDRA-7484)
Merged from 2.0:
 * Fix CC#collectTimeOrderedData() tombstone optimisations (CASSANDRA-7394)
 * Support DISTINCT for static columns and fix behaviour when DISTINC is
   not use (CASSANDRA-7305).
 * Workaround JVM NPE on JMX bind failure (CASSANDRA-7254)
 * Fix race in FileCacheService RemovalListener (CASSANDRA-7278)
 * Fix inconsistent use of consistencyForCommit that allowed LOCAL_QUORUM
   operations to incorrect become full QUORUM (CASSANDRA-7345)
 * Properly handle unrecognized opcodes and flags (CASSANDRA-7440)
 * (Hadoop) close CqlRecordWriter clients when finished (CASSANDRA-7459)
 * Commit disk failure policy (CASSANDRA-7429)
 * Make sure high level sstables get compacted (CASSANDRA-7414)
 * Fix AssertionError when using empty clustering columns and static columns
   (CASSANDRA-7455)
 * Add option to disable STCS in L0 (CASSANDRA-6621)
 * Upgrade to snappy-java 1.0.5.2 (CASSANDRA-7476)


2.1.0-rc2
 * Fix heap size calculation for CompoundSparseCellName and 
   CompoundSparseCellName.WithCollection (CASSANDRA-7421)
 * Allow counter mutations in UNLOGGED batches (CASSANDRA-7351)
 * Modify reconcile logic to always pick a tombstone over a counter cell
   (CASSANDRA-7346)
 * Avoid incremental compaction on Windows (CASSANDRA-7365)
 * Fix exception when querying a composite-keyed table with a collection index
   (CASSANDRA-7372)
 * Use node's host id in place of counter ids (CASSANDRA-7366)
 * Fix error when doing reversed queries with static columns (CASSANDRA-7490)
 * Backport CASSANDRA-6747 (CASSANDRA-7560)
 * Track max/min timestamps for range tombstones (CASSANDRA-7647)
 * Fix NPE when listing saved caches dir (CASSANDRA-7632)
 * Fix sstableloader unable to connect encrypted node (CASSANDRA-7585)
Merged from 1.2:
 * Clone token map outside of hot gossip loops (CASSANDRA-7758)
 * Add stop method to EmbeddedCassandraService (CASSANDRA-7595)
 * Support connecting to ipv6 jmx with nodetool (CASSANDRA-7669)
 * Set gc_grace_seconds to seven days for system schema tables (CASSANDRA-7668)
 * SimpleSeedProvider no longer caches seeds forever (CASSANDRA-7663)
 * Set correct stream ID on responses when non-Exception Throwables
   are thrown while handling native protocol messages (CASSANDRA-7470)
 * Fix row size miscalculation in LazilyCompactedRow (CASSANDRA-7543)
 * Fix race in background compaction check (CASSANDRA-7745)
 * Don't clear out range tombstones during compaction (CASSANDRA-7808)


2.1.0-rc1
 * Revert flush directory (CASSANDRA-6357)
 * More efficient executor service for fast operations (CASSANDRA-4718)
 * Move less common tools into a new cassandra-tools package (CASSANDRA-7160)
 * Support more concurrent requests in native protocol (CASSANDRA-7231)
 * Add tab-completion to debian nodetool packaging (CASSANDRA-6421)
 * Change concurrent_compactors defaults (CASSANDRA-7139)
 * Add PowerShell Windows launch scripts (CASSANDRA-7001)
 * Make commitlog archive+restore more robust (CASSANDRA-6974)
 * Fix marking commitlogsegments clean (CASSANDRA-6959)
 * Add snapshot "manifest" describing files included (CASSANDRA-6326)
 * Parallel streaming for sstableloader (CASSANDRA-3668)
 * Fix bugs in supercolumns handling (CASSANDRA-7138)
 * Fix ClassClassException on composite dense tables (CASSANDRA-7112)
 * Cleanup and optimize collation and slice iterators (CASSANDRA-7107)
 * Upgrade NBHM lib (CASSANDRA-7128)
 * Optimize netty server (CASSANDRA-6861)
 * Fix repair hang when given CF does not exist (CASSANDRA-7189)
 * Allow c* to be shutdown in an embedded mode (CASSANDRA-5635)
 * Add server side batching to native transport (CASSANDRA-5663)
 * Make batchlog replay asynchronous (CASSANDRA-6134)
 * remove unused classes (CASSANDRA-7197)
 * Limit user types to the keyspace they are defined in (CASSANDRA-6643)
 * Add validate method to CollectionType (CASSANDRA-7208)
 * New serialization format for UDT values (CASSANDRA-7209, CASSANDRA-7261)
 * Fix nodetool netstats (CASSANDRA-7270)
 * Fix potential ClassCastException in HintedHandoffManager (CASSANDRA-7284)
 * Use prepared statements internally (CASSANDRA-6975)
 * Fix broken paging state with prepared statement (CASSANDRA-7120)
 * Fix IllegalArgumentException in CqlStorage (CASSANDRA-7287)
 * Allow nulls/non-existant fields in UDT (CASSANDRA-7206)
 * Add Thrift MultiSliceRequest (CASSANDRA-6757, CASSANDRA-7027)
 * Handle overlapping MultiSlices (CASSANDRA-7279)
 * Fix DataOutputTest on Windows (CASSANDRA-7265)
 * Embedded sets in user defined data-types are not updating (CASSANDRA-7267)
 * Add tuple type to CQL/native protocol (CASSANDRA-7248)
 * Fix CqlPagingRecordReader on tables with few rows (CASSANDRA-7322)
Merged from 2.0:
 * Copy compaction options to make sure they are reloaded (CASSANDRA-7290)
 * Add option to do more aggressive tombstone compactions (CASSANDRA-6563)
 * Don't try to compact already-compacting files in HHOM (CASSANDRA-7288)
 * Always reallocate buffers in HSHA (CASSANDRA-6285)
 * (Hadoop) support authentication in CqlRecordReader (CASSANDRA-7221)
 * (Hadoop) Close java driver Cluster in CQLRR.close (CASSANDRA-7228)
 * Warn when 'USING TIMESTAMP' is used on a CAS BATCH (CASSANDRA-7067)
 * return all cpu values from BackgroundActivityMonitor.readAndCompute (CASSANDRA-7183)
 * Correctly delete scheduled range xfers (CASSANDRA-7143)
 * return all cpu values from BackgroundActivityMonitor.readAndCompute (CASSANDRA-7183)  
 * reduce garbage creation in calculatePendingRanges (CASSANDRA-7191)
 * fix c* launch issues on Russian os's due to output of linux 'free' cmd (CASSANDRA-6162)
 * Fix disabling autocompaction (CASSANDRA-7187)
 * Fix potential NumberFormatException when deserializing IntegerType (CASSANDRA-7088)
 * cqlsh can't tab-complete disabling compaction (CASSANDRA-7185)
 * cqlsh: Accept and execute CQL statement(s) from command-line parameter (CASSANDRA-7172)
 * Fix IllegalStateException in CqlPagingRecordReader (CASSANDRA-7198)
 * Fix the InvertedIndex trigger example (CASSANDRA-7211)
 * Add --resolve-ip option to 'nodetool ring' (CASSANDRA-7210)
 * reduce garbage on codec flag deserialization (CASSANDRA-7244) 
 * Fix duplicated error messages on directory creation error at startup (CASSANDRA-5818)
 * Proper null handle for IF with map element access (CASSANDRA-7155)
 * Improve compaction visibility (CASSANDRA-7242)
 * Correctly delete scheduled range xfers (CASSANDRA-7143)
 * Make batchlog replica selection rack-aware (CASSANDRA-6551)
 * Fix CFMetaData#getColumnDefinitionFromColumnName() (CASSANDRA-7074)
 * Fix writetime/ttl functions for static columns (CASSANDRA-7081)
 * Suggest CTRL-C or semicolon after three blank lines in cqlsh (CASSANDRA-7142)
 * Fix 2ndary index queries with DESC clustering order (CASSANDRA-6950)
 * Invalid key cache entries on DROP (CASSANDRA-6525)
 * Fix flapping RecoveryManagerTest (CASSANDRA-7084)
 * Add missing iso8601 patterns for date strings (CASSANDRA-6973)
 * Support selecting multiple rows in a partition using IN (CASSANDRA-6875)
 * Add authentication support to shuffle (CASSANDRA-6484)
 * Swap local and global default read repair chances (CASSANDRA-7320)
 * Add conditional CREATE/DROP USER support (CASSANDRA-7264)
 * Cqlsh counts non-empty lines for "Blank lines" warning (CASSANDRA-7325)
Merged from 1.2:
 * Add Cloudstack snitch (CASSANDRA-7147)
 * Update system.peers correctly when relocating tokens (CASSANDRA-7126)
 * Add Google Compute Engine snitch (CASSANDRA-7132)
 * remove duplicate query for local tokens (CASSANDRA-7182)
 * exit CQLSH with error status code if script fails (CASSANDRA-6344)
 * Fix bug with some IN queries missig results (CASSANDRA-7105)
 * Fix availability validation for LOCAL_ONE CL (CASSANDRA-7319)
 * Hint streaming can cause decommission to fail (CASSANDRA-7219)


2.1.0-beta2
 * Increase default CL space to 8GB (CASSANDRA-7031)
 * Add range tombstones to read repair digests (CASSANDRA-6863)
 * Fix BTree.clear for large updates (CASSANDRA-6943)
 * Fail write instead of logging a warning when unable to append to CL
   (CASSANDRA-6764)
 * Eliminate possibility of CL segment appearing twice in active list 
   (CASSANDRA-6557)
 * Apply DONTNEED fadvise to commitlog segments (CASSANDRA-6759)
 * Switch CRC component to Adler and include it for compressed sstables 
   (CASSANDRA-4165)
 * Allow cassandra-stress to set compaction strategy options (CASSANDRA-6451)
 * Add broadcast_rpc_address option to cassandra.yaml (CASSANDRA-5899)
 * Auto reload GossipingPropertyFileSnitch config (CASSANDRA-5897)
 * Fix overflow of memtable_total_space_in_mb (CASSANDRA-6573)
 * Fix ABTC NPE and apply update function correctly (CASSANDRA-6692)
 * Allow nodetool to use a file or prompt for password (CASSANDRA-6660)
 * Fix AIOOBE when concurrently accessing ABSC (CASSANDRA-6742)
 * Fix assertion error in ALTER TYPE RENAME (CASSANDRA-6705)
 * Scrub should not always clear out repaired status (CASSANDRA-5351)
 * Improve handling of range tombstone for wide partitions (CASSANDRA-6446)
 * Fix ClassCastException for compact table with composites (CASSANDRA-6738)
 * Fix potentially repairing with wrong nodes (CASSANDRA-6808)
 * Change caching option syntax (CASSANDRA-6745)
 * Fix stress to do proper counter reads (CASSANDRA-6835)
 * Fix help message for stress counter_write (CASSANDRA-6824)
 * Fix stress smart Thrift client to pick servers correctly (CASSANDRA-6848)
 * Add logging levels (minimal, normal or verbose) to stress tool (CASSANDRA-6849)
 * Fix race condition in Batch CLE (CASSANDRA-6860)
 * Improve cleanup/scrub/upgradesstables failure handling (CASSANDRA-6774)
 * ByteBuffer write() methods for serializing sstables (CASSANDRA-6781)
 * Proper compare function for CollectionType (CASSANDRA-6783)
 * Update native server to Netty 4 (CASSANDRA-6236)
 * Fix off-by-one error in stress (CASSANDRA-6883)
 * Make OpOrder AutoCloseable (CASSANDRA-6901)
 * Remove sync repair JMX interface (CASSANDRA-6900)
 * Add multiple memory allocation options for memtables (CASSANDRA-6689, 6694)
 * Remove adjusted op rate from stress output (CASSANDRA-6921)
 * Add optimized CF.hasColumns() implementations (CASSANDRA-6941)
 * Serialize batchlog mutations with the version of the target node
   (CASSANDRA-6931)
 * Optimize CounterColumn#reconcile() (CASSANDRA-6953)
 * Properly remove 1.2 sstable support in 2.1 (CASSANDRA-6869)
 * Lock counter cells, not partitions (CASSANDRA-6880)
 * Track presence of legacy counter shards in sstables (CASSANDRA-6888)
 * Ensure safe resource cleanup when replacing sstables (CASSANDRA-6912)
 * Add failure handler to async callback (CASSANDRA-6747)
 * Fix AE when closing SSTable without releasing reference (CASSANDRA-7000)
 * Clean up IndexInfo on keyspace/table drops (CASSANDRA-6924)
 * Only snapshot relative SSTables when sequential repair (CASSANDRA-7024)
 * Require nodetool rebuild_index to specify index names (CASSANDRA-7038)
 * fix cassandra stress errors on reads with native protocol (CASSANDRA-7033)
 * Use OpOrder to guard sstable references for reads (CASSANDRA-6919)
 * Preemptive opening of compaction result (CASSANDRA-6916)
 * Multi-threaded scrub/cleanup/upgradesstables (CASSANDRA-5547)
 * Optimize cellname comparison (CASSANDRA-6934)
 * Native protocol v3 (CASSANDRA-6855)
 * Optimize Cell liveness checks and clean up Cell (CASSANDRA-7119)
 * Support consistent range movements (CASSANDRA-2434)
 * Display min timestamp in sstablemetadata viewer (CASSANDRA-6767)
Merged from 2.0:
 * Avoid race-prone second "scrub" of system keyspace (CASSANDRA-6797)
 * Pool CqlRecordWriter clients by inetaddress rather than Range
   (CASSANDRA-6665)
 * Fix compaction_history timestamps (CASSANDRA-6784)
 * Compare scores of full replica ordering in DES (CASSANDRA-6683)
 * fix CME in SessionInfo updateProgress affecting netstats (CASSANDRA-6577)
 * Allow repairing between specific replicas (CASSANDRA-6440)
 * Allow per-dc enabling of hints (CASSANDRA-6157)
 * Add compatibility for Hadoop 0.2.x (CASSANDRA-5201)
 * Fix EstimatedHistogram races (CASSANDRA-6682)
 * Failure detector correctly converts initial value to nanos (CASSANDRA-6658)
 * Add nodetool taketoken to relocate vnodes (CASSANDRA-4445)
 * Expose bulk loading progress over JMX (CASSANDRA-4757)
 * Correctly handle null with IF conditions and TTL (CASSANDRA-6623)
 * Account for range/row tombstones in tombstone drop
   time histogram (CASSANDRA-6522)
 * Stop CommitLogSegment.close() from calling sync() (CASSANDRA-6652)
 * Make commitlog failure handling configurable (CASSANDRA-6364)
 * Avoid overlaps in LCS (CASSANDRA-6688)
 * Improve support for paginating over composites (CASSANDRA-4851)
 * Fix count(*) queries in a mixed cluster (CASSANDRA-6707)
 * Improve repair tasks(snapshot, differencing) concurrency (CASSANDRA-6566)
 * Fix replaying pre-2.0 commit logs (CASSANDRA-6714)
 * Add static columns to CQL3 (CASSANDRA-6561)
 * Optimize single partition batch statements (CASSANDRA-6737)
 * Disallow post-query re-ordering when paging (CASSANDRA-6722)
 * Fix potential paging bug with deleted columns (CASSANDRA-6748)
 * Fix NPE on BulkLoader caused by losing StreamEvent (CASSANDRA-6636)
 * Fix truncating compression metadata (CASSANDRA-6791)
 * Add CMSClassUnloadingEnabled JVM option (CASSANDRA-6541)
 * Catch memtable flush exceptions during shutdown (CASSANDRA-6735)
 * Fix upgradesstables NPE for non-CF-based indexes (CASSANDRA-6645)
 * Fix UPDATE updating PRIMARY KEY columns implicitly (CASSANDRA-6782)
 * Fix IllegalArgumentException when updating from 1.2 with SuperColumns
   (CASSANDRA-6733)
 * FBUtilities.singleton() should use the CF comparator (CASSANDRA-6778)
 * Fix CQLSStableWriter.addRow(Map<String, Object>) (CASSANDRA-6526)
 * Fix HSHA server introducing corrupt data (CASSANDRA-6285)
 * Fix CAS conditions for COMPACT STORAGE tables (CASSANDRA-6813)
 * Starting threads in OutboundTcpConnectionPool constructor causes race conditions (CASSANDRA-7177)
 * Allow overriding cassandra-rackdc.properties file (CASSANDRA-7072)
 * Set JMX RMI port to 7199 (CASSANDRA-7087)
 * Use LOCAL_QUORUM for data reads at LOCAL_SERIAL (CASSANDRA-6939)
 * Log a warning for large batches (CASSANDRA-6487)
 * Put nodes in hibernate when join_ring is false (CASSANDRA-6961)
 * Avoid early loading of non-system keyspaces before compaction-leftovers 
   cleanup at startup (CASSANDRA-6913)
 * Restrict Windows to parallel repairs (CASSANDRA-6907)
 * (Hadoop) Allow manually specifying start/end tokens in CFIF (CASSANDRA-6436)
 * Fix NPE in MeteredFlusher (CASSANDRA-6820)
 * Fix race processing range scan responses (CASSANDRA-6820)
 * Allow deleting snapshots from dropped keyspaces (CASSANDRA-6821)
 * Add uuid() function (CASSANDRA-6473)
 * Omit tombstones from schema digests (CASSANDRA-6862)
 * Include correct consistencyLevel in LWT timeout (CASSANDRA-6884)
 * Lower chances for losing new SSTables during nodetool refresh and
   ColumnFamilyStore.loadNewSSTables (CASSANDRA-6514)
 * Add support for DELETE ... IF EXISTS to CQL3 (CASSANDRA-5708)
 * Update hadoop_cql3_word_count example (CASSANDRA-6793)
 * Fix handling of RejectedExecution in sync Thrift server (CASSANDRA-6788)
 * Log more information when exceeding tombstone_warn_threshold (CASSANDRA-6865)
 * Fix truncate to not abort due to unreachable fat clients (CASSANDRA-6864)
 * Fix schema concurrency exceptions (CASSANDRA-6841)
 * Fix leaking validator FH in StreamWriter (CASSANDRA-6832)
 * Fix saving triggers to schema (CASSANDRA-6789)
 * Fix trigger mutations when base mutation list is immutable (CASSANDRA-6790)
 * Fix accounting in FileCacheService to allow re-using RAR (CASSANDRA-6838)
 * Fix static counter columns (CASSANDRA-6827)
 * Restore expiring->deleted (cell) compaction optimization (CASSANDRA-6844)
 * Fix CompactionManager.needsCleanup (CASSANDRA-6845)
 * Correctly compare BooleanType values other than 0 and 1 (CASSANDRA-6779)
 * Read message id as string from earlier versions (CASSANDRA-6840)
 * Properly use the Paxos consistency for (non-protocol) batch (CASSANDRA-6837)
 * Add paranoid disk failure option (CASSANDRA-6646)
 * Improve PerRowSecondaryIndex performance (CASSANDRA-6876)
 * Extend triggers to support CAS updates (CASSANDRA-6882)
 * Static columns with IF NOT EXISTS don't always work as expected (CASSANDRA-6873)
 * Fix paging with SELECT DISTINCT (CASSANDRA-6857)
 * Fix UnsupportedOperationException on CAS timeout (CASSANDRA-6923)
 * Improve MeteredFlusher handling of MF-unaffected column families
   (CASSANDRA-6867)
 * Add CqlRecordReader using native pagination (CASSANDRA-6311)
 * Add QueryHandler interface (CASSANDRA-6659)
 * Track liveRatio per-memtable, not per-CF (CASSANDRA-6945)
 * Make sure upgradesstables keeps sstable level (CASSANDRA-6958)
 * Fix LIMIT with static columns (CASSANDRA-6956)
 * Fix clash with CQL column name in thrift validation (CASSANDRA-6892)
 * Fix error with super columns in mixed 1.2-2.0 clusters (CASSANDRA-6966)
 * Fix bad skip of sstables on slice query with composite start/finish (CASSANDRA-6825)
 * Fix unintended update with conditional statement (CASSANDRA-6893)
 * Fix map element access in IF (CASSANDRA-6914)
 * Avoid costly range calculations for range queries on system keyspaces
   (CASSANDRA-6906)
 * Fix SSTable not released if stream session fails (CASSANDRA-6818)
 * Avoid build failure due to ANTLR timeout (CASSANDRA-6991)
 * Queries on compact tables can return more rows that requested (CASSANDRA-7052)
 * USING TIMESTAMP for batches does not work (CASSANDRA-7053)
 * Fix performance regression from CASSANDRA-5614 (CASSANDRA-6949)
 * Ensure that batchlog and hint timeouts do not produce hints (CASSANDRA-7058)
 * Merge groupable mutations in TriggerExecutor#execute() (CASSANDRA-7047)
 * Plug holes in resource release when wiring up StreamSession (CASSANDRA-7073)
 * Re-add parameter columns to tracing session (CASSANDRA-6942)
 * Preserves CQL metadata when updating table from thrift (CASSANDRA-6831)
Merged from 1.2:
 * Fix nodetool display with vnodes (CASSANDRA-7082)
 * Add UNLOGGED, COUNTER options to BATCH documentation (CASSANDRA-6816)
 * add extra SSL cipher suites (CASSANDRA-6613)
 * fix nodetool getsstables for blob PK (CASSANDRA-6803)
 * Fix BatchlogManager#deleteBatch() use of millisecond timestamps
   (CASSANDRA-6822)
 * Continue assassinating even if the endpoint vanishes (CASSANDRA-6787)
 * Schedule schema pulls on change (CASSANDRA-6971)
 * Non-droppable verbs shouldn't be dropped from OTC (CASSANDRA-6980)
 * Shutdown batchlog executor in SS#drain() (CASSANDRA-7025)
 * Fix batchlog to account for CF truncation records (CASSANDRA-6999)
 * Fix CQLSH parsing of functions and BLOB literals (CASSANDRA-7018)
 * Properly load trustore in the native protocol (CASSANDRA-6847)
 * Always clean up references in SerializingCache (CASSANDRA-6994)
 * Don't shut MessagingService down when replacing a node (CASSANDRA-6476)
 * fix npe when doing -Dcassandra.fd_initial_value_ms (CASSANDRA-6751)


2.1.0-beta1
 * Add flush directory distinct from compaction directories (CASSANDRA-6357)
 * Require JNA by default (CASSANDRA-6575)
 * add listsnapshots command to nodetool (CASSANDRA-5742)
 * Introduce AtomicBTreeColumns (CASSANDRA-6271, 6692)
 * Multithreaded commitlog (CASSANDRA-3578)
 * allocate fixed index summary memory pool and resample cold index summaries 
   to use less memory (CASSANDRA-5519)
 * Removed multithreaded compaction (CASSANDRA-6142)
 * Parallelize fetching rows for low-cardinality indexes (CASSANDRA-1337)
 * change logging from log4j to logback (CASSANDRA-5883)
 * switch to LZ4 compression for internode communication (CASSANDRA-5887)
 * Stop using Thrift-generated Index* classes internally (CASSANDRA-5971)
 * Remove 1.2 network compatibility code (CASSANDRA-5960)
 * Remove leveled json manifest migration code (CASSANDRA-5996)
 * Remove CFDefinition (CASSANDRA-6253)
 * Use AtomicIntegerFieldUpdater in RefCountedMemory (CASSANDRA-6278)
 * User-defined types for CQL3 (CASSANDRA-5590)
 * Use of o.a.c.metrics in nodetool (CASSANDRA-5871, 6406)
 * Batch read from OTC's queue and cleanup (CASSANDRA-1632)
 * Secondary index support for collections (CASSANDRA-4511, 6383)
 * SSTable metadata(Stats.db) format change (CASSANDRA-6356)
 * Push composites support in the storage engine
   (CASSANDRA-5417, CASSANDRA-6520)
 * Add snapshot space used to cfstats (CASSANDRA-6231)
 * Add cardinality estimator for key count estimation (CASSANDRA-5906)
 * CF id is changed to be non-deterministic. Data dir/key cache are created
   uniquely for CF id (CASSANDRA-5202)
 * New counters implementation (CASSANDRA-6504)
 * Replace UnsortedColumns, EmptyColumns, TreeMapBackedSortedColumns with new
   ArrayBackedSortedColumns (CASSANDRA-6630, CASSANDRA-6662, CASSANDRA-6690)
 * Add option to use row cache with a given amount of rows (CASSANDRA-5357)
 * Avoid repairing already repaired data (CASSANDRA-5351)
 * Reject counter updates with USING TTL/TIMESTAMP (CASSANDRA-6649)
 * Replace index_interval with min/max_index_interval (CASSANDRA-6379)
 * Lift limitation that order by columns must be selected for IN queries (CASSANDRA-4911)


2.0.5
 * Reduce garbage generated by bloom filter lookups (CASSANDRA-6609)
 * Add ks.cf names to tombstone logging (CASSANDRA-6597)
 * Use LOCAL_QUORUM for LWT operations at LOCAL_SERIAL (CASSANDRA-6495)
 * Wait for gossip to settle before accepting client connections (CASSANDRA-4288)
 * Delete unfinished compaction incrementally (CASSANDRA-6086)
 * Allow specifying custom secondary index options in CQL3 (CASSANDRA-6480)
 * Improve replica pinning for cache efficiency in DES (CASSANDRA-6485)
 * Fix LOCAL_SERIAL from thrift (CASSANDRA-6584)
 * Don't special case received counts in CAS timeout exceptions (CASSANDRA-6595)
 * Add support for 2.1 global counter shards (CASSANDRA-6505)
 * Fix NPE when streaming connection is not yet established (CASSANDRA-6210)
 * Avoid rare duplicate read repair triggering (CASSANDRA-6606)
 * Fix paging discardFirst (CASSANDRA-6555)
 * Fix ArrayIndexOutOfBoundsException in 2ndary index query (CASSANDRA-6470)
 * Release sstables upon rebuilding 2i (CASSANDRA-6635)
 * Add AbstractCompactionStrategy.startup() method (CASSANDRA-6637)
 * SSTableScanner may skip rows during cleanup (CASSANDRA-6638)
 * sstables from stalled repair sessions can resurrect deleted data (CASSANDRA-6503)
 * Switch stress to use ITransportFactory (CASSANDRA-6641)
 * Fix IllegalArgumentException during prepare (CASSANDRA-6592)
 * Fix possible loss of 2ndary index entries during compaction (CASSANDRA-6517)
 * Fix direct Memory on architectures that do not support unaligned long access
   (CASSANDRA-6628)
 * Let scrub optionally skip broken counter partitions (CASSANDRA-5930)
Merged from 1.2:
 * fsync compression metadata (CASSANDRA-6531)
 * Validate CF existence on execution for prepared statement (CASSANDRA-6535)
 * Add ability to throttle batchlog replay (CASSANDRA-6550)
 * Fix executing LOCAL_QUORUM with SimpleStrategy (CASSANDRA-6545)
 * Avoid StackOverflow when using large IN queries (CASSANDRA-6567)
 * Nodetool upgradesstables includes secondary indexes (CASSANDRA-6598)
 * Paginate batchlog replay (CASSANDRA-6569)
 * skip blocking on streaming during drain (CASSANDRA-6603)
 * Improve error message when schema doesn't match loaded sstable (CASSANDRA-6262)
 * Add properties to adjust FD initial value and max interval (CASSANDRA-4375)
 * Fix preparing with batch and delete from collection (CASSANDRA-6607)
 * Fix ABSC reverse iterator's remove() method (CASSANDRA-6629)
 * Handle host ID conflicts properly (CASSANDRA-6615)
 * Move handling of migration event source to solve bootstrap race. (CASSANDRA-6648)
 * Make sure compaction throughput value doesn't overflow with int math (CASSANDRA-6647)


2.0.4
 * Allow removing snapshots of no-longer-existing CFs (CASSANDRA-6418)
 * add StorageService.stopDaemon() (CASSANDRA-4268)
 * add IRE for invalid CF supplied to get_count (CASSANDRA-5701)
 * add client encryption support to sstableloader (CASSANDRA-6378)
 * Fix accept() loop for SSL sockets post-shutdown (CASSANDRA-6468)
 * Fix size-tiered compaction in LCS L0 (CASSANDRA-6496)
 * Fix assertion failure in filterColdSSTables (CASSANDRA-6483)
 * Fix row tombstones in larger-than-memory compactions (CASSANDRA-6008)
 * Fix cleanup ClassCastException (CASSANDRA-6462)
 * Reduce gossip memory use by interning VersionedValue strings (CASSANDRA-6410)
 * Allow specifying datacenters to participate in a repair (CASSANDRA-6218)
 * Fix divide-by-zero in PCI (CASSANDRA-6403)
 * Fix setting last compacted key in the wrong level for LCS (CASSANDRA-6284)
 * Add millisecond precision formats to the timestamp parser (CASSANDRA-6395)
 * Expose a total memtable size metric for a CF (CASSANDRA-6391)
 * cqlsh: handle symlinks properly (CASSANDRA-6425)
 * Fix potential infinite loop when paging query with IN (CASSANDRA-6464)
 * Fix assertion error in AbstractQueryPager.discardFirst (CASSANDRA-6447)
 * Fix streaming older SSTable yields unnecessary tombstones (CASSANDRA-6527)
Merged from 1.2:
 * Improved error message on bad properties in DDL queries (CASSANDRA-6453)
 * Randomize batchlog candidates selection (CASSANDRA-6481)
 * Fix thundering herd on endpoint cache invalidation (CASSANDRA-6345, 6485)
 * Improve batchlog write performance with vnodes (CASSANDRA-6488)
 * cqlsh: quote single quotes in strings inside collections (CASSANDRA-6172)
 * Improve gossip performance for typical messages (CASSANDRA-6409)
 * Throw IRE if a prepared statement has more markers than supported 
   (CASSANDRA-5598)
 * Expose Thread metrics for the native protocol server (CASSANDRA-6234)
 * Change snapshot response message verb to INTERNAL to avoid dropping it 
   (CASSANDRA-6415)
 * Warn when collection read has > 65K elements (CASSANDRA-5428)
 * Fix cache persistence when both row and key cache are enabled 
   (CASSANDRA-6413)
 * (Hadoop) add describe_local_ring (CASSANDRA-6268)
 * Fix handling of concurrent directory creation failure (CASSANDRA-6459)
 * Allow executing CREATE statements multiple times (CASSANDRA-6471)
 * Don't send confusing info with timeouts (CASSANDRA-6491)
 * Don't resubmit counter mutation runnables internally (CASSANDRA-6427)
 * Don't drop local mutations without a hint (CASSANDRA-6510)
 * Don't allow null max_hint_window_in_ms (CASSANDRA-6419)
 * Validate SliceRange start and finish lengths (CASSANDRA-6521)


2.0.3
 * Fix FD leak on slice read path (CASSANDRA-6275)
 * Cancel read meter task when closing SSTR (CASSANDRA-6358)
 * free off-heap IndexSummary during bulk (CASSANDRA-6359)
 * Recover from IOException in accept() thread (CASSANDRA-6349)
 * Improve Gossip tolerance of abnormally slow tasks (CASSANDRA-6338)
 * Fix trying to hint timed out counter writes (CASSANDRA-6322)
 * Allow restoring specific columnfamilies from archived CL (CASSANDRA-4809)
 * Avoid flushing compaction_history after each operation (CASSANDRA-6287)
 * Fix repair assertion error when tombstones expire (CASSANDRA-6277)
 * Skip loading corrupt key cache (CASSANDRA-6260)
 * Fixes for compacting larger-than-memory rows (CASSANDRA-6274)
 * Compact hottest sstables first and optionally omit coldest from
   compaction entirely (CASSANDRA-6109)
 * Fix modifying column_metadata from thrift (CASSANDRA-6182)
 * cqlsh: fix LIST USERS output (CASSANDRA-6242)
 * Add IRequestSink interface (CASSANDRA-6248)
 * Update memtable size while flushing (CASSANDRA-6249)
 * Provide hooks around CQL2/CQL3 statement execution (CASSANDRA-6252)
 * Require Permission.SELECT for CAS updates (CASSANDRA-6247)
 * New CQL-aware SSTableWriter (CASSANDRA-5894)
 * Reject CAS operation when the protocol v1 is used (CASSANDRA-6270)
 * Correctly throw error when frame too large (CASSANDRA-5981)
 * Fix serialization bug in PagedRange with 2ndary indexes (CASSANDRA-6299)
 * Fix CQL3 table validation in Thrift (CASSANDRA-6140)
 * Fix bug missing results with IN clauses (CASSANDRA-6327)
 * Fix paging with reversed slices (CASSANDRA-6343)
 * Set minTimestamp correctly to be able to drop expired sstables (CASSANDRA-6337)
 * Support NaN and Infinity as float literals (CASSANDRA-6003)
 * Remove RF from nodetool ring output (CASSANDRA-6289)
 * Fix attempting to flush empty rows (CASSANDRA-6374)
 * Fix potential out of bounds exception when paging (CASSANDRA-6333)
Merged from 1.2:
 * Optimize FD phi calculation (CASSANDRA-6386)
 * Improve initial FD phi estimate when starting up (CASSANDRA-6385)
 * Don't list CQL3 table in CLI describe even if named explicitely 
   (CASSANDRA-5750)
 * Invalidate row cache when dropping CF (CASSANDRA-6351)
 * add non-jamm path for cached statements (CASSANDRA-6293)
 * add windows bat files for shell commands (CASSANDRA-6145)
 * Require logging in for Thrift CQL2/3 statement preparation (CASSANDRA-6254)
 * restrict max_num_tokens to 1536 (CASSANDRA-6267)
 * Nodetool gets default JMX port from cassandra-env.sh (CASSANDRA-6273)
 * make calculatePendingRanges asynchronous (CASSANDRA-6244)
 * Remove blocking flushes in gossip thread (CASSANDRA-6297)
 * Fix potential socket leak in connectionpool creation (CASSANDRA-6308)
 * Allow LOCAL_ONE/LOCAL_QUORUM to work with SimpleStrategy (CASSANDRA-6238)
 * cqlsh: handle 'null' as session duration (CASSANDRA-6317)
 * Fix json2sstable handling of range tombstones (CASSANDRA-6316)
 * Fix missing one row in reverse query (CASSANDRA-6330)
 * Fix reading expired row value from row cache (CASSANDRA-6325)
 * Fix AssertionError when doing set element deletion (CASSANDRA-6341)
 * Make CL code for the native protocol match the one in C* 2.0
   (CASSANDRA-6347)
 * Disallow altering CQL3 table from thrift (CASSANDRA-6370)
 * Fix size computation of prepared statement (CASSANDRA-6369)


2.0.2
 * Update FailureDetector to use nanontime (CASSANDRA-4925)
 * Fix FileCacheService regressions (CASSANDRA-6149)
 * Never return WriteTimeout for CL.ANY (CASSANDRA-6132)
 * Fix race conditions in bulk loader (CASSANDRA-6129)
 * Add configurable metrics reporting (CASSANDRA-4430)
 * drop queries exceeding a configurable number of tombstones (CASSANDRA-6117)
 * Track and persist sstable read activity (CASSANDRA-5515)
 * Fixes for speculative retry (CASSANDRA-5932, CASSANDRA-6194)
 * Improve memory usage of metadata min/max column names (CASSANDRA-6077)
 * Fix thrift validation refusing row markers on CQL3 tables (CASSANDRA-6081)
 * Fix insertion of collections with CAS (CASSANDRA-6069)
 * Correctly send metadata on SELECT COUNT (CASSANDRA-6080)
 * Track clients' remote addresses in ClientState (CASSANDRA-6070)
 * Create snapshot dir if it does not exist when migrating
   leveled manifest (CASSANDRA-6093)
 * make sequential nodetool repair the default (CASSANDRA-5950)
 * Add more hooks for compaction strategy implementations (CASSANDRA-6111)
 * Fix potential NPE on composite 2ndary indexes (CASSANDRA-6098)
 * Delete can potentially be skipped in batch (CASSANDRA-6115)
 * Allow alter keyspace on system_traces (CASSANDRA-6016)
 * Disallow empty column names in cql (CASSANDRA-6136)
 * Use Java7 file-handling APIs and fix file moving on Windows (CASSANDRA-5383)
 * Save compaction history to system keyspace (CASSANDRA-5078)
 * Fix NPE if StorageService.getOperationMode() is executed before full startup (CASSANDRA-6166)
 * CQL3: support pre-epoch longs for TimestampType (CASSANDRA-6212)
 * Add reloadtriggers command to nodetool (CASSANDRA-4949)
 * cqlsh: ignore empty 'value alias' in DESCRIBE (CASSANDRA-6139)
 * Fix sstable loader (CASSANDRA-6205)
 * Reject bootstrapping if the node already exists in gossip (CASSANDRA-5571)
 * Fix NPE while loading paxos state (CASSANDRA-6211)
 * cqlsh: add SHOW SESSION <tracing-session> command (CASSANDRA-6228)
Merged from 1.2:
 * (Hadoop) Require CFRR batchSize to be at least 2 (CASSANDRA-6114)
 * Add a warning for small LCS sstable size (CASSANDRA-6191)
 * Add ability to list specific KS/CF combinations in nodetool cfstats (CASSANDRA-4191)
 * Mark CF clean if a mutation raced the drop and got it marked dirty (CASSANDRA-5946)
 * Add a LOCAL_ONE consistency level (CASSANDRA-6202)
 * Limit CQL prepared statement cache by size instead of count (CASSANDRA-6107)
 * Tracing should log write failure rather than raw exceptions (CASSANDRA-6133)
 * lock access to TM.endpointToHostIdMap (CASSANDRA-6103)
 * Allow estimated memtable size to exceed slab allocator size (CASSANDRA-6078)
 * Start MeteredFlusher earlier to prevent OOM during CL replay (CASSANDRA-6087)
 * Avoid sending Truncate command to fat clients (CASSANDRA-6088)
 * Allow where clause conditions to be in parenthesis (CASSANDRA-6037)
 * Do not open non-ssl storage port if encryption option is all (CASSANDRA-3916)
 * Move batchlog replay to its own executor (CASSANDRA-6079)
 * Add tombstone debug threshold and histogram (CASSANDRA-6042, 6057)
 * Enable tcp keepalive on incoming connections (CASSANDRA-4053)
 * Fix fat client schema pull NPE (CASSANDRA-6089)
 * Fix memtable flushing for indexed tables (CASSANDRA-6112)
 * Fix skipping columns with multiple slices (CASSANDRA-6119)
 * Expose connected thrift + native client counts (CASSANDRA-5084)
 * Optimize auth setup (CASSANDRA-6122)
 * Trace index selection (CASSANDRA-6001)
 * Update sstablesPerReadHistogram to use biased sampling (CASSANDRA-6164)
 * Log UnknownColumnfamilyException when closing socket (CASSANDRA-5725)
 * Properly error out on CREATE INDEX for counters table (CASSANDRA-6160)
 * Handle JMX notification failure for repair (CASSANDRA-6097)
 * (Hadoop) Fetch no more than 128 splits in parallel (CASSANDRA-6169)
 * stress: add username/password authentication support (CASSANDRA-6068)
 * Fix indexed queries with row cache enabled on parent table (CASSANDRA-5732)
 * Fix compaction race during columnfamily drop (CASSANDRA-5957)
 * Fix validation of empty column names for compact tables (CASSANDRA-6152)
 * Skip replaying mutations that pass CRC but fail to deserialize (CASSANDRA-6183)
 * Rework token replacement to use replace_address (CASSANDRA-5916)
 * Fix altering column types (CASSANDRA-6185)
 * cqlsh: fix CREATE/ALTER WITH completion (CASSANDRA-6196)
 * add windows bat files for shell commands (CASSANDRA-6145)
 * Fix potential stack overflow during range tombstones insertion (CASSANDRA-6181)
 * (Hadoop) Make LOCAL_ONE the default consistency level (CASSANDRA-6214)


2.0.1
 * Fix bug that could allow reading deleted data temporarily (CASSANDRA-6025)
 * Improve memory use defaults (CASSANDRA-6059)
 * Make ThriftServer more easlly extensible (CASSANDRA-6058)
 * Remove Hadoop dependency from ITransportFactory (CASSANDRA-6062)
 * add file_cache_size_in_mb setting (CASSANDRA-5661)
 * Improve error message when yaml contains invalid properties (CASSANDRA-5958)
 * Improve leveled compaction's ability to find non-overlapping L0 compactions
   to work on concurrently (CASSANDRA-5921)
 * Notify indexer of columns shadowed by range tombstones (CASSANDRA-5614)
 * Log Merkle tree stats (CASSANDRA-2698)
 * Switch from crc32 to adler32 for compressed sstable checksums (CASSANDRA-5862)
 * Improve offheap memcpy performance (CASSANDRA-5884)
 * Use a range aware scanner for cleanup (CASSANDRA-2524)
 * Cleanup doesn't need to inspect sstables that contain only local data
   (CASSANDRA-5722)
 * Add ability for CQL3 to list partition keys (CASSANDRA-4536)
 * Improve native protocol serialization (CASSANDRA-5664)
 * Upgrade Thrift to 0.9.1 (CASSANDRA-5923)
 * Require superuser status for adding triggers (CASSANDRA-5963)
 * Make standalone scrubber handle old and new style leveled manifest
   (CASSANDRA-6005)
 * Fix paxos bugs (CASSANDRA-6012, 6013, 6023)
 * Fix paged ranges with multiple replicas (CASSANDRA-6004)
 * Fix potential AssertionError during tracing (CASSANDRA-6041)
 * Fix NPE in sstablesplit (CASSANDRA-6027)
 * Migrate pre-2.0 key/value/column aliases to system.schema_columns
   (CASSANDRA-6009)
 * Paging filter empty rows too agressively (CASSANDRA-6040)
 * Support variadic parameters for IN clauses (CASSANDRA-4210)
 * cqlsh: return the result of CAS writes (CASSANDRA-5796)
 * Fix validation of IN clauses with 2ndary indexes (CASSANDRA-6050)
 * Support named bind variables in CQL (CASSANDRA-6033)
Merged from 1.2:
 * Allow cache-keys-to-save to be set at runtime (CASSANDRA-5980)
 * Avoid second-guessing out-of-space state (CASSANDRA-5605)
 * Tuning knobs for dealing with large blobs and many CFs (CASSANDRA-5982)
 * (Hadoop) Fix CQLRW for thrift tables (CASSANDRA-6002)
 * Fix possible divide-by-zero in HHOM (CASSANDRA-5990)
 * Allow local batchlog writes for CL.ANY (CASSANDRA-5967)
 * Upgrade metrics-core to version 2.2.0 (CASSANDRA-5947)
 * Fix CqlRecordWriter with composite keys (CASSANDRA-5949)
 * Add snitch, schema version, cluster, partitioner to JMX (CASSANDRA-5881)
 * Allow disabling SlabAllocator (CASSANDRA-5935)
 * Make user-defined compaction JMX blocking (CASSANDRA-4952)
 * Fix streaming does not transfer wrapped range (CASSANDRA-5948)
 * Fix loading index summary containing empty key (CASSANDRA-5965)
 * Correctly handle limits in CompositesSearcher (CASSANDRA-5975)
 * Pig: handle CQL collections (CASSANDRA-5867)
 * Pass the updated cf to the PRSI index() method (CASSANDRA-5999)
 * Allow empty CQL3 batches (as no-op) (CASSANDRA-5994)
 * Support null in CQL3 functions (CASSANDRA-5910)
 * Replace the deprecated MapMaker with CacheLoader (CASSANDRA-6007)
 * Add SSTableDeletingNotification to DataTracker (CASSANDRA-6010)
 * Fix snapshots in use get deleted during snapshot repair (CASSANDRA-6011)
 * Move hints and exception count to o.a.c.metrics (CASSANDRA-6017)
 * Fix memory leak in snapshot repair (CASSANDRA-6047)
 * Fix sstable2sjon for CQL3 tables (CASSANDRA-5852)


2.0.0
 * Fix thrift validation when inserting into CQL3 tables (CASSANDRA-5138)
 * Fix periodic memtable flushing behavior with clean memtables (CASSANDRA-5931)
 * Fix dateOf() function for pre-2.0 timestamp columns (CASSANDRA-5928)
 * Fix SSTable unintentionally loads BF when opened for batch (CASSANDRA-5938)
 * Add stream session progress to JMX (CASSANDRA-4757)
 * Fix NPE during CAS operation (CASSANDRA-5925)
Merged from 1.2:
 * Fix getBloomFilterDiskSpaceUsed for AlwaysPresentFilter (CASSANDRA-5900)
 * Don't announce schema version until we've loaded the changes locally
   (CASSANDRA-5904)
 * Fix to support off heap bloom filters size greater than 2 GB (CASSANDRA-5903)
 * Properly handle parsing huge map and set literals (CASSANDRA-5893)


2.0.0-rc2
 * enable vnodes by default (CASSANDRA-5869)
 * fix CAS contention timeout (CASSANDRA-5830)
 * fix HsHa to respect max frame size (CASSANDRA-4573)
 * Fix (some) 2i on composite components omissions (CASSANDRA-5851)
 * cqlsh: add DESCRIBE FULL SCHEMA variant (CASSANDRA-5880)
Merged from 1.2:
 * Correctly validate sparse composite cells in scrub (CASSANDRA-5855)
 * Add KeyCacheHitRate metric to CF metrics (CASSANDRA-5868)
 * cqlsh: add support for multiline comments (CASSANDRA-5798)
 * Handle CQL3 SELECT duplicate IN restrictions on clustering columns
   (CASSANDRA-5856)


2.0.0-rc1
 * improve DecimalSerializer performance (CASSANDRA-5837)
 * fix potential spurious wakeup in AsyncOneResponse (CASSANDRA-5690)
 * fix schema-related trigger issues (CASSANDRA-5774)
 * Better validation when accessing CQL3 table from thrift (CASSANDRA-5138)
 * Fix assertion error during repair (CASSANDRA-5801)
 * Fix range tombstone bug (CASSANDRA-5805)
 * DC-local CAS (CASSANDRA-5797)
 * Add a native_protocol_version column to the system.local table (CASSANRDA-5819)
 * Use index_interval from cassandra.yaml when upgraded (CASSANDRA-5822)
 * Fix buffer underflow on socket close (CASSANDRA-5792)
Merged from 1.2:
 * Fix reading DeletionTime from 1.1-format sstables (CASSANDRA-5814)
 * cqlsh: add collections support to COPY (CASSANDRA-5698)
 * retry important messages for any IOException (CASSANDRA-5804)
 * Allow empty IN relations in SELECT/UPDATE/DELETE statements (CASSANDRA-5626)
 * cqlsh: fix crashing on Windows due to libedit detection (CASSANDRA-5812)
 * fix bulk-loading compressed sstables (CASSANDRA-5820)
 * (Hadoop) fix quoting in CqlPagingRecordReader and CqlRecordWriter 
   (CASSANDRA-5824)
 * update default LCS sstable size to 160MB (CASSANDRA-5727)
 * Allow compacting 2Is via nodetool (CASSANDRA-5670)
 * Hex-encode non-String keys in OPP (CASSANDRA-5793)
 * nodetool history logging (CASSANDRA-5823)
 * (Hadoop) fix support for Thrift tables in CqlPagingRecordReader 
   (CASSANDRA-5752)
 * add "all time blocked" to StatusLogger output (CASSANDRA-5825)
 * Future-proof inter-major-version schema migrations (CASSANDRA-5845)
 * (Hadoop) add CqlPagingRecordReader support for ReversedType in Thrift table
   (CASSANDRA-5718)
 * Add -no-snapshot option to scrub (CASSANDRA-5891)
 * Fix to support off heap bloom filters size greater than 2 GB (CASSANDRA-5903)
 * Properly handle parsing huge map and set literals (CASSANDRA-5893)
 * Fix LCS L0 compaction may overlap in L1 (CASSANDRA-5907)
 * New sstablesplit tool to split large sstables offline (CASSANDRA-4766)
 * Fix potential deadlock in native protocol server (CASSANDRA-5926)
 * Disallow incompatible type change in CQL3 (CASSANDRA-5882)
Merged from 1.1:
 * Correctly validate sparse composite cells in scrub (CASSANDRA-5855)


2.0.0-beta2
 * Replace countPendingHints with Hints Created metric (CASSANDRA-5746)
 * Allow nodetool with no args, and with help to run without a server (CASSANDRA-5734)
 * Cleanup AbstractType/TypeSerializer classes (CASSANDRA-5744)
 * Remove unimplemented cli option schema-mwt (CASSANDRA-5754)
 * Support range tombstones in thrift (CASSANDRA-5435)
 * Normalize table-manipulating CQL3 statements' class names (CASSANDRA-5759)
 * cqlsh: add missing table options to DESCRIBE output (CASSANDRA-5749)
 * Fix assertion error during repair (CASSANDRA-5757)
 * Fix bulkloader (CASSANDRA-5542)
 * Add LZ4 compression to the native protocol (CASSANDRA-5765)
 * Fix bugs in the native protocol v2 (CASSANDRA-5770)
 * CAS on 'primary key only' table (CASSANDRA-5715)
 * Support streaming SSTables of old versions (CASSANDRA-5772)
 * Always respect protocol version in native protocol (CASSANDRA-5778)
 * Fix ConcurrentModificationException during streaming (CASSANDRA-5782)
 * Update deletion timestamp in Commit#updatesWithPaxosTime (CASSANDRA-5787)
 * Thrift cas() method crashes if input columns are not sorted (CASSANDRA-5786)
 * Order columns names correctly when querying for CAS (CASSANDRA-5788)
 * Fix streaming retry (CASSANDRA-5775)
Merged from 1.2:
 * if no seeds can be a reached a node won't start in a ring by itself (CASSANDRA-5768)
 * add cassandra.unsafesystem property (CASSANDRA-5704)
 * (Hadoop) quote identifiers in CqlPagingRecordReader (CASSANDRA-5763)
 * Add replace_node functionality for vnodes (CASSANDRA-5337)
 * Add timeout events to query traces (CASSANDRA-5520)
 * Fix serialization of the LEFT gossip value (CASSANDRA-5696)
 * Pig: support for cql3 tables (CASSANDRA-5234)
 * Fix skipping range tombstones with reverse queries (CASSANDRA-5712)
 * Expire entries out of ThriftSessionManager (CASSANDRA-5719)
 * Don't keep ancestor information in memory (CASSANDRA-5342)
 * Expose native protocol server status in nodetool info (CASSANDRA-5735)
 * Fix pathetic performance of range tombstones (CASSANDRA-5677)
 * Fix querying with an empty (impossible) range (CASSANDRA-5573)
 * cqlsh: handle CUSTOM 2i in DESCRIBE output (CASSANDRA-5760)
 * Fix minor bug in Range.intersects(Bound) (CASSANDRA-5771)
 * cqlsh: handle disabled compression in DESCRIBE output (CASSANDRA-5766)
 * Ensure all UP events are notified on the native protocol (CASSANDRA-5769)
 * Fix formatting of sstable2json with multiple -k arguments (CASSANDRA-5781)
 * Don't rely on row marker for queries in general to hide lost markers
   after TTL expires (CASSANDRA-5762)
 * Sort nodetool help output (CASSANDRA-5776)
 * Fix column expiring during 2 phases compaction (CASSANDRA-5799)
 * now() is being rejected in INSERTs when inside collections (CASSANDRA-5795)


2.0.0-beta1
 * Add support for indexing clustered columns (CASSANDRA-5125)
 * Removed on-heap row cache (CASSANDRA-5348)
 * use nanotime consistently for node-local timeouts (CASSANDRA-5581)
 * Avoid unnecessary second pass on name-based queries (CASSANDRA-5577)
 * Experimental triggers (CASSANDRA-1311)
 * JEMalloc support for off-heap allocation (CASSANDRA-3997)
 * Single-pass compaction (CASSANDRA-4180)
 * Removed token range bisection (CASSANDRA-5518)
 * Removed compatibility with pre-1.2.5 sstables and network messages
   (CASSANDRA-5511)
 * removed PBSPredictor (CASSANDRA-5455)
 * CAS support (CASSANDRA-5062, 5441, 5442, 5443, 5619, 5667)
 * Leveled compaction performs size-tiered compactions in L0 
   (CASSANDRA-5371, 5439)
 * Add yaml network topology snitch for mixed ec2/other envs (CASSANDRA-5339)
 * Log when a node is down longer than the hint window (CASSANDRA-4554)
 * Optimize tombstone creation for ExpiringColumns (CASSANDRA-4917)
 * Improve LeveledScanner work estimation (CASSANDRA-5250, 5407)
 * Replace compaction lock with runWithCompactionsDisabled (CASSANDRA-3430)
 * Change Message IDs to ints (CASSANDRA-5307)
 * Move sstable level information into the Stats component, removing the
   need for a separate Manifest file (CASSANDRA-4872)
 * avoid serializing to byte[] on commitlog append (CASSANDRA-5199)
 * make index_interval configurable per columnfamily (CASSANDRA-3961, CASSANDRA-5650)
 * add default_time_to_live (CASSANDRA-3974)
 * add memtable_flush_period_in_ms (CASSANDRA-4237)
 * replace supercolumns internally by composites (CASSANDRA-3237, 5123)
 * upgrade thrift to 0.9.0 (CASSANDRA-3719)
 * drop unnecessary keyspace parameter from user-defined compaction API 
   (CASSANDRA-5139)
 * more robust solution to incomplete compactions + counters (CASSANDRA-5151)
 * Change order of directory searching for c*.in.sh (CASSANDRA-3983)
 * Add tool to reset SSTable compaction level for LCS (CASSANDRA-5271)
 * Allow custom configuration loader (CASSANDRA-5045)
 * Remove memory emergency pressure valve logic (CASSANDRA-3534)
 * Reduce request latency with eager retry (CASSANDRA-4705)
 * cqlsh: Remove ASSUME command (CASSANDRA-5331)
 * Rebuild BF when loading sstables if bloom_filter_fp_chance
   has changed since compaction (CASSANDRA-5015)
 * remove row-level bloom filters (CASSANDRA-4885)
 * Change Kernel Page Cache skipping into row preheating (disabled by default)
   (CASSANDRA-4937)
 * Improve repair by deciding on a gcBefore before sending
   out TreeRequests (CASSANDRA-4932)
 * Add an official way to disable compactions (CASSANDRA-5074)
 * Reenable ALTER TABLE DROP with new semantics (CASSANDRA-3919)
 * Add binary protocol versioning (CASSANDRA-5436)
 * Swap THshaServer for TThreadedSelectorServer (CASSANDRA-5530)
 * Add alias support to SELECT statement (CASSANDRA-5075)
 * Don't create empty RowMutations in CommitLogReplayer (CASSANDRA-5541)
 * Use range tombstones when dropping cfs/columns from schema (CASSANDRA-5579)
 * cqlsh: drop CQL2/CQL3-beta support (CASSANDRA-5585)
 * Track max/min column names in sstables to be able to optimize slice
   queries (CASSANDRA-5514, CASSANDRA-5595, CASSANDRA-5600)
 * Binary protocol: allow batching already prepared statements (CASSANDRA-4693)
 * Allow preparing timestamp, ttl and limit in CQL3 queries (CASSANDRA-4450)
 * Support native link w/o JNA in Java7 (CASSANDRA-3734)
 * Use SASL authentication in binary protocol v2 (CASSANDRA-5545)
 * Replace Thrift HsHa with LMAX Disruptor based implementation (CASSANDRA-5582)
 * cqlsh: Add row count to SELECT output (CASSANDRA-5636)
 * Include a timestamp with all read commands to determine column expiration
   (CASSANDRA-5149)
 * Streaming 2.0 (CASSANDRA-5286, 5699)
 * Conditional create/drop ks/table/index statements in CQL3 (CASSANDRA-2737)
 * more pre-table creation property validation (CASSANDRA-5693)
 * Redesign repair messages (CASSANDRA-5426)
 * Fix ALTER RENAME post-5125 (CASSANDRA-5702)
 * Disallow renaming a 2ndary indexed column (CASSANDRA-5705)
 * Rename Table to Keyspace (CASSANDRA-5613)
 * Ensure changing column_index_size_in_kb on different nodes don't corrupt the
   sstable (CASSANDRA-5454)
 * Move resultset type information into prepare, not execute (CASSANDRA-5649)
 * Auto paging in binary protocol (CASSANDRA-4415, 5714)
 * Don't tie client side use of AbstractType to JDBC (CASSANDRA-4495)
 * Adds new TimestampType to replace DateType (CASSANDRA-5723, CASSANDRA-5729)
Merged from 1.2:
 * make starting native protocol server idempotent (CASSANDRA-5728)
 * Fix loading key cache when a saved entry is no longer valid (CASSANDRA-5706)
 * Fix serialization of the LEFT gossip value (CASSANDRA-5696)
 * cqlsh: Don't show 'null' in place of empty values (CASSANDRA-5675)
 * Race condition in detecting version on a mixed 1.1/1.2 cluster
   (CASSANDRA-5692)
 * Fix skipping range tombstones with reverse queries (CASSANDRA-5712)
 * Expire entries out of ThriftSessionManager (CASSANRDA-5719)
 * Don't keep ancestor information in memory (CASSANDRA-5342)
 * cqlsh: fix handling of semicolons inside BATCH queries (CASSANDRA-5697)


1.2.6
 * Fix tracing when operation completes before all responses arrive 
   (CASSANDRA-5668)
 * Fix cross-DC mutation forwarding (CASSANDRA-5632)
 * Reduce SSTableLoader memory usage (CASSANDRA-5555)
 * Scale hinted_handoff_throttle_in_kb to cluster size (CASSANDRA-5272)
 * (Hadoop) Add CQL3 input/output formats (CASSANDRA-4421, 5622)
 * (Hadoop) Fix InputKeyRange in CFIF (CASSANDRA-5536)
 * Fix dealing with ridiculously large max sstable sizes in LCS (CASSANDRA-5589)
 * Ignore pre-truncate hints (CASSANDRA-4655)
 * Move System.exit on OOM into a separate thread (CASSANDRA-5273)
 * Write row markers when serializing schema (CASSANDRA-5572)
 * Check only SSTables for the requested range when streaming (CASSANDRA-5569)
 * Improve batchlog replay behavior and hint ttl handling (CASSANDRA-5314)
 * Exclude localTimestamp from validation for tombstones (CASSANDRA-5398)
 * cqlsh: add custom prompt support (CASSANDRA-5539)
 * Reuse prepared statements in hot auth queries (CASSANDRA-5594)
 * cqlsh: add vertical output option (see EXPAND) (CASSANDRA-5597)
 * Add a rate limit option to stress (CASSANDRA-5004)
 * have BulkLoader ignore snapshots directories (CASSANDRA-5587) 
 * fix SnitchProperties logging context (CASSANDRA-5602)
 * Expose whether jna is enabled and memory is locked via JMX (CASSANDRA-5508)
 * cqlsh: fix COPY FROM with ReversedType (CASSANDRA-5610)
 * Allow creating CUSTOM indexes on collections (CASSANDRA-5615)
 * Evaluate now() function at execution time (CASSANDRA-5616)
 * Expose detailed read repair metrics (CASSANDRA-5618)
 * Correct blob literal + ReversedType parsing (CASSANDRA-5629)
 * Allow GPFS to prefer the internal IP like EC2MRS (CASSANDRA-5630)
 * fix help text for -tspw cassandra-cli (CASSANDRA-5643)
 * don't throw away initial causes exceptions for internode encryption issues 
   (CASSANDRA-5644)
 * Fix message spelling errors for cql select statements (CASSANDRA-5647)
 * Suppress custom exceptions thru jmx (CASSANDRA-5652)
 * Update CREATE CUSTOM INDEX syntax (CASSANDRA-5639)
 * Fix PermissionDetails.equals() method (CASSANDRA-5655)
 * Never allow partition key ranges in CQL3 without token() (CASSANDRA-5666)
 * Gossiper incorrectly drops AppState for an upgrading node (CASSANDRA-5660)
 * Connection thrashing during multi-region ec2 during upgrade, due to 
   messaging version (CASSANDRA-5669)
 * Avoid over reconnecting in EC2MRS (CASSANDRA-5678)
 * Fix ReadResponseSerializer.serializedSize() for digest reads (CASSANDRA-5476)
 * allow sstable2json on 2i CFs (CASSANDRA-5694)
Merged from 1.1:
 * Remove buggy thrift max message length option (CASSANDRA-5529)
 * Fix NPE in Pig's widerow mode (CASSANDRA-5488)
 * Add split size parameter to Pig and disable split combination (CASSANDRA-5544)


1.2.5
 * make BytesToken.toString only return hex bytes (CASSANDRA-5566)
 * Ensure that submitBackground enqueues at least one task (CASSANDRA-5554)
 * fix 2i updates with identical values and timestamps (CASSANDRA-5540)
 * fix compaction throttling bursty-ness (CASSANDRA-4316)
 * reduce memory consumption of IndexSummary (CASSANDRA-5506)
 * remove per-row column name bloom filters (CASSANDRA-5492)
 * Include fatal errors in trace events (CASSANDRA-5447)
 * Ensure that PerRowSecondaryIndex is notified of row-level deletes
   (CASSANDRA-5445)
 * Allow empty blob literals in CQL3 (CASSANDRA-5452)
 * Fix streaming RangeTombstones at column index boundary (CASSANDRA-5418)
 * Fix preparing statements when current keyspace is not set (CASSANDRA-5468)
 * Fix SemanticVersion.isSupportedBy minor/patch handling (CASSANDRA-5496)
 * Don't provide oldCfId for post-1.1 system cfs (CASSANDRA-5490)
 * Fix primary range ignores replication strategy (CASSANDRA-5424)
 * Fix shutdown of binary protocol server (CASSANDRA-5507)
 * Fix repair -snapshot not working (CASSANDRA-5512)
 * Set isRunning flag later in binary protocol server (CASSANDRA-5467)
 * Fix use of CQL3 functions with descending clustering order (CASSANDRA-5472)
 * Disallow renaming columns one at a time for thrift table in CQL3
   (CASSANDRA-5531)
 * cqlsh: add CLUSTERING ORDER BY support to DESCRIBE (CASSANDRA-5528)
 * Add custom secondary index support to CQL3 (CASSANDRA-5484)
 * Fix repair hanging silently on unexpected error (CASSANDRA-5229)
 * Fix Ec2Snitch regression introduced by CASSANDRA-5171 (CASSANDRA-5432)
 * Add nodetool enablebackup/disablebackup (CASSANDRA-5556)
 * cqlsh: fix DESCRIBE after case insensitive USE (CASSANDRA-5567)
Merged from 1.1
 * Add retry mechanism to OTC for non-droppable_verbs (CASSANDRA-5393)
 * Use allocator information to improve memtable memory usage estimate
   (CASSANDRA-5497)
 * Fix trying to load deleted row into row cache on startup (CASSANDRA-4463)
 * fsync leveled manifest to avoid corruption (CASSANDRA-5535)
 * Fix Bound intersection computation (CASSANDRA-5551)
 * sstablescrub now respects max memory size in cassandra.in.sh (CASSANDRA-5562)


1.2.4
 * Ensure that PerRowSecondaryIndex updates see the most recent values
   (CASSANDRA-5397)
 * avoid duplicate index entries ind PrecompactedRow and 
   ParallelCompactionIterable (CASSANDRA-5395)
 * remove the index entry on oldColumn when new column is a tombstone 
   (CASSANDRA-5395)
 * Change default stream throughput from 400 to 200 mbps (CASSANDRA-5036)
 * Gossiper logs DOWN for symmetry with UP (CASSANDRA-5187)
 * Fix mixing prepared statements between keyspaces (CASSANDRA-5352)
 * Fix consistency level during bootstrap - strike 3 (CASSANDRA-5354)
 * Fix transposed arguments in AlreadyExistsException (CASSANDRA-5362)
 * Improve asynchronous hint delivery (CASSANDRA-5179)
 * Fix Guava dependency version (12.0 -> 13.0.1) for Maven (CASSANDRA-5364)
 * Validate that provided CQL3 collection value are < 64K (CASSANDRA-5355)
 * Make upgradeSSTable skip current version sstables by default (CASSANDRA-5366)
 * Optimize min/max timestamp collection (CASSANDRA-5373)
 * Invalid streamId in cql binary protocol when using invalid CL 
   (CASSANDRA-5164)
 * Fix validation for IN where clauses with collections (CASSANDRA-5376)
 * Copy resultSet on count query to avoid ConcurrentModificationException 
   (CASSANDRA-5382)
 * Correctly typecheck in CQL3 even with ReversedType (CASSANDRA-5386)
 * Fix streaming compressed files when using encryption (CASSANDRA-5391)
 * cassandra-all 1.2.0 pom missing netty dependency (CASSANDRA-5392)
 * Fix writetime/ttl functions on null values (CASSANDRA-5341)
 * Fix NPE during cql3 select with token() (CASSANDRA-5404)
 * IndexHelper.skipBloomFilters won't skip non-SHA filters (CASSANDRA-5385)
 * cqlsh: Print maps ordered by key, sort sets (CASSANDRA-5413)
 * Add null syntax support in CQL3 for inserts (CASSANDRA-3783)
 * Allow unauthenticated set_keyspace() calls (CASSANDRA-5423)
 * Fix potential incremental backups race (CASSANDRA-5410)
 * Fix prepared BATCH statements with batch-level timestamps (CASSANDRA-5415)
 * Allow overriding superuser setup delay (CASSANDRA-5430)
 * cassandra-shuffle with JMX usernames and passwords (CASSANDRA-5431)
Merged from 1.1:
 * cli: Quote ks and cf names in schema output when needed (CASSANDRA-5052)
 * Fix bad default for min/max timestamp in SSTableMetadata (CASSANDRA-5372)
 * Fix cf name extraction from manifest in Directories.migrateFile() 
   (CASSANDRA-5242)
 * Support pluggable internode authentication (CASSANDRA-5401)


1.2.3
 * add check for sstable overlap within a level on startup (CASSANDRA-5327)
 * replace ipv6 colons in jmx object names (CASSANDRA-5298, 5328)
 * Avoid allocating SSTableBoundedScanner during repair when the range does 
   not intersect the sstable (CASSANDRA-5249)
 * Don't lowercase property map keys (this breaks NTS) (CASSANDRA-5292)
 * Fix composite comparator with super columns (CASSANDRA-5287)
 * Fix insufficient validation of UPDATE queries against counter cfs
   (CASSANDRA-5300)
 * Fix PropertyFileSnitch default DC/Rack behavior (CASSANDRA-5285)
 * Handle null values when executing prepared statement (CASSANDRA-5081)
 * Add netty to pom dependencies (CASSANDRA-5181)
 * Include type arguments in Thrift CQLPreparedResult (CASSANDRA-5311)
 * Fix compaction not removing columns when bf_fp_ratio is 1 (CASSANDRA-5182)
 * cli: Warn about missing CQL3 tables in schema descriptions (CASSANDRA-5309)
 * Re-enable unknown option in replication/compaction strategies option for
   backward compatibility (CASSANDRA-4795)
 * Add binary protocol support to stress (CASSANDRA-4993)
 * cqlsh: Fix COPY FROM value quoting and null handling (CASSANDRA-5305)
 * Fix repair -pr for vnodes (CASSANDRA-5329)
 * Relax CL for auth queries for non-default users (CASSANDRA-5310)
 * Fix AssertionError during repair (CASSANDRA-5245)
 * Don't announce migrations to pre-1.2 nodes (CASSANDRA-5334)
Merged from 1.1:
 * Update offline scrub for 1.0 -> 1.1 directory structure (CASSANDRA-5195)
 * add tmp flag to Descriptor hashcode (CASSANDRA-4021)
 * fix logging of "Found table data in data directories" when only system tables
   are present (CASSANDRA-5289)
 * cli: Add JMX authentication support (CASSANDRA-5080)
 * nodetool: ability to repair specific range (CASSANDRA-5280)
 * Fix possible assertion triggered in SliceFromReadCommand (CASSANDRA-5284)
 * cqlsh: Add inet type support on Windows (ipv4-only) (CASSANDRA-4801)
 * Fix race when initializing ColumnFamilyStore (CASSANDRA-5350)
 * Add UseTLAB JVM flag (CASSANDRA-5361)


1.2.2
 * fix potential for multiple concurrent compactions of the same sstables
   (CASSANDRA-5256)
 * avoid no-op caching of byte[] on commitlog append (CASSANDRA-5199)
 * fix symlinks under data dir not working (CASSANDRA-5185)
 * fix bug in compact storage metadata handling (CASSANDRA-5189)
 * Validate login for USE queries (CASSANDRA-5207)
 * cli: remove default username and password (CASSANDRA-5208)
 * configure populate_io_cache_on_flush per-CF (CASSANDRA-4694)
 * allow configuration of internode socket buffer (CASSANDRA-3378)
 * Make sstable directory picking blacklist-aware again (CASSANDRA-5193)
 * Correctly expire gossip states for edge cases (CASSANDRA-5216)
 * Improve handling of directory creation failures (CASSANDRA-5196)
 * Expose secondary indicies to the rest of nodetool (CASSANDRA-4464)
 * Binary protocol: avoid sending notification for 0.0.0.0 (CASSANDRA-5227)
 * add UseCondCardMark XX jvm settings on jdk 1.7 (CASSANDRA-4366)
 * CQL3 refactor to allow conversion function (CASSANDRA-5226)
 * Fix drop of sstables in some circumstance (CASSANDRA-5232)
 * Implement caching of authorization results (CASSANDRA-4295)
 * Add support for LZ4 compression (CASSANDRA-5038)
 * Fix missing columns in wide rows queries (CASSANDRA-5225)
 * Simplify auth setup and make system_auth ks alterable (CASSANDRA-5112)
 * Stop compactions from hanging during bootstrap (CASSANDRA-5244)
 * fix compressed streaming sending extra chunk (CASSANDRA-5105)
 * Add CQL3-based implementations of IAuthenticator and IAuthorizer
   (CASSANDRA-4898)
 * Fix timestamp-based tomstone removal logic (CASSANDRA-5248)
 * cli: Add JMX authentication support (CASSANDRA-5080)
 * Fix forceFlush behavior (CASSANDRA-5241)
 * cqlsh: Add username autocompletion (CASSANDRA-5231)
 * Fix CQL3 composite partition key error (CASSANDRA-5240)
 * Allow IN clause on last clustering key (CASSANDRA-5230)
Merged from 1.1:
 * fix start key/end token validation for wide row iteration (CASSANDRA-5168)
 * add ConfigHelper support for Thrift frame and max message sizes (CASSANDRA-5188)
 * fix nodetool repair not fail on node down (CASSANDRA-5203)
 * always collect tombstone hints (CASSANDRA-5068)
 * Fix error when sourcing file in cqlsh (CASSANDRA-5235)


1.2.1
 * stream undelivered hints on decommission (CASSANDRA-5128)
 * GossipingPropertyFileSnitch loads saved dc/rack info if needed (CASSANDRA-5133)
 * drain should flush system CFs too (CASSANDRA-4446)
 * add inter_dc_tcp_nodelay setting (CASSANDRA-5148)
 * re-allow wrapping ranges for start_token/end_token range pairitspwng (CASSANDRA-5106)
 * fix validation compaction of empty rows (CASSANDRA-5136)
 * nodetool methods to enable/disable hint storage/delivery (CASSANDRA-4750)
 * disallow bloom filter false positive chance of 0 (CASSANDRA-5013)
 * add threadpool size adjustment methods to JMXEnabledThreadPoolExecutor and 
   CompactionManagerMBean (CASSANDRA-5044)
 * fix hinting for dropped local writes (CASSANDRA-4753)
 * off-heap cache doesn't need mutable column container (CASSANDRA-5057)
 * apply disk_failure_policy to bad disks on initial directory creation 
   (CASSANDRA-4847)
 * Optimize name-based queries to use ArrayBackedSortedColumns (CASSANDRA-5043)
 * Fall back to old manifest if most recent is unparseable (CASSANDRA-5041)
 * pool [Compressed]RandomAccessReader objects on the partitioned read path
   (CASSANDRA-4942)
 * Add debug logging to list filenames processed by Directories.migrateFile 
   method (CASSANDRA-4939)
 * Expose black-listed directories via JMX (CASSANDRA-4848)
 * Log compaction merge counts (CASSANDRA-4894)
 * Minimize byte array allocation by AbstractData{Input,Output} (CASSANDRA-5090)
 * Add SSL support for the binary protocol (CASSANDRA-5031)
 * Allow non-schema system ks modification for shuffle to work (CASSANDRA-5097)
 * cqlsh: Add default limit to SELECT statements (CASSANDRA-4972)
 * cqlsh: fix DESCRIBE for 1.1 cfs in CQL3 (CASSANDRA-5101)
 * Correctly gossip with nodes >= 1.1.7 (CASSANDRA-5102)
 * Ensure CL guarantees on digest mismatch (CASSANDRA-5113)
 * Validate correctly selects on composite partition key (CASSANDRA-5122)
 * Fix exception when adding collection (CASSANDRA-5117)
 * Handle states for non-vnode clusters correctly (CASSANDRA-5127)
 * Refuse unrecognized replication and compaction strategy options (CASSANDRA-4795)
 * Pick the correct value validator in sstable2json for cql3 tables (CASSANDRA-5134)
 * Validate login for describe_keyspace, describe_keyspaces and set_keyspace
   (CASSANDRA-5144)
 * Fix inserting empty maps (CASSANDRA-5141)
 * Don't remove tokens from System table for node we know (CASSANDRA-5121)
 * fix streaming progress report for compresed files (CASSANDRA-5130)
 * Coverage analysis for low-CL queries (CASSANDRA-4858)
 * Stop interpreting dates as valid timeUUID value (CASSANDRA-4936)
 * Adds E notation for floating point numbers (CASSANDRA-4927)
 * Detect (and warn) unintentional use of the cql2 thrift methods when cql3 was
   intended (CASSANDRA-5172)
 * cli: Quote ks and cf names in schema output when needed (CASSANDRA-5052)
 * Fix cf name extraction from manifest in Directories.migrateFile() (CASSANDRA-5242)
 * Replace mistaken usage of commons-logging with slf4j (CASSANDRA-5464)
 * Ensure Jackson dependency matches lib (CASSANDRA-5126)
 * Expose droppable tombstone ratio stats over JMX (CASSANDRA-5159)
Merged from 1.1:
 * Simplify CompressedRandomAccessReader to work around JDK FD bug (CASSANDRA-5088)
 * Improve handling a changing target throttle rate mid-compaction (CASSANDRA-5087)
 * Pig: correctly decode row keys in widerow mode (CASSANDRA-5098)
 * nodetool repair command now prints progress (CASSANDRA-4767)
 * fix user defined compaction to run against 1.1 data directory (CASSANDRA-5118)
 * Fix CQL3 BATCH authorization caching (CASSANDRA-5145)
 * fix get_count returns incorrect value with TTL (CASSANDRA-5099)
 * better handling for mid-compaction failure (CASSANDRA-5137)
 * convert default marshallers list to map for better readability (CASSANDRA-5109)
 * fix ConcurrentModificationException in getBootstrapSource (CASSANDRA-5170)
 * fix sstable maxtimestamp for row deletes and pre-1.1.1 sstables (CASSANDRA-5153)
 * Fix thread growth on node removal (CASSANDRA-5175)
 * Make Ec2Region's datacenter name configurable (CASSANDRA-5155)


1.2.0
 * Disallow counters in collections (CASSANDRA-5082)
 * cqlsh: add unit tests (CASSANDRA-3920)
 * fix default bloom_filter_fp_chance for LeveledCompactionStrategy (CASSANDRA-5093)
Merged from 1.1:
 * add validation for get_range_slices with start_key and end_token (CASSANDRA-5089)


1.2.0-rc2
 * fix nodetool ownership display with vnodes (CASSANDRA-5065)
 * cqlsh: add DESCRIBE KEYSPACES command (CASSANDRA-5060)
 * Fix potential infinite loop when reloading CFS (CASSANDRA-5064)
 * Fix SimpleAuthorizer example (CASSANDRA-5072)
 * cqlsh: force CL.ONE for tracing and system.schema* queries (CASSANDRA-5070)
 * Includes cassandra-shuffle in the debian package (CASSANDRA-5058)
Merged from 1.1:
 * fix multithreaded compaction deadlock (CASSANDRA-4492)
 * fix temporarily missing schema after upgrade from pre-1.1.5 (CASSANDRA-5061)
 * Fix ALTER TABLE overriding compression options with defaults
   (CASSANDRA-4996, 5066)
 * fix specifying and altering crc_check_chance (CASSANDRA-5053)
 * fix Murmur3Partitioner ownership% calculation (CASSANDRA-5076)
 * Don't expire columns sooner than they should in 2ndary indexes (CASSANDRA-5079)


1.2-rc1
 * rename rpc_timeout settings to request_timeout (CASSANDRA-5027)
 * add BF with 0.1 FP to LCS by default (CASSANDRA-5029)
 * Fix preparing insert queries (CASSANDRA-5016)
 * Fix preparing queries with counter increment (CASSANDRA-5022)
 * Fix preparing updates with collections (CASSANDRA-5017)
 * Don't generate UUID based on other node address (CASSANDRA-5002)
 * Fix message when trying to alter a clustering key type (CASSANDRA-5012)
 * Update IAuthenticator to match the new IAuthorizer (CASSANDRA-5003)
 * Fix inserting only a key in CQL3 (CASSANDRA-5040)
 * Fix CQL3 token() function when used with strings (CASSANDRA-5050)
Merged from 1.1:
 * reduce log spam from invalid counter shards (CASSANDRA-5026)
 * Improve schema propagation performance (CASSANDRA-5025)
 * Fix for IndexHelper.IndexFor throws OOB Exception (CASSANDRA-5030)
 * cqlsh: make it possible to describe thrift CFs (CASSANDRA-4827)
 * cqlsh: fix timestamp formatting on some platforms (CASSANDRA-5046)


1.2-beta3
 * make consistency level configurable in cqlsh (CASSANDRA-4829)
 * fix cqlsh rendering of blob fields (CASSANDRA-4970)
 * fix cqlsh DESCRIBE command (CASSANDRA-4913)
 * save truncation position in system table (CASSANDRA-4906)
 * Move CompressionMetadata off-heap (CASSANDRA-4937)
 * allow CLI to GET cql3 columnfamily data (CASSANDRA-4924)
 * Fix rare race condition in getExpireTimeForEndpoint (CASSANDRA-4402)
 * acquire references to overlapping sstables during compaction so bloom filter
   doesn't get free'd prematurely (CASSANDRA-4934)
 * Don't share slice query filter in CQL3 SelectStatement (CASSANDRA-4928)
 * Separate tracing from Log4J (CASSANDRA-4861)
 * Exclude gcable tombstones from merkle-tree computation (CASSANDRA-4905)
 * Better printing of AbstractBounds for tracing (CASSANDRA-4931)
 * Optimize mostRecentTombstone check in CC.collectAllData (CASSANDRA-4883)
 * Change stream session ID to UUID to avoid collision from same node (CASSANDRA-4813)
 * Use Stats.db when bulk loading if present (CASSANDRA-4957)
 * Skip repair on system_trace and keyspaces with RF=1 (CASSANDRA-4956)
 * (cql3) Remove arbitrary SELECT limit (CASSANDRA-4918)
 * Correctly handle prepared operation on collections (CASSANDRA-4945)
 * Fix CQL3 LIMIT (CASSANDRA-4877)
 * Fix Stress for CQL3 (CASSANDRA-4979)
 * Remove cassandra specific exceptions from JMX interface (CASSANDRA-4893)
 * (CQL3) Force using ALLOW FILTERING on potentially inefficient queries (CASSANDRA-4915)
 * (cql3) Fix adding column when the table has collections (CASSANDRA-4982)
 * (cql3) Fix allowing collections with compact storage (CASSANDRA-4990)
 * (cql3) Refuse ttl/writetime function on collections (CASSANDRA-4992)
 * Replace IAuthority with new IAuthorizer (CASSANDRA-4874)
 * clqsh: fix KEY pseudocolumn escaping when describing Thrift tables
   in CQL3 mode (CASSANDRA-4955)
 * add basic authentication support for Pig CassandraStorage (CASSANDRA-3042)
 * fix CQL2 ALTER TABLE compaction_strategy_class altering (CASSANDRA-4965)
Merged from 1.1:
 * Fall back to old describe_splits if d_s_ex is not available (CASSANDRA-4803)
 * Improve error reporting when streaming ranges fail (CASSANDRA-5009)
 * Fix cqlsh timestamp formatting of timezone info (CASSANDRA-4746)
 * Fix assertion failure with leveled compaction (CASSANDRA-4799)
 * Check for null end_token in get_range_slice (CASSANDRA-4804)
 * Remove all remnants of removed nodes (CASSANDRA-4840)
 * Add aut-reloading of the log4j file in debian package (CASSANDRA-4855)
 * Fix estimated row cache entry size (CASSANDRA-4860)
 * reset getRangeSlice filter after finishing a row for get_paged_slice
   (CASSANDRA-4919)
 * expunge row cache post-truncate (CASSANDRA-4940)
 * Allow static CF definition with compact storage (CASSANDRA-4910)
 * Fix endless loop/compaction of schema_* CFs due to broken timestamps (CASSANDRA-4880)
 * Fix 'wrong class type' assertion in CounterColumn (CASSANDRA-4976)


1.2-beta2
 * fp rate of 1.0 disables BF entirely; LCS defaults to 1.0 (CASSANDRA-4876)
 * off-heap bloom filters for row keys (CASSANDRA_4865)
 * add extension point for sstable components (CASSANDRA-4049)
 * improve tracing output (CASSANDRA-4852, 4862)
 * make TRACE verb droppable (CASSANDRA-4672)
 * fix BulkLoader recognition of CQL3 columnfamilies (CASSANDRA-4755)
 * Sort commitlog segments for replay by id instead of mtime (CASSANDRA-4793)
 * Make hint delivery asynchronous (CASSANDRA-4761)
 * Pluggable Thrift transport factories for CLI and cqlsh (CASSANDRA-4609, 4610)
 * cassandra-cli: allow Double value type to be inserted to a column (CASSANDRA-4661)
 * Add ability to use custom TServerFactory implementations (CASSANDRA-4608)
 * optimize batchlog flushing to skip successful batches (CASSANDRA-4667)
 * include metadata for system keyspace itself in schema tables (CASSANDRA-4416)
 * add check to PropertyFileSnitch to verify presence of location for
   local node (CASSANDRA-4728)
 * add PBSPredictor consistency modeler (CASSANDRA-4261)
 * remove vestiges of Thrift unframed mode (CASSANDRA-4729)
 * optimize single-row PK lookups (CASSANDRA-4710)
 * adjust blockFor calculation to account for pending ranges due to node 
   movement (CASSANDRA-833)
 * Change CQL version to 3.0.0 and stop accepting 3.0.0-beta1 (CASSANDRA-4649)
 * (CQL3) Make prepared statement global instead of per connection 
   (CASSANDRA-4449)
 * Fix scrubbing of CQL3 created tables (CASSANDRA-4685)
 * (CQL3) Fix validation when using counter and regular columns in the same 
   table (CASSANDRA-4706)
 * Fix bug starting Cassandra with simple authentication (CASSANDRA-4648)
 * Add support for batchlog in CQL3 (CASSANDRA-4545, 4738)
 * Add support for multiple column family outputs in CFOF (CASSANDRA-4208)
 * Support repairing only the local DC nodes (CASSANDRA-4747)
 * Use rpc_address for binary protocol and change default port (CASSANDRA-4751)
 * Fix use of collections in prepared statements (CASSANDRA-4739)
 * Store more information into peers table (CASSANDRA-4351, 4814)
 * Configurable bucket size for size tiered compaction (CASSANDRA-4704)
 * Run leveled compaction in parallel (CASSANDRA-4310)
 * Fix potential NPE during CFS reload (CASSANDRA-4786)
 * Composite indexes may miss results (CASSANDRA-4796)
 * Move consistency level to the protocol level (CASSANDRA-4734, 4824)
 * Fix Subcolumn slice ends not respected (CASSANDRA-4826)
 * Fix Assertion error in cql3 select (CASSANDRA-4783)
 * Fix list prepend logic (CQL3) (CASSANDRA-4835)
 * Add booleans as literals in CQL3 (CASSANDRA-4776)
 * Allow renaming PK columns in CQL3 (CASSANDRA-4822)
 * Fix binary protocol NEW_NODE event (CASSANDRA-4679)
 * Fix potential infinite loop in tombstone compaction (CASSANDRA-4781)
 * Remove system tables accounting from schema (CASSANDRA-4850)
 * (cql3) Force provided columns in clustering key order in 
   'CLUSTERING ORDER BY' (CASSANDRA-4881)
 * Fix composite index bug (CASSANDRA-4884)
 * Fix short read protection for CQL3 (CASSANDRA-4882)
 * Add tracing support to the binary protocol (CASSANDRA-4699)
 * (cql3) Don't allow prepared marker inside collections (CASSANDRA-4890)
 * Re-allow order by on non-selected columns (CASSANDRA-4645)
 * Bug when composite index is created in a table having collections (CASSANDRA-4909)
 * log index scan subject in CompositesSearcher (CASSANDRA-4904)
Merged from 1.1:
 * add get[Row|Key]CacheEntries to CacheServiceMBean (CASSANDRA-4859)
 * fix get_paged_slice to wrap to next row correctly (CASSANDRA-4816)
 * fix indexing empty column values (CASSANDRA-4832)
 * allow JdbcDate to compose null Date objects (CASSANDRA-4830)
 * fix possible stackoverflow when compacting 1000s of sstables
   (CASSANDRA-4765)
 * fix wrong leveled compaction progress calculation (CASSANDRA-4807)
 * add a close() method to CRAR to prevent leaking file descriptors (CASSANDRA-4820)
 * fix potential infinite loop in get_count (CASSANDRA-4833)
 * fix compositeType.{get/from}String methods (CASSANDRA-4842)
 * (CQL) fix CREATE COLUMNFAMILY permissions check (CASSANDRA-4864)
 * Fix DynamicCompositeType same type comparison (CASSANDRA-4711)
 * Fix duplicate SSTable reference when stream session failed (CASSANDRA-3306)
 * Allow static CF definition with compact storage (CASSANDRA-4910)
 * Fix endless loop/compaction of schema_* CFs due to broken timestamps (CASSANDRA-4880)
 * Fix 'wrong class type' assertion in CounterColumn (CASSANDRA-4976)


1.2-beta1
 * add atomic_batch_mutate (CASSANDRA-4542, -4635)
 * increase default max_hint_window_in_ms to 3h (CASSANDRA-4632)
 * include message initiation time to replicas so they can more
   accurately drop timed-out requests (CASSANDRA-2858)
 * fix clientutil.jar dependencies (CASSANDRA-4566)
 * optimize WriteResponse (CASSANDRA-4548)
 * new metrics (CASSANDRA-4009)
 * redesign KEYS indexes to avoid read-before-write (CASSANDRA-2897)
 * debug tracing (CASSANDRA-1123)
 * parallelize row cache loading (CASSANDRA-4282)
 * Make compaction, flush JBOD-aware (CASSANDRA-4292)
 * run local range scans on the read stage (CASSANDRA-3687)
 * clean up ioexceptions (CASSANDRA-2116)
 * add disk_failure_policy (CASSANDRA-2118)
 * Introduce new json format with row level deletion (CASSANDRA-4054)
 * remove redundant "name" column from schema_keyspaces (CASSANDRA-4433)
 * improve "nodetool ring" handling of multi-dc clusters (CASSANDRA-3047)
 * update NTS calculateNaturalEndpoints to be O(N log N) (CASSANDRA-3881)
 * split up rpc timeout by operation type (CASSANDRA-2819)
 * rewrite key cache save/load to use only sequential i/o (CASSANDRA-3762)
 * update MS protocol with a version handshake + broadcast address id
   (CASSANDRA-4311)
 * multithreaded hint replay (CASSANDRA-4189)
 * add inter-node message compression (CASSANDRA-3127)
 * remove COPP (CASSANDRA-2479)
 * Track tombstone expiration and compact when tombstone content is
   higher than a configurable threshold, default 20% (CASSANDRA-3442, 4234)
 * update MurmurHash to version 3 (CASSANDRA-2975)
 * (CLI) track elapsed time for `delete' operation (CASSANDRA-4060)
 * (CLI) jline version is bumped to 1.0 to properly  support
   'delete' key function (CASSANDRA-4132)
 * Save IndexSummary into new SSTable 'Summary' component (CASSANDRA-2392, 4289)
 * Add support for range tombstones (CASSANDRA-3708)
 * Improve MessagingService efficiency (CASSANDRA-3617)
 * Avoid ID conflicts from concurrent schema changes (CASSANDRA-3794)
 * Set thrift HSHA server thread limit to unlimited by default (CASSANDRA-4277)
 * Avoids double serialization of CF id in RowMutation messages
   (CASSANDRA-4293)
 * stream compressed sstables directly with java nio (CASSANDRA-4297)
 * Support multiple ranges in SliceQueryFilter (CASSANDRA-3885)
 * Add column metadata to system column families (CASSANDRA-4018)
 * (cql3) Always use composite types by default (CASSANDRA-4329)
 * (cql3) Add support for set, map and list (CASSANDRA-3647)
 * Validate date type correctly (CASSANDRA-4441)
 * (cql3) Allow definitions with only a PK (CASSANDRA-4361)
 * (cql3) Add support for row key composites (CASSANDRA-4179)
 * improve DynamicEndpointSnitch by using reservoir sampling (CASSANDRA-4038)
 * (cql3) Add support for 2ndary indexes (CASSANDRA-3680)
 * (cql3) fix defining more than one PK to be invalid (CASSANDRA-4477)
 * remove schema agreement checking from all external APIs (Thrift, CQL and CQL3) (CASSANDRA-4487)
 * add Murmur3Partitioner and make it default for new installations (CASSANDRA-3772, 4621)
 * (cql3) update pseudo-map syntax to use map syntax (CASSANDRA-4497)
 * Finer grained exceptions hierarchy and provides error code with exceptions (CASSANDRA-3979)
 * Adds events push to binary protocol (CASSANDRA-4480)
 * Rewrite nodetool help (CASSANDRA-2293)
 * Make CQL3 the default for CQL (CASSANDRA-4640)
 * update stress tool to be able to use CQL3 (CASSANDRA-4406)
 * Accept all thrift update on CQL3 cf but don't expose their metadata (CASSANDRA-4377)
 * Replace Throttle with Guava's RateLimiter for HintedHandOff (CASSANDRA-4541)
 * fix counter add/get using CQL2 and CQL3 in stress tool (CASSANDRA-4633)
 * Add sstable count per level to cfstats (CASSANDRA-4537)
 * (cql3) Add ALTER KEYSPACE statement (CASSANDRA-4611)
 * (cql3) Allow defining default consistency levels (CASSANDRA-4448)
 * (cql3) Fix queries using LIMIT missing results (CASSANDRA-4579)
 * fix cross-version gossip messaging (CASSANDRA-4576)
 * added inet data type (CASSANDRA-4627)


1.1.6
 * Wait for writes on synchronous read digest mismatch (CASSANDRA-4792)
 * fix commitlog replay for nanotime-infected sstables (CASSANDRA-4782)
 * preflight check ttl for maximum of 20 years (CASSANDRA-4771)
 * (Pig) fix widerow input with single column rows (CASSANDRA-4789)
 * Fix HH to compact with correct gcBefore, which avoids wiping out
   undelivered hints (CASSANDRA-4772)
 * LCS will merge up to 32 L0 sstables as intended (CASSANDRA-4778)
 * NTS will default unconfigured DC replicas to zero (CASSANDRA-4675)
 * use default consistency level in counter validation if none is
   explicitly provide (CASSANDRA-4700)
 * Improve IAuthority interface by introducing fine-grained
   access permissions and grant/revoke commands (CASSANDRA-4490, 4644)
 * fix assumption error in CLI when updating/describing keyspace 
   (CASSANDRA-4322)
 * Adds offline sstablescrub to debian packaging (CASSANDRA-4642)
 * Automatic fixing of overlapping leveled sstables (CASSANDRA-4644)
 * fix error when using ORDER BY with extended selections (CASSANDRA-4689)
 * (CQL3) Fix validation for IN queries for non-PK cols (CASSANDRA-4709)
 * fix re-created keyspace disappering after 1.1.5 upgrade 
   (CASSANDRA-4698, 4752)
 * (CLI) display elapsed time in 2 fraction digits (CASSANDRA-3460)
 * add authentication support to sstableloader (CASSANDRA-4712)
 * Fix CQL3 'is reversed' logic (CASSANDRA-4716, 4759)
 * (CQL3) Don't return ReversedType in result set metadata (CASSANDRA-4717)
 * Backport adding AlterKeyspace statement (CASSANDRA-4611)
 * (CQL3) Correcty accept upper-case data types (CASSANDRA-4770)
 * Add binary protocol events for schema changes (CASSANDRA-4684)
Merged from 1.0:
 * Switch from NBHM to CHM in MessagingService's callback map, which
   prevents OOM in long-running instances (CASSANDRA-4708)


1.1.5
 * add SecondaryIndex.reload API (CASSANDRA-4581)
 * use millis + atomicint for commitlog segment creation instead of
   nanotime, which has issues under some hypervisors (CASSANDRA-4601)
 * fix FD leak in slice queries (CASSANDRA-4571)
 * avoid recursion in leveled compaction (CASSANDRA-4587)
 * increase stack size under Java7 to 180K
 * Log(info) schema changes (CASSANDRA-4547)
 * Change nodetool setcachecapcity to manipulate global caches (CASSANDRA-4563)
 * (cql3) fix setting compaction strategy (CASSANDRA-4597)
 * fix broken system.schema_* timestamps on system startup (CASSANDRA-4561)
 * fix wrong skip of cache saving (CASSANDRA-4533)
 * Avoid NPE when lost+found is in data dir (CASSANDRA-4572)
 * Respect five-minute flush moratorium after initial CL replay (CASSANDRA-4474)
 * Adds ntp as recommended in debian packaging (CASSANDRA-4606)
 * Configurable transport in CF Record{Reader|Writer} (CASSANDRA-4558)
 * (cql3) fix potential NPE with both equal and unequal restriction (CASSANDRA-4532)
 * (cql3) improves ORDER BY validation (CASSANDRA-4624)
 * Fix potential deadlock during counter writes (CASSANDRA-4578)
 * Fix cql error with ORDER BY when using IN (CASSANDRA-4612)
Merged from 1.0:
 * increase Xss to 160k to accomodate latest 1.6 JVMs (CASSANDRA-4602)
 * fix toString of hint destination tokens (CASSANDRA-4568)
 * Fix multiple values for CurrentLocal NodeID (CASSANDRA-4626)


1.1.4
 * fix offline scrub to catch >= out of order rows (CASSANDRA-4411)
 * fix cassandra-env.sh on RHEL and other non-dash-based systems 
   (CASSANDRA-4494)
Merged from 1.0:
 * (Hadoop) fix setting key length for old-style mapred api (CASSANDRA-4534)
 * (Hadoop) fix iterating through a resultset consisting entirely
   of tombstoned rows (CASSANDRA-4466)


1.1.3
 * (cqlsh) add COPY TO (CASSANDRA-4434)
 * munmap commitlog segments before rename (CASSANDRA-4337)
 * (JMX) rename getRangeKeySample to sampleKeyRange to avoid returning
   multi-MB results as an attribute (CASSANDRA-4452)
 * flush based on data size, not throughput; overwritten columns no 
   longer artificially inflate liveRatio (CASSANDRA-4399)
 * update default commitlog segment size to 32MB and total commitlog
   size to 32/1024 MB for 32/64 bit JVMs, respectively (CASSANDRA-4422)
 * avoid using global partitioner to estimate ranges in index sstables
   (CASSANDRA-4403)
 * restore pre-CASSANDRA-3862 approach to removing expired tombstones
   from row cache during compaction (CASSANDRA-4364)
 * (stress) support for CQL prepared statements (CASSANDRA-3633)
 * Correctly catch exception when Snappy cannot be loaded (CASSANDRA-4400)
 * (cql3) Support ORDER BY when IN condition is given in WHERE clause (CASSANDRA-4327)
 * (cql3) delete "component_index" column on DROP TABLE call (CASSANDRA-4420)
 * change nanoTime() to currentTimeInMillis() in schema related code (CASSANDRA-4432)
 * add a token generation tool (CASSANDRA-3709)
 * Fix LCS bug with sstable containing only 1 row (CASSANDRA-4411)
 * fix "Can't Modify Index Name" problem on CF update (CASSANDRA-4439)
 * Fix assertion error in getOverlappingSSTables during repair (CASSANDRA-4456)
 * fix nodetool's setcompactionthreshold command (CASSANDRA-4455)
 * Ensure compacted files are never used, to avoid counter overcount (CASSANDRA-4436)
Merged from 1.0:
 * Push the validation of secondary index values to the SecondaryIndexManager (CASSANDRA-4240)
 * allow dropping columns shadowed by not-yet-expired supercolumn or row
   tombstones in PrecompactedRow (CASSANDRA-4396)


1.1.2
 * Fix cleanup not deleting index entries (CASSANDRA-4379)
 * Use correct partitioner when saving + loading caches (CASSANDRA-4331)
 * Check schema before trying to export sstable (CASSANDRA-2760)
 * Raise a meaningful exception instead of NPE when PFS encounters
   an unconfigured node + no default (CASSANDRA-4349)
 * fix bug in sstable blacklisting with LCS (CASSANDRA-4343)
 * LCS no longer promotes tiny sstables out of L0 (CASSANDRA-4341)
 * skip tombstones during hint replay (CASSANDRA-4320)
 * fix NPE in compactionstats (CASSANDRA-4318)
 * enforce 1m min keycache for auto (CASSANDRA-4306)
 * Have DeletedColumn.isMFD always return true (CASSANDRA-4307)
 * (cql3) exeption message for ORDER BY constraints said primary filter can be
    an IN clause, which is misleading (CASSANDRA-4319)
 * (cql3) Reject (not yet supported) creation of 2ndardy indexes on tables with
   composite primary keys (CASSANDRA-4328)
 * Set JVM stack size to 160k for java 7 (CASSANDRA-4275)
 * cqlsh: add COPY command to load data from CSV flat files (CASSANDRA-4012)
 * CFMetaData.fromThrift to throw ConfigurationException upon error (CASSANDRA-4353)
 * Use CF comparator to sort indexed columns in SecondaryIndexManager
   (CASSANDRA-4365)
 * add strategy_options to the KSMetaData.toString() output (CASSANDRA-4248)
 * (cql3) fix range queries containing unqueried results (CASSANDRA-4372)
 * (cql3) allow updating column_alias types (CASSANDRA-4041)
 * (cql3) Fix deletion bug (CASSANDRA-4193)
 * Fix computation of overlapping sstable for leveled compaction (CASSANDRA-4321)
 * Improve scrub and allow to run it offline (CASSANDRA-4321)
 * Fix assertionError in StorageService.bulkLoad (CASSANDRA-4368)
 * (cqlsh) add option to authenticate to a keyspace at startup (CASSANDRA-4108)
 * (cqlsh) fix ASSUME functionality (CASSANDRA-4352)
 * Fix ColumnFamilyRecordReader to not return progress > 100% (CASSANDRA-3942)
Merged from 1.0:
 * Set gc_grace on index CF to 0 (CASSANDRA-4314)


1.1.1
 * add populate_io_cache_on_flush option (CASSANDRA-2635)
 * allow larger cache capacities than 2GB (CASSANDRA-4150)
 * add getsstables command to nodetool (CASSANDRA-4199)
 * apply parent CF compaction settings to secondary index CFs (CASSANDRA-4280)
 * preserve commitlog size cap when recycling segments at startup
   (CASSANDRA-4201)
 * (Hadoop) fix split generation regression (CASSANDRA-4259)
 * ignore min/max compactions settings in LCS, while preserving
   behavior that min=max=0 disables autocompaction (CASSANDRA-4233)
 * log number of rows read from saved cache (CASSANDRA-4249)
 * calculate exact size required for cleanup operations (CASSANDRA-1404)
 * avoid blocking additional writes during flush when the commitlog
   gets behind temporarily (CASSANDRA-1991)
 * enable caching on index CFs based on data CF cache setting (CASSANDRA-4197)
 * warn on invalid replication strategy creation options (CASSANDRA-4046)
 * remove [Freeable]Memory finalizers (CASSANDRA-4222)
 * include tombstone size in ColumnFamily.size, which can prevent OOM
   during sudden mass delete operations by yielding a nonzero liveRatio
   (CASSANDRA-3741)
 * Open 1 sstableScanner per level for leveled compaction (CASSANDRA-4142)
 * Optimize reads when row deletion timestamps allow us to restrict
   the set of sstables we check (CASSANDRA-4116)
 * add support for commitlog archiving and point-in-time recovery
   (CASSANDRA-3690)
 * avoid generating redundant compaction tasks during streaming
   (CASSANDRA-4174)
 * add -cf option to nodetool snapshot, and takeColumnFamilySnapshot to
   StorageService mbean (CASSANDRA-556)
 * optimize cleanup to drop entire sstables where possible (CASSANDRA-4079)
 * optimize truncate when autosnapshot is disabled (CASSANDRA-4153)
 * update caches to use byte[] keys to reduce memory overhead (CASSANDRA-3966)
 * add column limit to cli (CASSANDRA-3012, 4098)
 * clean up and optimize DataOutputBuffer, used by CQL compression and
   CompositeType (CASSANDRA-4072)
 * optimize commitlog checksumming (CASSANDRA-3610)
 * identify and blacklist corrupted SSTables from future compactions 
   (CASSANDRA-2261)
 * Move CfDef and KsDef validation out of thrift (CASSANDRA-4037)
 * Expose API to repair a user provided range (CASSANDRA-3912)
 * Add way to force the cassandra-cli to refresh its schema (CASSANDRA-4052)
 * Avoid having replicate on write tasks stacking up at CL.ONE (CASSANDRA-2889)
 * (cql3) Backwards compatibility for composite comparators in non-cql3-aware
   clients (CASSANDRA-4093)
 * (cql3) Fix order by for reversed queries (CASSANDRA-4160)
 * (cql3) Add ReversedType support (CASSANDRA-4004)
 * (cql3) Add timeuuid type (CASSANDRA-4194)
 * (cql3) Minor fixes (CASSANDRA-4185)
 * (cql3) Fix prepared statement in BATCH (CASSANDRA-4202)
 * (cql3) Reduce the list of reserved keywords (CASSANDRA-4186)
 * (cql3) Move max/min compaction thresholds to compaction strategy options
   (CASSANDRA-4187)
 * Fix exception during move when localhost is the only source (CASSANDRA-4200)
 * (cql3) Allow paging through non-ordered partitioner results (CASSANDRA-3771)
 * (cql3) Fix drop index (CASSANDRA-4192)
 * (cql3) Don't return range ghosts anymore (CASSANDRA-3982)
 * fix re-creating Keyspaces/ColumnFamilies with the same name as dropped
   ones (CASSANDRA-4219)
 * fix SecondaryIndex LeveledManifest save upon snapshot (CASSANDRA-4230)
 * fix missing arrayOffset in FBUtilities.hash (CASSANDRA-4250)
 * (cql3) Add name of parameters in CqlResultSet (CASSANDRA-4242)
 * (cql3) Correctly validate order by queries (CASSANDRA-4246)
 * rename stress to cassandra-stress for saner packaging (CASSANDRA-4256)
 * Fix exception on colum metadata with non-string comparator (CASSANDRA-4269)
 * Check for unknown/invalid compression options (CASSANDRA-4266)
 * (cql3) Adds simple access to column timestamp and ttl (CASSANDRA-4217)
 * (cql3) Fix range queries with secondary indexes (CASSANDRA-4257)
 * Better error messages from improper input in cli (CASSANDRA-3865)
 * Try to stop all compaction upon Keyspace or ColumnFamily drop (CASSANDRA-4221)
 * (cql3) Allow keyspace properties to contain hyphens (CASSANDRA-4278)
 * (cql3) Correctly validate keyspace access in create table (CASSANDRA-4296)
 * Avoid deadlock in migration stage (CASSANDRA-3882)
 * Take supercolumn names and deletion info into account in memtable throughput
   (CASSANDRA-4264)
 * Add back backward compatibility for old style replication factor (CASSANDRA-4294)
 * Preserve compatibility with pre-1.1 index queries (CASSANDRA-4262)
Merged from 1.0:
 * Fix super columns bug where cache is not updated (CASSANDRA-4190)
 * fix maxTimestamp to include row tombstones (CASSANDRA-4116)
 * (CLI) properly handle quotes in create/update keyspace commands (CASSANDRA-4129)
 * Avoids possible deadlock during bootstrap (CASSANDRA-4159)
 * fix stress tool that hangs forever on timeout or error (CASSANDRA-4128)
 * stress tool to return appropriate exit code on failure (CASSANDRA-4188)
 * fix compaction NPE when out of disk space and assertions disabled
   (CASSANDRA-3985)
 * synchronize LCS getEstimatedTasks to avoid CME (CASSANDRA-4255)
 * ensure unique streaming session id's (CASSANDRA-4223)
 * kick off background compaction when min/max thresholds change 
   (CASSANDRA-4279)
 * improve ability of STCS.getBuckets to deal with 100s of 1000s of
   sstables, such as when convertinb back from LCS (CASSANDRA-4287)
 * Oversize integer in CQL throws NumberFormatException (CASSANDRA-4291)
 * fix 1.0.x node join to mixed version cluster, other nodes >= 1.1 (CASSANDRA-4195)
 * Fix LCS splitting sstable base on uncompressed size (CASSANDRA-4419)
 * Push the validation of secondary index values to the SecondaryIndexManager (CASSANDRA-4240)
 * Don't purge columns during upgradesstables (CASSANDRA-4462)
 * Make cqlsh work with piping (CASSANDRA-4113)
 * Validate arguments for nodetool decommission (CASSANDRA-4061)
 * Report thrift status in nodetool info (CASSANDRA-4010)


1.1.0-final
 * average a reduced liveRatio estimate with the previous one (CASSANDRA-4065)
 * Allow KS and CF names up to 48 characters (CASSANDRA-4157)
 * fix stress build (CASSANDRA-4140)
 * add time remaining estimate to nodetool compactionstats (CASSANDRA-4167)
 * (cql) fix NPE in cql3 ALTER TABLE (CASSANDRA-4163)
 * (cql) Add support for CL.TWO and CL.THREE in CQL (CASSANDRA-4156)
 * (cql) Fix type in CQL3 ALTER TABLE preventing update (CASSANDRA-4170)
 * (cql) Throw invalid exception from CQL3 on obsolete options (CASSANDRA-4171)
 * (cqlsh) fix recognizing uppercase SELECT keyword (CASSANDRA-4161)
 * Pig: wide row support (CASSANDRA-3909)
Merged from 1.0:
 * avoid streaming empty files with bulk loader if sstablewriter errors out
   (CASSANDRA-3946)


1.1-rc1
 * Include stress tool in binary builds (CASSANDRA-4103)
 * (Hadoop) fix wide row iteration when last row read was deleted
   (CASSANDRA-4154)
 * fix read_repair_chance to really default to 0.1 in the cli (CASSANDRA-4114)
 * Adds caching and bloomFilterFpChange to CQL options (CASSANDRA-4042)
 * Adds posibility to autoconfigure size of the KeyCache (CASSANDRA-4087)
 * fix KEYS index from skipping results (CASSANDRA-3996)
 * Remove sliced_buffer_size_in_kb dead option (CASSANDRA-4076)
 * make loadNewSStable preserve sstable version (CASSANDRA-4077)
 * Respect 1.0 cache settings as much as possible when upgrading 
   (CASSANDRA-4088)
 * relax path length requirement for sstable files when upgrading on 
   non-Windows platforms (CASSANDRA-4110)
 * fix terminination of the stress.java when errors were encountered
   (CASSANDRA-4128)
 * Move CfDef and KsDef validation out of thrift (CASSANDRA-4037)
 * Fix get_paged_slice (CASSANDRA-4136)
 * CQL3: Support slice with exclusive start and stop (CASSANDRA-3785)
Merged from 1.0:
 * support PropertyFileSnitch in bulk loader (CASSANDRA-4145)
 * add auto_snapshot option allowing disabling snapshot before drop/truncate
   (CASSANDRA-3710)
 * allow short snitch names (CASSANDRA-4130)


1.1-beta2
 * rename loaded sstables to avoid conflicts with local snapshots
   (CASSANDRA-3967)
 * start hint replay as soon as FD notifies that the target is back up
   (CASSANDRA-3958)
 * avoid unproductive deserializing of cached rows during compaction
   (CASSANDRA-3921)
 * fix concurrency issues with CQL keyspace creation (CASSANDRA-3903)
 * Show Effective Owership via Nodetool ring <keyspace> (CASSANDRA-3412)
 * Update ORDER BY syntax for CQL3 (CASSANDRA-3925)
 * Fix BulkRecordWriter to not throw NPE if reducer gets no map data from Hadoop (CASSANDRA-3944)
 * Fix bug with counters in super columns (CASSANDRA-3821)
 * Remove deprecated merge_shard_chance (CASSANDRA-3940)
 * add a convenient way to reset a node's schema (CASSANDRA-2963)
 * fix for intermittent SchemaDisagreementException (CASSANDRA-3884)
 * CLI `list <CF>` to limit number of columns and their order (CASSANDRA-3012)
 * ignore deprecated KsDef/CfDef/ColumnDef fields in native schema (CASSANDRA-3963)
 * CLI to report when unsupported column_metadata pair was given (CASSANDRA-3959)
 * reincarnate removed and deprecated KsDef/CfDef attributes (CASSANDRA-3953)
 * Fix race between writes and read for cache (CASSANDRA-3862)
 * perform static initialization of StorageProxy on start-up (CASSANDRA-3797)
 * support trickling fsync() on writes (CASSANDRA-3950)
 * expose counters for unavailable/timeout exceptions given to thrift clients (CASSANDRA-3671)
 * avoid quadratic startup time in LeveledManifest (CASSANDRA-3952)
 * Add type information to new schema_ columnfamilies and remove thrift
   serialization for schema (CASSANDRA-3792)
 * add missing column validator options to the CLI help (CASSANDRA-3926)
 * skip reading saved key cache if CF's caching strategy is NONE or ROWS_ONLY (CASSANDRA-3954)
 * Unify migration code (CASSANDRA-4017)
Merged from 1.0:
 * cqlsh: guess correct version of Python for Arch Linux (CASSANDRA-4090)
 * (CLI) properly handle quotes in create/update keyspace commands (CASSANDRA-4129)
 * Avoids possible deadlock during bootstrap (CASSANDRA-4159)
 * fix stress tool that hangs forever on timeout or error (CASSANDRA-4128)
 * Fix super columns bug where cache is not updated (CASSANDRA-4190)
 * stress tool to return appropriate exit code on failure (CASSANDRA-4188)


1.0.9
 * improve index sampling performance (CASSANDRA-4023)
 * always compact away deleted hints immediately after handoff (CASSANDRA-3955)
 * delete hints from dropped ColumnFamilies on handoff instead of
   erroring out (CASSANDRA-3975)
 * add CompositeType ref to the CLI doc for create/update column family (CASSANDRA-3980)
 * Pig: support Counter ColumnFamilies (CASSANDRA-3973)
 * Pig: Composite column support (CASSANDRA-3684)
 * Avoid NPE during repair when a keyspace has no CFs (CASSANDRA-3988)
 * Fix division-by-zero error on get_slice (CASSANDRA-4000)
 * don't change manifest level for cleanup, scrub, and upgradesstables
   operations under LeveledCompactionStrategy (CASSANDRA-3989, 4112)
 * fix race leading to super columns assertion failure (CASSANDRA-3957)
 * fix NPE on invalid CQL delete command (CASSANDRA-3755)
 * allow custom types in CLI's assume command (CASSANDRA-4081)
 * fix totalBytes count for parallel compactions (CASSANDRA-3758)
 * fix intermittent NPE in get_slice (CASSANDRA-4095)
 * remove unnecessary asserts in native code interfaces (CASSANDRA-4096)
 * Validate blank keys in CQL to avoid assertion errors (CASSANDRA-3612)
 * cqlsh: fix bad decoding of some column names (CASSANDRA-4003)
 * cqlsh: fix incorrect padding with unicode chars (CASSANDRA-4033)
 * Fix EC2 snitch incorrectly reporting region (CASSANDRA-4026)
 * Shut down thrift during decommission (CASSANDRA-4086)
 * Expose nodetool cfhistograms for 2ndary indexes (CASSANDRA-4063)
Merged from 0.8:
 * Fix ConcurrentModificationException in gossiper (CASSANDRA-4019)


1.1-beta1
 * (cqlsh)
   + add SOURCE and CAPTURE commands, and --file option (CASSANDRA-3479)
   + add ALTER COLUMNFAMILY WITH (CASSANDRA-3523)
   + bundle Python dependencies with Cassandra (CASSANDRA-3507)
   + added to Debian package (CASSANDRA-3458)
   + display byte data instead of erroring out on decode failure 
     (CASSANDRA-3874)
 * add nodetool rebuild_index (CASSANDRA-3583)
 * add nodetool rangekeysample (CASSANDRA-2917)
 * Fix streaming too much data during move operations (CASSANDRA-3639)
 * Nodetool and CLI connect to localhost by default (CASSANDRA-3568)
 * Reduce memory used by primary index sample (CASSANDRA-3743)
 * (Hadoop) separate input/output configurations (CASSANDRA-3197, 3765)
 * avoid returning internal Cassandra classes over JMX (CASSANDRA-2805)
 * add row-level isolation via SnapTree (CASSANDRA-2893)
 * Optimize key count estimation when opening sstable on startup
   (CASSANDRA-2988)
 * multi-dc replication optimization supporting CL > ONE (CASSANDRA-3577)
 * add command to stop compactions (CASSANDRA-1740, 3566, 3582)
 * multithreaded streaming (CASSANDRA-3494)
 * removed in-tree redhat spec (CASSANDRA-3567)
 * "defragment" rows for name-based queries under STCS, again (CASSANDRA-2503)
 * Recycle commitlog segments for improved performance 
   (CASSANDRA-3411, 3543, 3557, 3615)
 * update size-tiered compaction to prioritize small tiers (CASSANDRA-2407)
 * add message expiration logic to OutboundTcpConnection (CASSANDRA-3005)
 * off-heap cache to use sun.misc.Unsafe instead of JNA (CASSANDRA-3271)
 * EACH_QUORUM is only supported for writes (CASSANDRA-3272)
 * replace compactionlock use in schema migration by checking CFS.isValid
   (CASSANDRA-3116)
 * recognize that "SELECT first ... *" isn't really "SELECT *" (CASSANDRA-3445)
 * Use faster bytes comparison (CASSANDRA-3434)
 * Bulk loader is no longer a fat client, (HADOOP) bulk load output format
   (CASSANDRA-3045)
 * (Hadoop) add support for KeyRange.filter
 * remove assumption that keys and token are in bijection
   (CASSANDRA-1034, 3574, 3604)
 * always remove endpoints from delevery queue in HH (CASSANDRA-3546)
 * fix race between cf flush and its 2ndary indexes flush (CASSANDRA-3547)
 * fix potential race in AES when a repair fails (CASSANDRA-3548)
 * Remove columns shadowed by a deleted container even when we cannot purge
   (CASSANDRA-3538)
 * Improve memtable slice iteration performance (CASSANDRA-3545)
 * more efficient allocation of small bloom filters (CASSANDRA-3618)
 * Use separate writer thread in SSTableSimpleUnsortedWriter (CASSANDRA-3619)
 * fsync the directory after new sstable or commitlog segment are created (CASSANDRA-3250)
 * fix minor issues reported by FindBugs (CASSANDRA-3658)
 * global key/row caches (CASSANDRA-3143, 3849)
 * optimize memtable iteration during range scan (CASSANDRA-3638)
 * introduce 'crc_check_chance' in CompressionParameters to support
   a checksum percentage checking chance similarly to read-repair (CASSANDRA-3611)
 * a way to deactivate global key/row cache on per-CF basis (CASSANDRA-3667)
 * fix LeveledCompactionStrategy broken because of generation pre-allocation
   in LeveledManifest (CASSANDRA-3691)
 * finer-grained control over data directories (CASSANDRA-2749)
 * Fix ClassCastException during hinted handoff (CASSANDRA-3694)
 * Upgrade Thrift to 0.7 (CASSANDRA-3213)
 * Make stress.java insert operation to use microseconds (CASSANDRA-3725)
 * Allows (internally) doing a range query with a limit of columns instead of
   rows (CASSANDRA-3742)
 * Allow rangeSlice queries to be start/end inclusive/exclusive (CASSANDRA-3749)
 * Fix BulkLoader to support new SSTable layout and add stream
   throttling to prevent an NPE when there is no yaml config (CASSANDRA-3752)
 * Allow concurrent schema migrations (CASSANDRA-1391, 3832)
 * Add SnapshotCommand to trigger snapshot on remote node (CASSANDRA-3721)
 * Make CFMetaData conversions to/from thrift/native schema inverses
   (CASSANDRA_3559)
 * Add initial code for CQL 3.0-beta (CASSANDRA-2474, 3781, 3753)
 * Add wide row support for ColumnFamilyInputFormat (CASSANDRA-3264)
 * Allow extending CompositeType comparator (CASSANDRA-3657)
 * Avoids over-paging during get_count (CASSANDRA-3798)
 * Add new command to rebuild a node without (repair) merkle tree calculations
   (CASSANDRA-3483, 3922)
 * respect not only row cache capacity but caching mode when
   trying to read data (CASSANDRA-3812)
 * fix system tests (CASSANDRA-3827)
 * CQL support for altering row key type in ALTER TABLE (CASSANDRA-3781)
 * turn compression on by default (CASSANDRA-3871)
 * make hexToBytes refuse invalid input (CASSANDRA-2851)
 * Make secondary indexes CF inherit compression and compaction from their
   parent CF (CASSANDRA-3877)
 * Finish cleanup up tombstone purge code (CASSANDRA-3872)
 * Avoid NPE on aboarted stream-out sessions (CASSANDRA-3904)
 * BulkRecordWriter throws NPE for counter columns (CASSANDRA-3906)
 * Support compression using BulkWriter (CASSANDRA-3907)


1.0.8
 * fix race between cleanup and flush on secondary index CFSes (CASSANDRA-3712)
 * avoid including non-queried nodes in rangeslice read repair
   (CASSANDRA-3843)
 * Only snapshot CF being compacted for snapshot_before_compaction 
   (CASSANDRA-3803)
 * Log active compactions in StatusLogger (CASSANDRA-3703)
 * Compute more accurate compaction score per level (CASSANDRA-3790)
 * Return InvalidRequest when using a keyspace that doesn't exist
   (CASSANDRA-3764)
 * disallow user modification of System keyspace (CASSANDRA-3738)
 * allow using sstable2json on secondary index data (CASSANDRA-3738)
 * (cqlsh) add DESCRIBE COLUMNFAMILIES (CASSANDRA-3586)
 * (cqlsh) format blobs correctly and use colors to improve output
   readability (CASSANDRA-3726)
 * synchronize BiMap of bootstrapping tokens (CASSANDRA-3417)
 * show index options in CLI (CASSANDRA-3809)
 * add optional socket timeout for streaming (CASSANDRA-3838)
 * fix truncate not to leave behind non-CFS backed secondary indexes
   (CASSANDRA-3844)
 * make CLI `show schema` to use output stream directly instead
   of StringBuilder (CASSANDRA-3842)
 * remove the wait on hint future during write (CASSANDRA-3870)
 * (cqlsh) ignore missing CfDef opts (CASSANDRA-3933)
 * (cqlsh) look for cqlshlib relative to realpath (CASSANDRA-3767)
 * Fix short read protection (CASSANDRA-3934)
 * Make sure infered and actual schema match (CASSANDRA-3371)
 * Fix NPE during HH delivery (CASSANDRA-3677)
 * Don't put boostrapping node in 'hibernate' status (CASSANDRA-3737)
 * Fix double quotes in windows bat files (CASSANDRA-3744)
 * Fix bad validator lookup (CASSANDRA-3789)
 * Fix soft reset in EC2MultiRegionSnitch (CASSANDRA-3835)
 * Don't leave zombie connections with THSHA thrift server (CASSANDRA-3867)
 * (cqlsh) fix deserialization of data (CASSANDRA-3874)
 * Fix removetoken force causing an inconsistent state (CASSANDRA-3876)
 * Fix ahndling of some types with Pig (CASSANDRA-3886)
 * Don't allow to drop the system keyspace (CASSANDRA-3759)
 * Make Pig deletes disabled by default and configurable (CASSANDRA-3628)
Merged from 0.8:
 * (Pig) fix CassandraStorage to use correct comparator in Super ColumnFamily
   case (CASSANDRA-3251)
 * fix thread safety issues in commitlog replay, primarily affecting
   systems with many (100s) of CF definitions (CASSANDRA-3751)
 * Fix relevant tombstone ignored with super columns (CASSANDRA-3875)


1.0.7
 * fix regression in HH page size calculation (CASSANDRA-3624)
 * retry failed stream on IOException (CASSANDRA-3686)
 * allow configuring bloom_filter_fp_chance (CASSANDRA-3497)
 * attempt hint delivery every ten minutes, or when failure detector
   notifies us that a node is back up, whichever comes first.  hint
   handoff throttle delay default changed to 1ms, from 50 (CASSANDRA-3554)
 * add nodetool setstreamthroughput (CASSANDRA-3571)
 * fix assertion when dropping a columnfamily with no sstables (CASSANDRA-3614)
 * more efficient allocation of small bloom filters (CASSANDRA-3618)
 * CLibrary.createHardLinkWithExec() to check for errors (CASSANDRA-3101)
 * Avoid creating empty and non cleaned writer during compaction (CASSANDRA-3616)
 * stop thrift service in shutdown hook so we can quiesce MessagingService
   (CASSANDRA-3335)
 * (CQL) compaction_strategy_options and compression_parameters for
   CREATE COLUMNFAMILY statement (CASSANDRA-3374)
 * Reset min/max compaction threshold when creating size tiered compaction
   strategy (CASSANDRA-3666)
 * Don't ignore IOException during compaction (CASSANDRA-3655)
 * Fix assertion error for CF with gc_grace=0 (CASSANDRA-3579)
 * Shutdown ParallelCompaction reducer executor after use (CASSANDRA-3711)
 * Avoid < 0 value for pending tasks in leveled compaction (CASSANDRA-3693)
 * (Hadoop) Support TimeUUID in Pig CassandraStorage (CASSANDRA-3327)
 * Check schema is ready before continuing boostrapping (CASSANDRA-3629)
 * Catch overflows during parsing of chunk_length_kb (CASSANDRA-3644)
 * Improve stream protocol mismatch errors (CASSANDRA-3652)
 * Avoid multiple thread doing HH to the same target (CASSANDRA-3681)
 * Add JMX property for rp_timeout_in_ms (CASSANDRA-2940)
 * Allow DynamicCompositeType to compare component of different types
   (CASSANDRA-3625)
 * Flush non-cfs backed secondary indexes (CASSANDRA-3659)
 * Secondary Indexes should report memory consumption (CASSANDRA-3155)
 * fix for SelectStatement start/end key are not set correctly
   when a key alias is involved (CASSANDRA-3700)
 * fix CLI `show schema` command insert of an extra comma in
   column_metadata (CASSANDRA-3714)
Merged from 0.8:
 * avoid logging (harmless) exception when GC takes < 1ms (CASSANDRA-3656)
 * prevent new nodes from thinking down nodes are up forever (CASSANDRA-3626)
 * use correct list of replicas for LOCAL_QUORUM reads when read repair
   is disabled (CASSANDRA-3696)
 * block on flush before compacting hints (may prevent OOM) (CASSANDRA-3733)


1.0.6
 * (CQL) fix cqlsh support for replicate_on_write (CASSANDRA-3596)
 * fix adding to leveled manifest after streaming (CASSANDRA-3536)
 * filter out unavailable cipher suites when using encryption (CASSANDRA-3178)
 * (HADOOP) add old-style api support for CFIF and CFRR (CASSANDRA-2799)
 * Support TimeUUIDType column names in Stress.java tool (CASSANDRA-3541)
 * (CQL) INSERT/UPDATE/DELETE/TRUNCATE commands should allow CF names to
   be qualified by keyspace (CASSANDRA-3419)
 * always remove endpoints from delevery queue in HH (CASSANDRA-3546)
 * fix race between cf flush and its 2ndary indexes flush (CASSANDRA-3547)
 * fix potential race in AES when a repair fails (CASSANDRA-3548)
 * fix default value validation usage in CLI SET command (CASSANDRA-3553)
 * Optimize componentsFor method for compaction and startup time
   (CASSANDRA-3532)
 * (CQL) Proper ColumnFamily metadata validation on CREATE COLUMNFAMILY 
   (CASSANDRA-3565)
 * fix compression "chunk_length_kb" option to set correct kb value for 
   thrift/avro (CASSANDRA-3558)
 * fix missing response during range slice repair (CASSANDRA-3551)
 * 'describe ring' moved from CLI to nodetool and available through JMX (CASSANDRA-3220)
 * add back partitioner to sstable metadata (CASSANDRA-3540)
 * fix NPE in get_count for counters (CASSANDRA-3601)
Merged from 0.8:
 * remove invalid assertion that table was opened before dropping it
   (CASSANDRA-3580)
 * range and index scans now only send requests to enough replicas to
   satisfy requested CL + RR (CASSANDRA-3598)
 * use cannonical host for local node in nodetool info (CASSANDRA-3556)
 * remove nonlocal DC write optimization since it only worked with
   CL.ONE or CL.LOCAL_QUORUM (CASSANDRA-3577, 3585)
 * detect misuses of CounterColumnType (CASSANDRA-3422)
 * turn off string interning in json2sstable, take 2 (CASSANDRA-2189)
 * validate compression parameters on add/update of the ColumnFamily 
   (CASSANDRA-3573)
 * Check for 0.0.0.0 is incorrect in CFIF (CASSANDRA-3584)
 * Increase vm.max_map_count in debian packaging (CASSANDRA-3563)
 * gossiper will never add itself to saved endpoints (CASSANDRA-3485)


1.0.5
 * revert CASSANDRA-3407 (see CASSANDRA-3540)
 * fix assertion error while forwarding writes to local nodes (CASSANDRA-3539)


1.0.4
 * fix self-hinting of timed out read repair updates and make hinted handoff
   less prone to OOMing a coordinator (CASSANDRA-3440)
 * expose bloom filter sizes via JMX (CASSANDRA-3495)
 * enforce RP tokens 0..2**127 (CASSANDRA-3501)
 * canonicalize paths exposed through JMX (CASSANDRA-3504)
 * fix "liveSize" stat when sstables are removed (CASSANDRA-3496)
 * add bloom filter FP rates to nodetool cfstats (CASSANDRA-3347)
 * record partitioner in sstable metadata component (CASSANDRA-3407)
 * add new upgradesstables nodetool command (CASSANDRA-3406)
 * skip --debug requirement to see common exceptions in CLI (CASSANDRA-3508)
 * fix incorrect query results due to invalid max timestamp (CASSANDRA-3510)
 * make sstableloader recognize compressed sstables (CASSANDRA-3521)
 * avoids race in OutboundTcpConnection in multi-DC setups (CASSANDRA-3530)
 * use SETLOCAL in cassandra.bat (CASSANDRA-3506)
 * fix ConcurrentModificationException in Table.all() (CASSANDRA-3529)
Merged from 0.8:
 * fix concurrence issue in the FailureDetector (CASSANDRA-3519)
 * fix array out of bounds error in counter shard removal (CASSANDRA-3514)
 * avoid dropping tombstones when they might still be needed to shadow
   data in a different sstable (CASSANDRA-2786)


1.0.3
 * revert name-based query defragmentation aka CASSANDRA-2503 (CASSANDRA-3491)
 * fix invalidate-related test failures (CASSANDRA-3437)
 * add next-gen cqlsh to bin/ (CASSANDRA-3188, 3131, 3493)
 * (CQL) fix handling of rows with no columns (CASSANDRA-3424, 3473)
 * fix querying supercolumns by name returning only a subset of
   subcolumns or old subcolumn versions (CASSANDRA-3446)
 * automatically compute sha1 sum for uncompressed data files (CASSANDRA-3456)
 * fix reading metadata/statistics component for version < h (CASSANDRA-3474)
 * add sstable forward-compatibility (CASSANDRA-3478)
 * report compression ratio in CFSMBean (CASSANDRA-3393)
 * fix incorrect size exception during streaming of counters (CASSANDRA-3481)
 * (CQL) fix for counter decrement syntax (CASSANDRA-3418)
 * Fix race introduced by CASSANDRA-2503 (CASSANDRA-3482)
 * Fix incomplete deletion of delivered hints (CASSANDRA-3466)
 * Avoid rescheduling compactions when no compaction was executed 
   (CASSANDRA-3484)
 * fix handling of the chunk_length_kb compression options (CASSANDRA-3492)
Merged from 0.8:
 * fix updating CF row_cache_provider (CASSANDRA-3414)
 * CFMetaData.convertToThrift method to set RowCacheProvider (CASSANDRA-3405)
 * acquire compactionlock during truncate (CASSANDRA-3399)
 * fix displaying cfdef entries for super columnfamilies (CASSANDRA-3415)
 * Make counter shard merging thread safe (CASSANDRA-3178)
 * Revert CASSANDRA-2855
 * Fix bug preventing the use of efficient cross-DC writes (CASSANDRA-3472)
 * `describe ring` command for CLI (CASSANDRA-3220)
 * (Hadoop) skip empty rows when entire row is requested, redux (CASSANDRA-2855)


1.0.2
 * "defragment" rows for name-based queries under STCS (CASSANDRA-2503)
 * Add timing information to cassandra-cli GET/SET/LIST queries (CASSANDRA-3326)
 * Only create one CompressionMetadata object per sstable (CASSANDRA-3427)
 * cleanup usage of StorageService.setMode() (CASSANDRA-3388)
 * Avoid large array allocation for compressed chunk offsets (CASSANDRA-3432)
 * fix DecimalType bytebuffer marshalling (CASSANDRA-3421)
 * fix bug that caused first column in per row indexes to be ignored 
   (CASSANDRA-3441)
 * add JMX call to clean (failed) repair sessions (CASSANDRA-3316)
 * fix sstableloader reference acquisition bug (CASSANDRA-3438)
 * fix estimated row size regression (CASSANDRA-3451)
 * make sure we don't return more columns than asked (CASSANDRA-3303, 3395)
Merged from 0.8:
 * acquire compactionlock during truncate (CASSANDRA-3399)
 * fix displaying cfdef entries for super columnfamilies (CASSANDRA-3415)


1.0.1
 * acquire references during index build to prevent delete problems
   on Windows (CASSANDRA-3314)
 * describe_ring should include datacenter/topology information (CASSANDRA-2882)
 * Thrift sockets are not properly buffered (CASSANDRA-3261)
 * performance improvement for bytebufferutil compare function (CASSANDRA-3286)
 * add system.versions ColumnFamily (CASSANDRA-3140)
 * reduce network copies (CASSANDRA-3333, 3373)
 * limit nodetool to 32MB of heap (CASSANDRA-3124)
 * (CQL) update parser to accept "timestamp" instead of "date" (CASSANDRA-3149)
 * Fix CLI `show schema` to include "compression_options" (CASSANDRA-3368)
 * Snapshot to include manifest under LeveledCompactionStrategy (CASSANDRA-3359)
 * (CQL) SELECT query should allow CF name to be qualified by keyspace (CASSANDRA-3130)
 * (CQL) Fix internal application error specifying 'using consistency ...'
   in lower case (CASSANDRA-3366)
 * fix Deflate compression when compression actually makes the data bigger
   (CASSANDRA-3370)
 * optimize UUIDGen to avoid lock contention on InetAddress.getLocalHost 
   (CASSANDRA-3387)
 * tolerate index being dropped mid-mutation (CASSANDRA-3334, 3313)
 * CompactionManager is now responsible for checking for new candidates
   post-task execution, enabling more consistent leveled compaction 
   (CASSANDRA-3391)
 * Cache HSHA threads (CASSANDRA-3372)
 * use CF/KS names as snapshot prefix for drop + truncate operations
   (CASSANDRA-2997)
 * Break bloom filters up to avoid heap fragmentation (CASSANDRA-2466)
 * fix cassandra hanging on jsvc stop (CASSANDRA-3302)
 * Avoid leveled compaction getting blocked on errors (CASSANDRA-3408)
 * Make reloading the compaction strategy safe (CASSANDRA-3409)
 * ignore 0.8 hints even if compaction begins before we try to purge
   them (CASSANDRA-3385)
 * remove procrun (bin\daemon) from Cassandra source tree and 
   artifacts (CASSANDRA-3331)
 * make cassandra compile under JDK7 (CASSANDRA-3275)
 * remove dependency of clientutil.jar to FBUtilities (CASSANDRA-3299)
 * avoid truncation errors by using long math on long values (CASSANDRA-3364)
 * avoid clock drift on some Windows machine (CASSANDRA-3375)
 * display cache provider in cli 'describe keyspace' command (CASSANDRA-3384)
 * fix incomplete topology information in describe_ring (CASSANDRA-3403)
 * expire dead gossip states based on time (CASSANDRA-2961)
 * improve CompactionTask extensibility (CASSANDRA-3330)
 * Allow one leveled compaction task to kick off another (CASSANDRA-3363)
 * allow encryption only between datacenters (CASSANDRA-2802)
Merged from 0.8:
 * fix truncate allowing data to be replayed post-restart (CASSANDRA-3297)
 * make iwriter final in IndexWriter to avoid NPE (CASSANDRA-2863)
 * (CQL) update grammar to require key clause in DELETE statement
   (CASSANDRA-3349)
 * (CQL) allow numeric keyspace names in USE statement (CASSANDRA-3350)
 * (Hadoop) skip empty rows when slicing the entire row (CASSANDRA-2855)
 * Fix handling of tombstone by SSTableExport/Import (CASSANDRA-3357)
 * fix ColumnIndexer to use long offsets (CASSANDRA-3358)
 * Improved CLI exceptions (CASSANDRA-3312)
 * Fix handling of tombstone by SSTableExport/Import (CASSANDRA-3357)
 * Only count compaction as active (for throttling) when they have
   successfully acquired the compaction lock (CASSANDRA-3344)
 * Display CLI version string on startup (CASSANDRA-3196)
 * (Hadoop) make CFIF try rpc_address or fallback to listen_address
   (CASSANDRA-3214)
 * (Hadoop) accept comma delimited lists of initial thrift connections
   (CASSANDRA-3185)
 * ColumnFamily min_compaction_threshold should be >= 2 (CASSANDRA-3342)
 * (Pig) add 0.8+ types and key validation type in schema (CASSANDRA-3280)
 * Fix completely removing column metadata using CLI (CASSANDRA-3126)
 * CLI `describe cluster;` output should be on separate lines for separate versions
   (CASSANDRA-3170)
 * fix changing durable_writes keyspace option during CF creation
   (CASSANDRA-3292)
 * avoid locking on update when no indexes are involved (CASSANDRA-3386)
 * fix assertionError during repair with ordered partitioners (CASSANDRA-3369)
 * correctly serialize key_validation_class for avro (CASSANDRA-3391)
 * don't expire counter tombstone after streaming (CASSANDRA-3394)
 * prevent nodes that failed to join from hanging around forever 
   (CASSANDRA-3351)
 * remove incorrect optimization from slice read path (CASSANDRA-3390)
 * Fix race in AntiEntropyService (CASSANDRA-3400)


1.0.0-final
 * close scrubbed sstable fd before deleting it (CASSANDRA-3318)
 * fix bug preventing obsolete commitlog segments from being removed
   (CASSANDRA-3269)
 * tolerate whitespace in seed CDL (CASSANDRA-3263)
 * Change default heap thresholds to max(min(1/2 ram, 1G), min(1/4 ram, 8GB))
   (CASSANDRA-3295)
 * Fix broken CompressedRandomAccessReaderTest (CASSANDRA-3298)
 * (CQL) fix type information returned for wildcard queries (CASSANDRA-3311)
 * add estimated tasks to LeveledCompactionStrategy (CASSANDRA-3322)
 * avoid including compaction cache-warming in keycache stats (CASSANDRA-3325)
 * run compaction and hinted handoff threads at MIN_PRIORITY (CASSANDRA-3308)
 * default hsha thrift server to cpu core count in rpc pool (CASSANDRA-3329)
 * add bin\daemon to binary tarball for Windows service (CASSANDRA-3331)
 * Fix places where uncompressed size of sstables was use in place of the
   compressed one (CASSANDRA-3338)
 * Fix hsha thrift server (CASSANDRA-3346)
 * Make sure repair only stream needed sstables (CASSANDRA-3345)


1.0.0-rc2
 * Log a meaningful warning when a node receives a message for a repair session
   that doesn't exist anymore (CASSANDRA-3256)
 * test for NUMA policy support as well as numactl presence (CASSANDRA-3245)
 * Fix FD leak when internode encryption is enabled (CASSANDRA-3257)
 * Remove incorrect assertion in mergeIterator (CASSANDRA-3260)
 * FBUtilities.hexToBytes(String) to throw NumberFormatException when string
   contains non-hex characters (CASSANDRA-3231)
 * Keep SimpleSnitch proximity ordering unchanged from what the Strategy
   generates, as intended (CASSANDRA-3262)
 * remove Scrub from compactionstats when finished (CASSANDRA-3255)
 * fix counter entry in jdbc TypesMap (CASSANDRA-3268)
 * fix full queue scenario for ParallelCompactionIterator (CASSANDRA-3270)
 * fix bootstrap process (CASSANDRA-3285)
 * don't try delivering hints if when there isn't any (CASSANDRA-3176)
 * CLI documentation change for ColumnFamily `compression_options` (CASSANDRA-3282)
 * ignore any CF ids sent by client for adding CF/KS (CASSANDRA-3288)
 * remove obsolete hints on first startup (CASSANDRA-3291)
 * use correct ISortedColumns for time-optimized reads (CASSANDRA-3289)
 * Evict gossip state immediately when a token is taken over by a new IP 
   (CASSANDRA-3259)


1.0.0-rc1
 * Update CQL to generate microsecond timestamps by default (CASSANDRA-3227)
 * Fix counting CFMetadata towards Memtable liveRatio (CASSANDRA-3023)
 * Kill server on wrapped OOME such as from FileChannel.map (CASSANDRA-3201)
 * remove unnecessary copy when adding to row cache (CASSANDRA-3223)
 * Log message when a full repair operation completes (CASSANDRA-3207)
 * Fix streamOutSession keeping sstables references forever if the remote end
   dies (CASSANDRA-3216)
 * Remove dynamic_snitch boolean from example configuration (defaulting to 
   true) and set default badness threshold to 0.1 (CASSANDRA-3229)
 * Base choice of random or "balanced" token on bootstrap on whether
   schema definitions were found (CASSANDRA-3219)
 * Fixes for LeveledCompactionStrategy score computation, prioritization,
   scheduling, and performance (CASSANDRA-3224, 3234)
 * parallelize sstable open at server startup (CASSANDRA-2988)
 * fix handling of exceptions writing to OutboundTcpConnection (CASSANDRA-3235)
 * Allow using quotes in "USE <keyspace>;" CLI command (CASSANDRA-3208)
 * Don't allow any cache loading exceptions to halt startup (CASSANDRA-3218)
 * Fix sstableloader --ignores option (CASSANDRA-3247)
 * File descriptor limit increased in packaging (CASSANDRA-3206)
 * Fix deadlock in commit log during flush (CASSANDRA-3253) 


1.0.0-beta1
 * removed binarymemtable (CASSANDRA-2692)
 * add commitlog_total_space_in_mb to prevent fragmented logs (CASSANDRA-2427)
 * removed commitlog_rotation_threshold_in_mb configuration (CASSANDRA-2771)
 * make AbstractBounds.normalize de-overlapp overlapping ranges (CASSANDRA-2641)
 * replace CollatingIterator, ReducingIterator with MergeIterator 
   (CASSANDRA-2062)
 * Fixed the ability to set compaction strategy in cli using create column 
   family command (CASSANDRA-2778)
 * clean up tmp files after failed compaction (CASSANDRA-2468)
 * restrict repair streaming to specific columnfamilies (CASSANDRA-2280)
 * don't bother persisting columns shadowed by a row tombstone (CASSANDRA-2589)
 * reset CF and SC deletion times after gc_grace (CASSANDRA-2317)
 * optimize away seek when compacting wide rows (CASSANDRA-2879)
 * single-pass streaming (CASSANDRA-2677, 2906, 2916, 3003)
 * use reference counting for deleting sstables instead of relying on GC
   (CASSANDRA-2521, 3179)
 * store hints as serialized mutations instead of pointers to data row
   (CASSANDRA-2045)
 * store hints in the coordinator node instead of in the closest replica 
   (CASSANDRA-2914)
 * add row_cache_keys_to_save CF option (CASSANDRA-1966)
 * check column family validity in nodetool repair (CASSANDRA-2933)
 * use lazy initialization instead of class initialization in NodeId
   (CASSANDRA-2953)
 * add paging to get_count (CASSANDRA-2894)
 * fix "short reads" in [multi]get (CASSANDRA-2643, 3157, 3192)
 * add optional compression for sstables (CASSANDRA-47, 2994, 3001, 3128)
 * add scheduler JMX metrics (CASSANDRA-2962)
 * add block level checksum for compressed data (CASSANDRA-1717)
 * make column family backed column map pluggable and introduce unsynchronized
   ArrayList backed one to speedup reads (CASSANDRA-2843, 3165, 3205)
 * refactoring of the secondary index api (CASSANDRA-2982)
 * make CL > ONE reads wait for digest reconciliation before returning
   (CASSANDRA-2494)
 * fix missing logging for some exceptions (CASSANDRA-2061)
 * refactor and optimize ColumnFamilyStore.files(...) and Descriptor.fromFilename(String)
   and few other places responsible for work with SSTable files (CASSANDRA-3040)
 * Stop reading from sstables once we know we have the most recent columns,
   for query-by-name requests (CASSANDRA-2498)
 * Add query-by-column mode to stress.java (CASSANDRA-3064)
 * Add "install" command to cassandra.bat (CASSANDRA-292)
 * clean up KSMetadata, CFMetadata from unnecessary
   Thrift<->Avro conversion methods (CASSANDRA-3032)
 * Add timeouts to client request schedulers (CASSANDRA-3079, 3096)
 * Cli to use hashes rather than array of hashes for strategy options (CASSANDRA-3081)
 * LeveledCompactionStrategy (CASSANDRA-1608, 3085, 3110, 3087, 3145, 3154, 3182)
 * Improvements of the CLI `describe` command (CASSANDRA-2630)
 * reduce window where dropped CF sstables may not be deleted (CASSANDRA-2942)
 * Expose gossip/FD info to JMX (CASSANDRA-2806)
 * Fix streaming over SSL when compressed SSTable involved (CASSANDRA-3051)
 * Add support for pluggable secondary index implementations (CASSANDRA-3078)
 * remove compaction_thread_priority setting (CASSANDRA-3104)
 * generate hints for replicas that timeout, not just replicas that are known
   to be down before starting (CASSANDRA-2034)
 * Add throttling for internode streaming (CASSANDRA-3080)
 * make the repair of a range repair all replica (CASSANDRA-2610, 3194)
 * expose the ability to repair the first range (as returned by the
   partitioner) of a node (CASSANDRA-2606)
 * Streams Compression (CASSANDRA-3015)
 * add ability to use multiple threads during a single compaction
   (CASSANDRA-2901)
 * make AbstractBounds.normalize support overlapping ranges (CASSANDRA-2641)
 * fix of the CQL count() behavior (CASSANDRA-3068)
 * use TreeMap backed column families for the SSTable simple writers
   (CASSANDRA-3148)
 * fix inconsistency of the CLI syntax when {} should be used instead of [{}]
   (CASSANDRA-3119)
 * rename CQL type names to match expected SQL behavior (CASSANDRA-3149, 3031)
 * Arena-based allocation for memtables (CASSANDRA-2252, 3162, 3163, 3168)
 * Default RR chance to 0.1 (CASSANDRA-3169)
 * Add RowLevel support to secondary index API (CASSANDRA-3147)
 * Make SerializingCacheProvider the default if JNA is available (CASSANDRA-3183)
 * Fix backwards compatibilty for CQL memtable properties (CASSANDRA-3190)
 * Add five-minute delay before starting compactions on a restarted server
   (CASSANDRA-3181)
 * Reduce copies done for intra-host messages (CASSANDRA-1788, 3144)
 * support of compaction strategy option for stress.java (CASSANDRA-3204)
 * make memtable throughput and column count thresholds no-ops (CASSANDRA-2449)
 * Return schema information along with the resultSet in CQL (CASSANDRA-2734)
 * Add new DecimalType (CASSANDRA-2883)
 * Fix assertion error in RowRepairResolver (CASSANDRA-3156)
 * Reduce unnecessary high buffer sizes (CASSANDRA-3171)
 * Pluggable compaction strategy (CASSANDRA-1610)
 * Add new broadcast_address config option (CASSANDRA-2491)


0.8.7
 * Kill server on wrapped OOME such as from FileChannel.map (CASSANDRA-3201)
 * Allow using quotes in "USE <keyspace>;" CLI command (CASSANDRA-3208)
 * Log message when a full repair operation completes (CASSANDRA-3207)
 * Don't allow any cache loading exceptions to halt startup (CASSANDRA-3218)
 * Fix sstableloader --ignores option (CASSANDRA-3247)
 * File descriptor limit increased in packaging (CASSANDRA-3206)
 * Log a meaningfull warning when a node receive a message for a repair session
   that doesn't exist anymore (CASSANDRA-3256)
 * Fix FD leak when internode encryption is enabled (CASSANDRA-3257)
 * FBUtilities.hexToBytes(String) to throw NumberFormatException when string
   contains non-hex characters (CASSANDRA-3231)
 * Keep SimpleSnitch proximity ordering unchanged from what the Strategy
   generates, as intended (CASSANDRA-3262)
 * remove Scrub from compactionstats when finished (CASSANDRA-3255)
 * Fix tool .bat files when CASSANDRA_HOME contains spaces (CASSANDRA-3258)
 * Force flush of status table when removing/updating token (CASSANDRA-3243)
 * Evict gossip state immediately when a token is taken over by a new IP (CASSANDRA-3259)
 * Fix bug where the failure detector can take too long to mark a host
   down (CASSANDRA-3273)
 * (Hadoop) allow wrapping ranges in queries (CASSANDRA-3137)
 * (Hadoop) check all interfaces for a match with split location
   before falling back to random replica (CASSANDRA-3211)
 * (Hadoop) Make Pig storage handle implements LoadMetadata (CASSANDRA-2777)
 * (Hadoop) Fix exception during PIG 'dump' (CASSANDRA-2810)
 * Fix stress COUNTER_GET option (CASSANDRA-3301)
 * Fix missing fields in CLI `show schema` output (CASSANDRA-3304)
 * Nodetool no longer leaks threads and closes JMX connections (CASSANDRA-3309)
 * fix truncate allowing data to be replayed post-restart (CASSANDRA-3297)
 * Move SimpleAuthority and SimpleAuthenticator to examples (CASSANDRA-2922)
 * Fix handling of tombstone by SSTableExport/Import (CASSANDRA-3357)
 * Fix transposition in cfHistograms (CASSANDRA-3222)
 * Allow using number as DC name when creating keyspace in CQL (CASSANDRA-3239)
 * Force flush of system table after updating/removing a token (CASSANDRA-3243)


0.8.6
 * revert CASSANDRA-2388
 * change TokenRange.endpoints back to listen/broadcast address to match
   pre-1777 behavior, and add TokenRange.rpc_endpoints instead (CASSANDRA-3187)
 * avoid trying to watch cassandra-topology.properties when loaded from jar
   (CASSANDRA-3138)
 * prevent users from creating keyspaces with LocalStrategy replication
   (CASSANDRA-3139)
 * fix CLI `show schema;` to output correct keyspace definition statement
   (CASSANDRA-3129)
 * CustomTThreadPoolServer to log TTransportException at DEBUG level
   (CASSANDRA-3142)
 * allow topology sort to work with non-unique rack names between 
   datacenters (CASSANDRA-3152)
 * Improve caching of same-version Messages on digest and repair paths
   (CASSANDRA-3158)
 * Randomize choice of first replica for counter increment (CASSANDRA-2890)
 * Fix using read_repair_chance instead of merge_shard_change (CASSANDRA-3202)
 * Avoid streaming data to nodes that already have it, on move as well as
   decommission (CASSANDRA-3041)
 * Fix divide by zero error in GCInspector (CASSANDRA-3164)
 * allow quoting of the ColumnFamily name in CLI `create column family`
   statement (CASSANDRA-3195)
 * Fix rolling upgrade from 0.7 to 0.8 problem (CASSANDRA-3166)
 * Accomodate missing encryption_options in IncomingTcpConnection.stream
   (CASSANDRA-3212)


0.8.5
 * fix NPE when encryption_options is unspecified (CASSANDRA-3007)
 * include column name in validation failure exceptions (CASSANDRA-2849)
 * make sure truncate clears out the commitlog so replay won't re-
   populate with truncated data (CASSANDRA-2950)
 * fix NPE when debug logging is enabled and dropped CF is present
   in a commitlog segment (CASSANDRA-3021)
 * fix cassandra.bat when CASSANDRA_HOME contains spaces (CASSANDRA-2952)
 * fix to SSTableSimpleUnsortedWriter bufferSize calculation (CASSANDRA-3027)
 * make cleanup and normal compaction able to skip empty rows
   (rows containing nothing but expired tombstones) (CASSANDRA-3039)
 * work around native memory leak in com.sun.management.GarbageCollectorMXBean
   (CASSANDRA-2868)
 * validate that column names in column_metadata are not equal to key_alias
   on create/update of the ColumnFamily and CQL 'ALTER' statement (CASSANDRA-3036)
 * return an InvalidRequestException if an indexed column is assigned
   a value larger than 64KB (CASSANDRA-3057)
 * fix of numeric-only and string column names handling in CLI "drop index" 
   (CASSANDRA-3054)
 * prune index scan resultset back to original request for lazy
   resultset expansion case (CASSANDRA-2964)
 * (Hadoop) fail jobs when Cassandra node has failed but TaskTracker
   has not (CASSANDRA-2388)
 * fix dynamic snitch ignoring nodes when read_repair_chance is zero
   (CASSANDRA-2662)
 * avoid retaining references to dropped CFS objects in 
   CompactionManager.estimatedCompactions (CASSANDRA-2708)
 * expose rpc timeouts per host in MessagingServiceMBean (CASSANDRA-2941)
 * avoid including cwd in classpath for deb and rpm packages (CASSANDRA-2881)
 * remove gossip state when a new IP takes over a token (CASSANDRA-3071)
 * allow sstable2json to work on index sstable files (CASSANDRA-3059)
 * always hint counters (CASSANDRA-3099)
 * fix log4j initialization in EmbeddedCassandraService (CASSANDRA-2857)
 * remove gossip state when a new IP takes over a token (CASSANDRA-3071)
 * work around native memory leak in com.sun.management.GarbageCollectorMXBean
    (CASSANDRA-2868)
 * fix UnavailableException with writes at CL.EACH_QUORM (CASSANDRA-3084)
 * fix parsing of the Keyspace and ColumnFamily names in numeric
   and string representations in CLI (CASSANDRA-3075)
 * fix corner cases in Range.differenceToFetch (CASSANDRA-3084)
 * fix ip address String representation in the ring cache (CASSANDRA-3044)
 * fix ring cache compatibility when mixing pre-0.8.4 nodes with post-
   in the same cluster (CASSANDRA-3023)
 * make repair report failure when a node participating dies (instead of
   hanging forever) (CASSANDRA-2433)
 * fix handling of the empty byte buffer by ReversedType (CASSANDRA-3111)
 * Add validation that Keyspace names are case-insensitively unique (CASSANDRA-3066)
 * catch invalid key_validation_class before instantiating UpdateColumnFamily (CASSANDRA-3102)
 * make Range and Bounds objects client-safe (CASSANDRA-3108)
 * optionally skip log4j configuration (CASSANDRA-3061)
 * bundle sstableloader with the debian package (CASSANDRA-3113)
 * don't try to build secondary indexes when there is none (CASSANDRA-3123)
 * improve SSTableSimpleUnsortedWriter speed for large rows (CASSANDRA-3122)
 * handle keyspace arguments correctly in nodetool snapshot (CASSANDRA-3038)
 * Fix SSTableImportTest on windows (CASSANDRA-3043)
 * expose compactionThroughputMbPerSec through JMX (CASSANDRA-3117)
 * log keyspace and CF of large rows being compacted


0.8.4
 * change TokenRing.endpoints to be a list of rpc addresses instead of 
   listen/broadcast addresses (CASSANDRA-1777)
 * include files-to-be-streamed in StreamInSession.getSources (CASSANDRA-2972)
 * use JAVA env var in cassandra-env.sh (CASSANDRA-2785, 2992)
 * avoid doing read for no-op replicate-on-write at CL=1 (CASSANDRA-2892)
 * refuse counter write for CL.ANY (CASSANDRA-2990)
 * switch back to only logging recent dropped messages (CASSANDRA-3004)
 * always deserialize RowMutation for counters (CASSANDRA-3006)
 * ignore saved replication_factor strategy_option for NTS (CASSANDRA-3011)
 * make sure pre-truncate CL segments are discarded (CASSANDRA-2950)


0.8.3
 * add ability to drop local reads/writes that are going to timeout
   (CASSANDRA-2943)
 * revamp token removal process, keep gossip states for 3 days (CASSANDRA-2496)
 * don't accept extra args for 0-arg nodetool commands (CASSANDRA-2740)
 * log unavailableexception details at debug level (CASSANDRA-2856)
 * expose data_dir though jmx (CASSANDRA-2770)
 * don't include tmp files as sstable when create cfs (CASSANDRA-2929)
 * log Java classpath on startup (CASSANDRA-2895)
 * keep gossipped version in sync with actual on migration coordinator 
   (CASSANDRA-2946)
 * use lazy initialization instead of class initialization in NodeId
   (CASSANDRA-2953)
 * check column family validity in nodetool repair (CASSANDRA-2933)
 * speedup bytes to hex conversions dramatically (CASSANDRA-2850)
 * Flush memtables on shutdown when durable writes are disabled 
   (CASSANDRA-2958)
 * improved POSIX compatibility of start scripts (CASsANDRA-2965)
 * add counter support to Hadoop InputFormat (CASSANDRA-2981)
 * fix bug where dirty commitlog segments were removed (and avoid keeping 
   segments with no post-flush activity permanently dirty) (CASSANDRA-2829)
 * fix throwing exception with batch mutation of counter super columns
   (CASSANDRA-2949)
 * ignore system tables during repair (CASSANDRA-2979)
 * throw exception when NTS is given replication_factor as an option
   (CASSANDRA-2960)
 * fix assertion error during compaction of counter CFs (CASSANDRA-2968)
 * avoid trying to create index names, when no index exists (CASSANDRA-2867)
 * don't sample the system table when choosing a bootstrap token
   (CASSANDRA-2825)
 * gossiper notifies of local state changes (CASSANDRA-2948)
 * add asynchronous and half-sync/half-async (hsha) thrift servers 
   (CASSANDRA-1405)
 * fix potential use of free'd native memory in SerializingCache 
   (CASSANDRA-2951)
 * prune index scan resultset back to original request for lazy
   resultset expansion case (CASSANDRA-2964)
 * (Hadoop) fail jobs when Cassandra node has failed but TaskTracker
    has not (CASSANDRA-2388)


0.8.2
 * CQL: 
   - include only one row per unique key for IN queries (CASSANDRA-2717)
   - respect client timestamp on full row deletions (CASSANDRA-2912)
 * improve thread-safety in StreamOutSession (CASSANDRA-2792)
 * allow deleting a row and updating indexed columns in it in the
   same mutation (CASSANDRA-2773)
 * Expose number of threads blocked on submitting memtable to flush
   in JMX (CASSANDRA-2817)
 * add ability to return "endpoints" to nodetool (CASSANDRA-2776)
 * Add support for multiple (comma-delimited) coordinator addresses
   to ColumnFamilyInputFormat (CASSANDRA-2807)
 * fix potential NPE while scheduling read repair for range slice
   (CASSANDRA-2823)
 * Fix race in SystemTable.getCurrentLocalNodeId (CASSANDRA-2824)
 * Correctly set default for replicate_on_write (CASSANDRA-2835)
 * improve nodetool compactionstats formatting (CASSANDRA-2844)
 * fix index-building status display (CASSANDRA-2853)
 * fix CLI perpetuating obsolete KsDef.replication_factor (CASSANDRA-2846)
 * improve cli treatment of multiline comments (CASSANDRA-2852)
 * handle row tombstones correctly in EchoedRow (CASSANDRA-2786)
 * add MessagingService.get[Recently]DroppedMessages and
   StorageService.getExceptionCount (CASSANDRA-2804)
 * fix possibility of spurious UnavailableException for LOCAL_QUORUM
   reads with dynamic snitch + read repair disabled (CASSANDRA-2870)
 * add ant-optional as dependence for the debian package (CASSANDRA-2164)
 * add option to specify limit for get_slice in the CLI (CASSANDRA-2646)
 * decrease HH page size (CASSANDRA-2832)
 * reset cli keyspace after dropping the current one (CASSANDRA-2763)
 * add KeyRange option to Hadoop inputformat (CASSANDRA-1125)
 * fix protocol versioning (CASSANDRA-2818, 2860)
 * support spaces in path to log4j configuration (CASSANDRA-2383)
 * avoid including inferred types in CF update (CASSANDRA-2809)
 * fix JMX bulkload call (CASSANDRA-2908)
 * fix updating KS with durable_writes=false (CASSANDRA-2907)
 * add simplified facade to SSTableWriter for bulk loading use
   (CASSANDRA-2911)
 * fix re-using index CF sstable names after drop/recreate (CASSANDRA-2872)
 * prepend CF to default index names (CASSANDRA-2903)
 * fix hint replay (CASSANDRA-2928)
 * Properly synchronize repair's merkle tree computation (CASSANDRA-2816)


0.8.1
 * CQL:
   - support for insert, delete in BATCH (CASSANDRA-2537)
   - support for IN to SELECT, UPDATE (CASSANDRA-2553)
   - timestamp support for INSERT, UPDATE, and BATCH (CASSANDRA-2555)
   - TTL support (CASSANDRA-2476)
   - counter support (CASSANDRA-2473)
   - ALTER COLUMNFAMILY (CASSANDRA-1709)
   - DROP INDEX (CASSANDRA-2617)
   - add SCHEMA/TABLE as aliases for KS/CF (CASSANDRA-2743)
   - server handles wait-for-schema-agreement (CASSANDRA-2756)
   - key alias support (CASSANDRA-2480)
 * add support for comparator parameters and a generic ReverseType
   (CASSANDRA-2355)
 * add CompositeType and DynamicCompositeType (CASSANDRA-2231)
 * optimize batches containing multiple updates to the same row
   (CASSANDRA-2583)
 * adjust hinted handoff page size to avoid OOM with large columns 
   (CASSANDRA-2652)
 * mark BRAF buffer invalid post-flush so we don't re-flush partial
   buffers again, especially on CL writes (CASSANDRA-2660)
 * add DROP INDEX support to CLI (CASSANDRA-2616)
 * don't perform HH to client-mode [storageproxy] nodes (CASSANDRA-2668)
 * Improve forceDeserialize/getCompactedRow encapsulation (CASSANDRA-2659)
 * Don't write CounterUpdateColumn to disk in tests (CASSANDRA-2650)
 * Add sstable bulk loading utility (CASSANDRA-1278)
 * avoid replaying hints to dropped columnfamilies (CASSANDRA-2685)
 * add placeholders for missing rows in range query pseudo-RR (CASSANDRA-2680)
 * remove no-op HHOM.renameHints (CASSANDRA-2693)
 * clone super columns to avoid modifying them during flush (CASSANDRA-2675)
 * allow writes to bypass the commitlog for certain keyspaces (CASSANDRA-2683)
 * avoid NPE when bypassing commitlog during memtable flush (CASSANDRA-2781)
 * Added support for making bootstrap retry if nodes flap (CASSANDRA-2644)
 * Added statusthrift to nodetool to report if thrift server is running (CASSANDRA-2722)
 * Fixed rows being cached if they do not exist (CASSANDRA-2723)
 * Support passing tableName and cfName to RowCacheProviders (CASSANDRA-2702)
 * close scrub file handles (CASSANDRA-2669)
 * throttle migration replay (CASSANDRA-2714)
 * optimize column serializer creation (CASSANDRA-2716)
 * Added support for making bootstrap retry if nodes flap (CASSANDRA-2644)
 * Added statusthrift to nodetool to report if thrift server is running
   (CASSANDRA-2722)
 * Fixed rows being cached if they do not exist (CASSANDRA-2723)
 * fix truncate/compaction race (CASSANDRA-2673)
 * workaround large resultsets causing large allocation retention
   by nio sockets (CASSANDRA-2654)
 * fix nodetool ring use with Ec2Snitch (CASSANDRA-2733)
 * fix removing columns and subcolumns that are supressed by a row or
   supercolumn tombstone during replica resolution (CASSANDRA-2590)
 * support sstable2json against snapshot sstables (CASSANDRA-2386)
 * remove active-pull schema requests (CASSANDRA-2715)
 * avoid marking entire list of sstables as actively being compacted
   in multithreaded compaction (CASSANDRA-2765)
 * seek back after deserializing a row to update cache with (CASSANDRA-2752)
 * avoid skipping rows in scrub for counter column family (CASSANDRA-2759)
 * fix ConcurrentModificationException in repair when dealing with 0.7 node
   (CASSANDRA-2767)
 * use threadsafe collections for StreamInSession (CASSANDRA-2766)
 * avoid infinite loop when creating merkle tree (CASSANDRA-2758)
 * avoids unmarking compacting sstable prematurely in cleanup (CASSANDRA-2769)
 * fix NPE when the commit log is bypassed (CASSANDRA-2718)
 * don't throw an exception in SS.isRPCServerRunning (CASSANDRA-2721)
 * make stress.jar executable (CASSANDRA-2744)
 * add daemon mode to java stress (CASSANDRA-2267)
 * expose the DC and rack of a node through JMX and nodetool ring (CASSANDRA-2531)
 * fix cache mbean getSize (CASSANDRA-2781)
 * Add Date, Float, Double, and Boolean types (CASSANDRA-2530)
 * Add startup flag to renew counter node id (CASSANDRA-2788)
 * add jamm agent to cassandra.bat (CASSANDRA-2787)
 * fix repair hanging if a neighbor has nothing to send (CASSANDRA-2797)
 * purge tombstone even if row is in only one sstable (CASSANDRA-2801)
 * Fix wrong purge of deleted cf during compaction (CASSANDRA-2786)
 * fix race that could result in Hadoop writer failing to throw an
   exception encountered after close() (CASSANDRA-2755)
 * fix scan wrongly throwing assertion error (CASSANDRA-2653)
 * Always use even distribution for merkle tree with RandomPartitionner
   (CASSANDRA-2841)
 * fix describeOwnership for OPP (CASSANDRA-2800)
 * ensure that string tokens do not contain commas (CASSANDRA-2762)


0.8.0-final
 * fix CQL grammar warning and cqlsh regression from CASSANDRA-2622
 * add ant generate-cql-html target (CASSANDRA-2526)
 * update CQL consistency levels (CASSANDRA-2566)
 * debian packaging fixes (CASSANDRA-2481, 2647)
 * fix UUIDType, IntegerType for direct buffers (CASSANDRA-2682, 2684)
 * switch to native Thrift for Hadoop map/reduce (CASSANDRA-2667)
 * fix StackOverflowError when building from eclipse (CASSANDRA-2687)
 * only provide replication_factor to strategy_options "help" for
   SimpleStrategy, OldNetworkTopologyStrategy (CASSANDRA-2678, 2713)
 * fix exception adding validators to non-string columns (CASSANDRA-2696)
 * avoid instantiating DatabaseDescriptor in JDBC (CASSANDRA-2694)
 * fix potential stack overflow during compaction (CASSANDRA-2626)
 * clone super columns to avoid modifying them during flush (CASSANDRA-2675)
 * reset underlying iterator in EchoedRow constructor (CASSANDRA-2653)


0.8.0-rc1
 * faster flushes and compaction from fixing excessively pessimistic 
   rebuffering in BRAF (CASSANDRA-2581)
 * fix returning null column values in the python cql driver (CASSANDRA-2593)
 * fix merkle tree splitting exiting early (CASSANDRA-2605)
 * snapshot_before_compaction directory name fix (CASSANDRA-2598)
 * Disable compaction throttling during bootstrap (CASSANDRA-2612) 
 * fix CQL treatment of > and < operators in range slices (CASSANDRA-2592)
 * fix potential double-application of counter updates on commitlog replay
   by moving replay position from header to sstable metadata (CASSANDRA-2419)
 * JDBC CQL driver exposes getColumn for access to timestamp
 * JDBC ResultSetMetadata properties added to AbstractType
 * r/m clustertool (CASSANDRA-2607)
 * add support for presenting row key as a column in CQL result sets 
   (CASSANDRA-2622)
 * Don't allow {LOCAL|EACH}_QUORUM unless strategy is NTS (CASSANDRA-2627)
 * validate keyspace strategy_options during CQL create (CASSANDRA-2624)
 * fix empty Result with secondary index when limit=1 (CASSANDRA-2628)
 * Fix regression where bootstrapping a node with no schema fails
   (CASSANDRA-2625)
 * Allow removing LocationInfo sstables (CASSANDRA-2632)
 * avoid attempting to replay mutations from dropped keyspaces (CASSANDRA-2631)
 * avoid using cached position of a key when GT is requested (CASSANDRA-2633)
 * fix counting bloom filter true positives (CASSANDRA-2637)
 * initialize local ep state prior to gossip startup if needed (CASSANDRA-2638)
 * fix counter increment lost after restart (CASSANDRA-2642)
 * add quote-escaping via backslash to CLI (CASSANDRA-2623)
 * fix pig example script (CASSANDRA-2487)
 * fix dynamic snitch race in adding latencies (CASSANDRA-2618)
 * Start/stop cassandra after more important services such as mdadm in
   debian packaging (CASSANDRA-2481)


0.8.0-beta2
 * fix NPE compacting index CFs (CASSANDRA-2528)
 * Remove checking all column families on startup for compaction candidates 
   (CASSANDRA-2444)
 * validate CQL create keyspace options (CASSANDRA-2525)
 * fix nodetool setcompactionthroughput (CASSANDRA-2550)
 * move	gossip heartbeat back to its own thread (CASSANDRA-2554)
 * validate cql TRUNCATE columnfamily before truncating (CASSANDRA-2570)
 * fix batch_mutate for mixed standard-counter mutations (CASSANDRA-2457)
 * disallow making schema changes to system keyspace (CASSANDRA-2563)
 * fix sending mutation messages multiple times (CASSANDRA-2557)
 * fix incorrect use of NBHM.size in ReadCallback that could cause
   reads to time out even when responses were received (CASSANDRA-2552)
 * trigger read repair correctly for LOCAL_QUORUM reads (CASSANDRA-2556)
 * Allow configuring the number of compaction thread (CASSANDRA-2558)
 * forceUserDefinedCompaction will attempt to compact what it is given
   even if the pessimistic estimate is that there is not enough disk space;
   automatic compactions will only compact 2 or more sstables (CASSANDRA-2575)
 * refuse to apply migrations with older timestamps than the current 
   schema (CASSANDRA-2536)
 * remove unframed Thrift transport option
 * include indexes in snapshots (CASSANDRA-2596)
 * improve ignoring of obsolete mutations in index maintenance (CASSANDRA-2401)
 * recognize attempt to drop just the index while leaving the column
   definition alone (CASSANDRA-2619)
  

0.8.0-beta1
 * remove Avro RPC support (CASSANDRA-926)
 * support for columns that act as incr/decr counters 
   (CASSANDRA-1072, 1937, 1944, 1936, 2101, 2093, 2288, 2105, 2384, 2236, 2342,
   2454)
 * CQL (CASSANDRA-1703, 1704, 1705, 1706, 1707, 1708, 1710, 1711, 1940, 
   2124, 2302, 2277, 2493)
 * avoid double RowMutation serialization on write path (CASSANDRA-1800)
 * make NetworkTopologyStrategy the default (CASSANDRA-1960)
 * configurable internode encryption (CASSANDRA-1567, 2152)
 * human readable column names in sstable2json output (CASSANDRA-1933)
 * change default JMX port to 7199 (CASSANDRA-2027)
 * backwards compatible internal messaging (CASSANDRA-1015)
 * atomic switch of memtables and sstables (CASSANDRA-2284)
 * add pluggable SeedProvider (CASSANDRA-1669)
 * Fix clustertool to not throw exception when calling get_endpoints (CASSANDRA-2437)
 * upgrade to thrift 0.6 (CASSANDRA-2412) 
 * repair works on a token range instead of full ring (CASSANDRA-2324)
 * purge tombstones from row cache (CASSANDRA-2305)
 * push replication_factor into strategy_options (CASSANDRA-1263)
 * give snapshots the same name on each node (CASSANDRA-1791)
 * remove "nodetool loadbalance" (CASSANDRA-2448)
 * multithreaded compaction (CASSANDRA-2191)
 * compaction throttling (CASSANDRA-2156)
 * add key type information and alias (CASSANDRA-2311, 2396)
 * cli no longer divides read_repair_chance by 100 (CASSANDRA-2458)
 * made CompactionInfo.getTaskType return an enum (CASSANDRA-2482)
 * add a server-wide cap on measured memtable memory usage and aggressively
   flush to keep under that threshold (CASSANDRA-2006)
 * add unified UUIDType (CASSANDRA-2233)
 * add off-heap row cache support (CASSANDRA-1969)


0.7.5
 * improvements/fixes to PIG driver (CASSANDRA-1618, CASSANDRA-2387,
   CASSANDRA-2465, CASSANDRA-2484)
 * validate index names (CASSANDRA-1761)
 * reduce contention on Table.flusherLock (CASSANDRA-1954)
 * try harder to detect failures during streaming, cleaning up temporary
   files more reliably (CASSANDRA-2088)
 * shut down server for OOM on a Thrift thread (CASSANDRA-2269)
 * fix tombstone handling in repair and sstable2json (CASSANDRA-2279)
 * preserve version when streaming data from old sstables (CASSANDRA-2283)
 * don't start repair if a neighboring node is marked as dead (CASSANDRA-2290)
 * purge tombstones from row cache (CASSANDRA-2305)
 * Avoid seeking when sstable2json exports the entire file (CASSANDRA-2318)
 * clear Built flag in system table when dropping an index (CASSANDRA-2320)
 * don't allow arbitrary argument for stress.java (CASSANDRA-2323)
 * validate values for index predicates in get_indexed_slice (CASSANDRA-2328)
 * queue secondary indexes for flush before the parent (CASSANDRA-2330)
 * allow job configuration to set the CL used in Hadoop jobs (CASSANDRA-2331)
 * add memtable_flush_queue_size defaulting to 4 (CASSANDRA-2333)
 * Allow overriding of initial_token, storage_port and rpc_port from system
   properties (CASSANDRA-2343)
 * fix comparator used for non-indexed secondary expressions in index scan
   (CASSANDRA-2347)
 * ensure size calculation and write phase of large-row compaction use
   the same threshold for TTL expiration (CASSANDRA-2349)
 * fix race when iterating CFs during add/drop (CASSANDRA-2350)
 * add ConsistencyLevel command to CLI (CASSANDRA-2354)
 * allow negative numbers in the cli (CASSANDRA-2358)
 * hard code serialVersionUID for tokens class (CASSANDRA-2361)
 * fix potential infinite loop in ByteBufferUtil.inputStream (CASSANDRA-2365)
 * fix encoding bugs in HintedHandoffManager, SystemTable when default
   charset is not UTF8 (CASSANDRA-2367)
 * avoids having removed node reappearing in Gossip (CASSANDRA-2371)
 * fix incorrect truncation of long to int when reading columns via block
   index (CASSANDRA-2376)
 * fix NPE during stream session (CASSANDRA-2377)
 * fix race condition that could leave orphaned data files when dropping CF or
   KS (CASSANDRA-2381)
 * fsync statistics component on write (CASSANDRA-2382)
 * fix duplicate results from CFS.scan (CASSANDRA-2406)
 * add IntegerType to CLI help (CASSANDRA-2414)
 * avoid caching token-only decoratedkeys (CASSANDRA-2416)
 * convert mmap assertion to if/throw so scrub can catch it (CASSANDRA-2417)
 * don't overwrite gc log (CASSANDR-2418)
 * invalidate row cache for streamed row to avoid inconsitencies
   (CASSANDRA-2420)
 * avoid copies in range/index scans (CASSANDRA-2425)
 * make sure we don't wipe data during cleanup if the node has not join
   the ring (CASSANDRA-2428)
 * Try harder to close files after compaction (CASSANDRA-2431)
 * re-set bootstrapped flag after move finishes (CASSANDRA-2435)
 * display validation_class in CLI 'describe keyspace' (CASSANDRA-2442)
 * make cleanup compactions cleanup the row cache (CASSANDRA-2451)
 * add column fields validation to scrub (CASSANDRA-2460)
 * use 64KB flush buffer instead of in_memory_compaction_limit (CASSANDRA-2463)
 * fix backslash substitutions in CLI (CASSANDRA-2492)
 * disable cache saving for system CFS (CASSANDRA-2502)
 * fixes for verifying destination availability under hinted conditions
   so UE can be thrown intead of timing out (CASSANDRA-2514)
 * fix update of validation class in column metadata (CASSANDRA-2512)
 * support LOCAL_QUORUM, EACH_QUORUM CLs outside of NTS (CASSANDRA-2516)
 * preserve version when streaming data from old sstables (CASSANDRA-2283)
 * fix backslash substitutions in CLI (CASSANDRA-2492)
 * count a row deletion as one operation towards memtable threshold 
   (CASSANDRA-2519)
 * support LOCAL_QUORUM, EACH_QUORUM CLs outside of NTS (CASSANDRA-2516)


0.7.4
 * add nodetool join command (CASSANDRA-2160)
 * fix secondary indexes on pre-existing or streamed data (CASSANDRA-2244)
 * initialize endpoint in gossiper earlier (CASSANDRA-2228)
 * add ability to write to Cassandra from Pig (CASSANDRA-1828)
 * add rpc_[min|max]_threads (CASSANDRA-2176)
 * add CL.TWO, CL.THREE (CASSANDRA-2013)
 * avoid exporting an un-requested row in sstable2json, when exporting 
   a key that does not exist (CASSANDRA-2168)
 * add incremental_backups option (CASSANDRA-1872)
 * add configurable row limit to Pig loadfunc (CASSANDRA-2276)
 * validate column values in batches as well as single-Column inserts
   (CASSANDRA-2259)
 * move sample schema from cassandra.yaml to schema-sample.txt,
   a cli scripts (CASSANDRA-2007)
 * avoid writing empty rows when scrubbing tombstoned rows (CASSANDRA-2296)
 * fix assertion error in range and index scans for CL < ALL
   (CASSANDRA-2282)
 * fix commitlog replay when flush position refers to data that didn't
   get synced before server died (CASSANDRA-2285)
 * fix fd leak in sstable2json with non-mmap'd i/o (CASSANDRA-2304)
 * reduce memory use during streaming of multiple sstables (CASSANDRA-2301)
 * purge tombstoned rows from cache after GCGraceSeconds (CASSANDRA-2305)
 * allow zero replicas in a NTS datacenter (CASSANDRA-1924)
 * make range queries respect snitch for local replicas (CASSANDRA-2286)
 * fix HH delivery when column index is larger than 2GB (CASSANDRA-2297)
 * make 2ary indexes use parent CF flush thresholds during initial build
   (CASSANDRA-2294)
 * update memtable_throughput to be a long (CASSANDRA-2158)


0.7.3
 * Keep endpoint state until aVeryLongTime (CASSANDRA-2115)
 * lower-latency read repair (CASSANDRA-2069)
 * add hinted_handoff_throttle_delay_in_ms option (CASSANDRA-2161)
 * fixes for cache save/load (CASSANDRA-2172, -2174)
 * Handle whole-row deletions in CFOutputFormat (CASSANDRA-2014)
 * Make memtable_flush_writers flush in parallel (CASSANDRA-2178)
 * Add compaction_preheat_key_cache option (CASSANDRA-2175)
 * refactor stress.py to have only one copy of the format string 
   used for creating row keys (CASSANDRA-2108)
 * validate index names for \w+ (CASSANDRA-2196)
 * Fix Cassandra cli to respect timeout if schema does not settle 
   (CASSANDRA-2187)
 * fix for compaction and cleanup writing old-format data into new-version 
   sstable (CASSANDRA-2211, -2216)
 * add nodetool scrub (CASSANDRA-2217, -2240)
 * fix sstable2json large-row pagination (CASSANDRA-2188)
 * fix EOFing on requests for the last bytes in a file (CASSANDRA-2213)
 * fix BufferedRandomAccessFile bugs (CASSANDRA-2218, -2241)
 * check for memtable flush_after_mins exceeded every 10s (CASSANDRA-2183)
 * fix cache saving on Windows (CASSANDRA-2207)
 * add validateSchemaAgreement call + synchronization to schema
   modification operations (CASSANDRA-2222)
 * fix for reversed slice queries on large rows (CASSANDRA-2212)
 * fat clients were writing local data (CASSANDRA-2223)
 * set DEFAULT_MEMTABLE_LIFETIME_IN_MINS to 24h
 * improve detection and cleanup of partially-written sstables 
   (CASSANDRA-2206)
 * fix supercolumn de/serialization when subcolumn comparator is different
   from supercolumn's (CASSANDRA-2104)
 * fix starting up on Windows when CASSANDRA_HOME contains whitespace
   (CASSANDRA-2237)
 * add [get|set][row|key]cacheSavePeriod to JMX (CASSANDRA-2100)
 * fix Hadoop ColumnFamilyOutputFormat dropping of mutations
   when batch fills up (CASSANDRA-2255)
 * move file deletions off of scheduledtasks executor (CASSANDRA-2253)


0.7.2
 * copy DecoratedKey.key when inserting into caches to avoid retaining
   a reference to the underlying buffer (CASSANDRA-2102)
 * format subcolumn names with subcomparator (CASSANDRA-2136)
 * fix column bloom filter deserialization (CASSANDRA-2165)


0.7.1
 * refactor MessageDigest creation code. (CASSANDRA-2107)
 * buffer network stack to avoid inefficient small TCP messages while avoiding
   the nagle/delayed ack problem (CASSANDRA-1896)
 * check log4j configuration for changes every 10s (CASSANDRA-1525, 1907)
 * more-efficient cross-DC replication (CASSANDRA-1530, -2051, -2138)
 * avoid polluting page cache with commitlog or sstable writes
   and seq scan operations (CASSANDRA-1470)
 * add RMI authentication options to nodetool (CASSANDRA-1921)
 * make snitches configurable at runtime (CASSANDRA-1374)
 * retry hadoop split requests on connection failure (CASSANDRA-1927)
 * implement describeOwnership for BOP, COPP (CASSANDRA-1928)
 * make read repair behave as expected for ConsistencyLevel > ONE
   (CASSANDRA-982, 2038)
 * distributed test harness (CASSANDRA-1859, 1964)
 * reduce flush lock contention (CASSANDRA-1930)
 * optimize supercolumn deserialization (CASSANDRA-1891)
 * fix CFMetaData.apply to only compare objects of the same class 
   (CASSANDRA-1962)
 * allow specifying specific SSTables to compact from JMX (CASSANDRA-1963)
 * fix race condition in MessagingService.targets (CASSANDRA-1959, 2094, 2081)
 * refuse to open sstables from a future version (CASSANDRA-1935)
 * zero-copy reads (CASSANDRA-1714)
 * fix copy bounds for word Text in wordcount demo (CASSANDRA-1993)
 * fixes for contrib/javautils (CASSANDRA-1979)
 * check more frequently for memtable expiration (CASSANDRA-2000)
 * fix writing SSTable column count statistics (CASSANDRA-1976)
 * fix streaming of multiple CFs during bootstrap (CASSANDRA-1992)
 * explicitly set JVM GC new generation size with -Xmn (CASSANDRA-1968)
 * add short options for CLI flags (CASSANDRA-1565)
 * make keyspace argument to "describe keyspace" in CLI optional
   when authenticated to keyspace already (CASSANDRA-2029)
 * added option to specify -Dcassandra.join_ring=false on startup
   to allow "warm spare" nodes or performing JMX maintenance before
   joining the ring (CASSANDRA-526)
 * log migrations at INFO (CASSANDRA-2028)
 * add CLI verbose option in file mode (CASSANDRA-2030)
 * add single-line "--" comments to CLI (CASSANDRA-2032)
 * message serialization tests (CASSANDRA-1923)
 * switch from ivy to maven-ant-tasks (CASSANDRA-2017)
 * CLI attempts to block for new schema to propagate (CASSANDRA-2044)
 * fix potential overflow in nodetool cfstats (CASSANDRA-2057)
 * add JVM shutdownhook to sync commitlog (CASSANDRA-1919)
 * allow nodes to be up without being part of  normal traffic (CASSANDRA-1951)
 * fix CLI "show keyspaces" with null options on NTS (CASSANDRA-2049)
 * fix possible ByteBuffer race conditions (CASSANDRA-2066)
 * reduce garbage generated by MessagingService to prevent load spikes
   (CASSANDRA-2058)
 * fix math in RandomPartitioner.describeOwnership (CASSANDRA-2071)
 * fix deletion of sstable non-data components (CASSANDRA-2059)
 * avoid blocking gossip while deleting handoff hints (CASSANDRA-2073)
 * ignore messages from newer versions, keep track of nodes in gossip 
   regardless of version (CASSANDRA-1970)
 * cache writing moved to CompactionManager to reduce i/o contention and
   updated to use non-cache-polluting writes (CASSANDRA-2053)
 * page through large rows when exporting to JSON (CASSANDRA-2041)
 * add flush_largest_memtables_at and reduce_cache_sizes_at options
   (CASSANDRA-2142)
 * add cli 'describe cluster' command (CASSANDRA-2127)
 * add cli support for setting username/password at 'connect' command 
   (CASSANDRA-2111)
 * add -D option to Stress.java to allow reading hosts from a file 
   (CASSANDRA-2149)
 * bound hints CF throughput between 32M and 256M (CASSANDRA-2148)
 * continue starting when invalid saved cache entries are encountered
   (CASSANDRA-2076)
 * add max_hint_window_in_ms option (CASSANDRA-1459)


0.7.0-final
 * fix offsets to ByteBuffer.get (CASSANDRA-1939)


0.7.0-rc4
 * fix cli crash after backgrounding (CASSANDRA-1875)
 * count timeouts in storageproxy latencies, and include latency 
   histograms in StorageProxyMBean (CASSANDRA-1893)
 * fix CLI get recognition of supercolumns (CASSANDRA-1899)
 * enable keepalive on intra-cluster sockets (CASSANDRA-1766)
 * count timeouts towards dynamicsnitch latencies (CASSANDRA-1905)
 * Expose index-building status in JMX + cli schema description
   (CASSANDRA-1871)
 * allow [LOCAL|EACH]_QUORUM to be used with non-NetworkTopology 
   replication Strategies
 * increased amount of index locks for faster commitlog replay
 * collect secondary index tombstones immediately (CASSANDRA-1914)
 * revert commitlog changes from #1780 (CASSANDRA-1917)
 * change RandomPartitioner min token to -1 to avoid collision w/
   tokens on actual nodes (CASSANDRA-1901)
 * examine the right nibble when validating TimeUUID (CASSANDRA-1910)
 * include secondary indexes in cleanup (CASSANDRA-1916)
 * CFS.scrubDataDirectories should also cleanup invalid secondary indexes
   (CASSANDRA-1904)
 * ability to disable/enable gossip on nodes to force them down
   (CASSANDRA-1108)


0.7.0-rc3
 * expose getNaturalEndpoints in StorageServiceMBean taking byte[]
   key; RMI cannot serialize ByteBuffer (CASSANDRA-1833)
 * infer org.apache.cassandra.locator for replication strategy classes
   when not otherwise specified
 * validation that generates less garbage (CASSANDRA-1814)
 * add TTL support to CLI (CASSANDRA-1838)
 * cli defaults to bytestype for subcomparator when creating
   column families (CASSANDRA-1835)
 * unregister index MBeans when index is dropped (CASSANDRA-1843)
 * make ByteBufferUtil.clone thread-safe (CASSANDRA-1847)
 * change exception for read requests during bootstrap from 
   InvalidRequest to Unavailable (CASSANDRA-1862)
 * respect row-level tombstones post-flush in range scans
   (CASSANDRA-1837)
 * ReadResponseResolver check digests against each other (CASSANDRA-1830)
 * return InvalidRequest when remove of subcolumn without supercolumn
   is requested (CASSANDRA-1866)
 * flush before repair (CASSANDRA-1748)
 * SSTableExport validates key order (CASSANDRA-1884)
 * large row support for SSTableExport (CASSANDRA-1867)
 * Re-cache hot keys post-compaction without hitting disk (CASSANDRA-1878)
 * manage read repair in coordinator instead of data source, to
   provide latency information to dynamic snitch (CASSANDRA-1873)


0.7.0-rc2
 * fix live-column-count of slice ranges including tombstoned supercolumn 
   with live subcolumn (CASSANDRA-1591)
 * rename o.a.c.internal.AntientropyStage -> AntiEntropyStage,
   o.a.c.request.Request_responseStage -> RequestResponseStage,
   o.a.c.internal.Internal_responseStage -> InternalResponseStage
 * add AbstractType.fromString (CASSANDRA-1767)
 * require index_type to be present when specifying index_name
   on ColumnDef (CASSANDRA-1759)
 * fix add/remove index bugs in CFMetadata (CASSANDRA-1768)
 * rebuild Strategy during system_update_keyspace (CASSANDRA-1762)
 * cli updates prompt to ... in continuation lines (CASSANDRA-1770)
 * support multiple Mutations per key in hadoop ColumnFamilyOutputFormat
   (CASSANDRA-1774)
 * improvements to Debian init script (CASSANDRA-1772)
 * use local classloader to check for version.properties (CASSANDRA-1778)
 * Validate that column names in column_metadata are valid for the
   defined comparator, and decode properly in cli (CASSANDRA-1773)
 * use cross-platform newlines in cli (CASSANDRA-1786)
 * add ExpiringColumn support to sstable import/export (CASSANDRA-1754)
 * add flush for each append to periodic commitlog mode; added
   periodic_without_flush option to disable this (CASSANDRA-1780)
 * close file handle used for post-flush truncate (CASSANDRA-1790)
 * various code cleanup (CASSANDRA-1793, -1794, -1795)
 * fix range queries against wrapped range (CASSANDRA-1781)
 * fix consistencylevel calculations for NetworkTopologyStrategy
   (CASSANDRA-1804)
 * cli support index type enum names (CASSANDRA-1810)
 * improved validation of column_metadata (CASSANDRA-1813)
 * reads at ConsistencyLevel > 1 throw UnavailableException
   immediately if insufficient live nodes exist (CASSANDRA-1803)
 * copy bytebuffers for local writes to avoid retaining the entire
   Thrift frame (CASSANDRA-1801)
 * fix NPE adding index to column w/o prior metadata (CASSANDRA-1764)
 * reduce fat client timeout (CASSANDRA-1730)
 * fix botched merge of CASSANDRA-1316


0.7.0-rc1
 * fix compaction and flush races with schema updates (CASSANDRA-1715)
 * add clustertool, config-converter, sstablekeys, and schematool 
   Windows .bat files (CASSANDRA-1723)
 * reject range queries received during bootstrap (CASSANDRA-1739)
 * fix wrapping-range queries on non-minimum token (CASSANDRA-1700)
 * add nodetool cfhistogram (CASSANDRA-1698)
 * limit repaired ranges to what the nodes have in common (CASSANDRA-1674)
 * index scan treats missing columns as not matching secondary
   expressions (CASSANDRA-1745)
 * Fix misuse of DataOutputBuffer.getData in AntiEntropyService
   (CASSANDRA-1729)
 * detect and warn when obsolete version of JNA is present (CASSANDRA-1760)
 * reduce fat client timeout (CASSANDRA-1730)
 * cleanup smallest CFs first to increase free temp space for larger ones
   (CASSANDRA-1811)
 * Update windows .bat files to work outside of main Cassandra
   directory (CASSANDRA-1713)
 * fix read repair regression from 0.6.7 (CASSANDRA-1727)
 * more-efficient read repair (CASSANDRA-1719)
 * fix hinted handoff replay (CASSANDRA-1656)
 * log type of dropped messages (CASSANDRA-1677)
 * upgrade to SLF4J 1.6.1
 * fix ByteBuffer bug in ExpiringColumn.updateDigest (CASSANDRA-1679)
 * fix IntegerType.getString (CASSANDRA-1681)
 * make -Djava.net.preferIPv4Stack=true the default (CASSANDRA-628)
 * add INTERNAL_RESPONSE verb to differentiate from responses related
   to client requests (CASSANDRA-1685)
 * log tpstats when dropping messages (CASSANDRA-1660)
 * include unreachable nodes in describeSchemaVersions (CASSANDRA-1678)
 * Avoid dropping messages off the client request path (CASSANDRA-1676)
 * fix jna errno reporting (CASSANDRA-1694)
 * add friendlier error for UnknownHostException on startup (CASSANDRA-1697)
 * include jna dependency in RPM package (CASSANDRA-1690)
 * add --skip-keys option to stress.py (CASSANDRA-1696)
 * improve cli handling of non-string keys and column names 
   (CASSANDRA-1701, -1693)
 * r/m extra subcomparator line in cli keyspaces output (CASSANDRA-1712)
 * add read repair chance to cli "show keyspaces"
 * upgrade to ConcurrentLinkedHashMap 1.1 (CASSANDRA-975)
 * fix index scan routing (CASSANDRA-1722)
 * fix tombstoning of supercolumns in range queries (CASSANDRA-1734)
 * clear endpoint cache after updating keyspace metadata (CASSANDRA-1741)
 * fix wrapping-range queries on non-minimum token (CASSANDRA-1700)
 * truncate includes secondary indexes (CASSANDRA-1747)
 * retain reference to PendingFile sstables (CASSANDRA-1749)
 * fix sstableimport regression (CASSANDRA-1753)
 * fix for bootstrap when no non-system tables are defined (CASSANDRA-1732)
 * handle replica unavailability in index scan (CASSANDRA-1755)
 * fix service initialization order deadlock (CASSANDRA-1756)
 * multi-line cli commands (CASSANDRA-1742)
 * fix race between snapshot and compaction (CASSANDRA-1736)
 * add listEndpointsPendingHints, deleteHintsForEndpoint JMX methods 
   (CASSANDRA-1551)


0.7.0-beta3
 * add strategy options to describe_keyspace output (CASSANDRA-1560)
 * log warning when using randomly generated token (CASSANDRA-1552)
 * re-organize JMX into .db, .net, .internal, .request (CASSANDRA-1217)
 * allow nodes to change IPs between restarts (CASSANDRA-1518)
 * remember ring state between restarts by default (CASSANDRA-1518)
 * flush index built flag so we can read it before log replay (CASSANDRA-1541)
 * lock row cache updates to prevent race condition (CASSANDRA-1293)
 * remove assertion causing rare (and harmless) error messages in
   commitlog (CASSANDRA-1330)
 * fix moving nodes with no keyspaces defined (CASSANDRA-1574)
 * fix unbootstrap when no data is present in a transfer range (CASSANDRA-1573)
 * take advantage of AVRO-495 to simplify our avro IDL (CASSANDRA-1436)
 * extend authorization hierarchy to column family (CASSANDRA-1554)
 * deletion support in secondary indexes (CASSANDRA-1571)
 * meaningful error message for invalid replication strategy class 
   (CASSANDRA-1566)
 * allow keyspace creation with RF > N (CASSANDRA-1428)
 * improve cli error handling (CASSANDRA-1580)
 * add cache save/load ability (CASSANDRA-1417, 1606, 1647)
 * add StorageService.getDrainProgress (CASSANDRA-1588)
 * Disallow bootstrap to an in-use token (CASSANDRA-1561)
 * Allow dynamic secondary index creation and destruction (CASSANDRA-1532)
 * log auto-guessed memtable thresholds (CASSANDRA-1595)
 * add ColumnDef support to cli (CASSANDRA-1583)
 * reduce index sample time by 75% (CASSANDRA-1572)
 * add cli support for column, strategy metadata (CASSANDRA-1578, 1612)
 * add cli support for schema modification (CASSANDRA-1584)
 * delete temp files on failed compactions (CASSANDRA-1596)
 * avoid blocking for dead nodes during removetoken (CASSANDRA-1605)
 * remove ConsistencyLevel.ZERO (CASSANDRA-1607)
 * expose in-progress compaction type in jmx (CASSANDRA-1586)
 * removed IClock & related classes from internals (CASSANDRA-1502)
 * fix removing tokens from SystemTable on decommission and removetoken
   (CASSANDRA-1609)
 * include CF metadata in cli 'show keyspaces' (CASSANDRA-1613)
 * switch from Properties to HashMap in PropertyFileSnitch to
   avoid synchronization bottleneck (CASSANDRA-1481)
 * PropertyFileSnitch configuration file renamed to 
   cassandra-topology.properties
 * add cli support for get_range_slices (CASSANDRA-1088, CASSANDRA-1619)
 * Make memtable flush thresholds per-CF instead of global 
   (CASSANDRA-1007, 1637)
 * add cli support for binary data without CfDef hints (CASSANDRA-1603)
 * fix building SSTable statistics post-stream (CASSANDRA-1620)
 * fix potential infinite loop in 2ary index queries (CASSANDRA-1623)
 * allow creating NTS keyspaces with no replicas configured (CASSANDRA-1626)
 * add jmx histogram of sstables accessed per read (CASSANDRA-1624)
 * remove system_rename_column_family and system_rename_keyspace from the
   client API until races can be fixed (CASSANDRA-1630, CASSANDRA-1585)
 * add cli sanity tests (CASSANDRA-1582)
 * update GC settings in cassandra.bat (CASSANDRA-1636)
 * cli support for index queries (CASSANDRA-1635)
 * cli support for updating schema memtable settings (CASSANDRA-1634)
 * cli --file option (CASSANDRA-1616)
 * reduce automatically chosen memtable sizes by 50% (CASSANDRA-1641)
 * move endpoint cache from snitch to strategy (CASSANDRA-1643)
 * fix commitlog recovery deleting the newly-created segment as well as
   the old ones (CASSANDRA-1644)
 * upgrade to Thrift 0.5 (CASSANDRA-1367)
 * renamed CL.DCQUORUM to LOCAL_QUORUM and DCQUORUMSYNC to EACH_QUORUM
 * cli truncate support (CASSANDRA-1653)
 * update GC settings in cassandra.bat (CASSANDRA-1636)
 * avoid logging when a node's ip/token is gossipped back to it (CASSANDRA-1666)


0.7-beta2
 * always use UTF-8 for hint keys (CASSANDRA-1439)
 * remove cassandra.yaml dependency from Hadoop and Pig (CASSADRA-1322)
 * expose CfDef metadata in describe_keyspaces (CASSANDRA-1363)
 * restore use of mmap_index_only option (CASSANDRA-1241)
 * dropping a keyspace with no column families generated an error 
   (CASSANDRA-1378)
 * rename RackAwareStrategy to OldNetworkTopologyStrategy, RackUnawareStrategy 
   to SimpleStrategy, DatacenterShardStrategy to NetworkTopologyStrategy,
   AbstractRackAwareSnitch to AbstractNetworkTopologySnitch (CASSANDRA-1392)
 * merge StorageProxy.mutate, mutateBlocking (CASSANDRA-1396)
 * faster UUIDType, LongType comparisons (CASSANDRA-1386, 1393)
 * fix setting read_repair_chance from CLI addColumnFamily (CASSANDRA-1399)
 * fix updates to indexed columns (CASSANDRA-1373)
 * fix race condition leaving to FileNotFoundException (CASSANDRA-1382)
 * fix sharded lock hash on index write path (CASSANDRA-1402)
 * add support for GT/E, LT/E in subordinate index clauses (CASSANDRA-1401)
 * cfId counter got out of sync when CFs were added (CASSANDRA-1403)
 * less chatty schema updates (CASSANDRA-1389)
 * rename column family mbeans. 'type' will now include either 
   'IndexColumnFamilies' or 'ColumnFamilies' depending on the CFS type.
   (CASSANDRA-1385)
 * disallow invalid keyspace and column family names. This includes name that
   matches a '^\w+' regex. (CASSANDRA-1377)
 * use JNA, if present, to take snapshots (CASSANDRA-1371)
 * truncate hints if starting 0.7 for the first time (CASSANDRA-1414)
 * fix FD leak in single-row slicepredicate queries (CASSANDRA-1416)
 * allow index expressions against columns that are not part of the 
   SlicePredicate (CASSANDRA-1410)
 * config-converter properly handles snitches and framed support 
   (CASSANDRA-1420)
 * remove keyspace argument from multiget_count (CASSANDRA-1422)
 * allow specifying cassandra.yaml location as (local or remote) URL
   (CASSANDRA-1126)
 * fix using DynamicEndpointSnitch with NetworkTopologyStrategy
   (CASSANDRA-1429)
 * Add CfDef.default_validation_class (CASSANDRA-891)
 * fix EstimatedHistogram.max (CASSANDRA-1413)
 * quorum read optimization (CASSANDRA-1622)
 * handle zero-length (or missing) rows during HH paging (CASSANDRA-1432)
 * include secondary indexes during schema migrations (CASSANDRA-1406)
 * fix commitlog header race during schema change (CASSANDRA-1435)
 * fix ColumnFamilyStoreMBeanIterator to use new type name (CASSANDRA-1433)
 * correct filename generated by xml->yaml converter (CASSANDRA-1419)
 * add CMSInitiatingOccupancyFraction=75 and UseCMSInitiatingOccupancyOnly
   to default JVM options
 * decrease jvm heap for cassandra-cli (CASSANDRA-1446)
 * ability to modify keyspaces and column family definitions on a live cluster
   (CASSANDRA-1285)
 * support for Hadoop Streaming [non-jvm map/reduce via stdin/out]
   (CASSANDRA-1368)
 * Move persistent sstable stats from the system table to an sstable component
   (CASSANDRA-1430)
 * remove failed bootstrap attempt from pending ranges when gossip times
   it out after 1h (CASSANDRA-1463)
 * eager-create tcp connections to other cluster members (CASSANDRA-1465)
 * enumerate stages and derive stage from message type instead of 
   transmitting separately (CASSANDRA-1465)
 * apply reversed flag during collation from different data sources
   (CASSANDRA-1450)
 * make failure to remove commitlog segment non-fatal (CASSANDRA-1348)
 * correct ordering of drain operations so CL.recover is no longer 
   necessary (CASSANDRA-1408)
 * removed keyspace from describe_splits method (CASSANDRA-1425)
 * rename check_schema_agreement to describe_schema_versions
   (CASSANDRA-1478)
 * fix QUORUM calculation for RF > 3 (CASSANDRA-1487)
 * remove tombstones during non-major compactions when bloom filter
   verifies that row does not exist in other sstables (CASSANDRA-1074)
 * nodes that coordinated a loadbalance in the past could not be seen by
   newly added nodes (CASSANDRA-1467)
 * exposed endpoint states (gossip details) via jmx (CASSANDRA-1467)
 * ensure that compacted sstables are not included when new readers are
   instantiated (CASSANDRA-1477)
 * by default, calculate heap size and memtable thresholds at runtime (CASSANDRA-1469)
 * fix races dealing with adding/dropping keyspaces and column families in
   rapid succession (CASSANDRA-1477)
 * clean up of Streaming system (CASSANDRA-1503, 1504, 1506)
 * add options to configure Thrift socket keepalive and buffer sizes (CASSANDRA-1426)
 * make contrib CassandraServiceDataCleaner recursive (CASSANDRA-1509)
 * min, max compaction threshold are configurable and persistent 
   per-ColumnFamily (CASSANDRA-1468)
 * fix replaying the last mutation in a commitlog unnecessarily 
   (CASSANDRA-1512)
 * invoke getDefaultUncaughtExceptionHandler from DTPE with the original
   exception rather than the ExecutionException wrapper (CASSANDRA-1226)
 * remove Clock from the Thrift (and Avro) API (CASSANDRA-1501)
 * Close intra-node sockets when connection is broken (CASSANDRA-1528)
 * RPM packaging spec file (CASSANDRA-786)
 * weighted request scheduler (CASSANDRA-1485)
 * treat expired columns as deleted (CASSANDRA-1539)
 * make IndexInterval configurable (CASSANDRA-1488)
 * add describe_snitch to Thrift API (CASSANDRA-1490)
 * MD5 authenticator compares plain text submitted password with MD5'd
   saved property, instead of vice versa (CASSANDRA-1447)
 * JMX MessagingService pending and completed counts (CASSANDRA-1533)
 * fix race condition processing repair responses (CASSANDRA-1511)
 * make repair blocking (CASSANDRA-1511)
 * create EndpointSnitchInfo and MBean to expose rack and DC (CASSANDRA-1491)
 * added option to contrib/word_count to output results back to Cassandra
   (CASSANDRA-1342)
 * rewrite Hadoop ColumnFamilyRecordWriter to pool connections, retry to
   multiple Cassandra nodes, and smooth impact on the Cassandra cluster
   by using smaller batch sizes (CASSANDRA-1434)
 * fix setting gc_grace_seconds via CLI (CASSANDRA-1549)
 * support TTL'd index values (CASSANDRA-1536)
 * make removetoken work like decommission (CASSANDRA-1216)
 * make cli comparator-aware and improve quote rules (CASSANDRA-1523,-1524)
 * make nodetool compact and cleanup blocking (CASSANDRA-1449)
 * add memtable, cache information to GCInspector logs (CASSANDRA-1558)
 * enable/disable HintedHandoff via JMX (CASSANDRA-1550)
 * Ignore stray files in the commit log directory (CASSANDRA-1547)
 * Disallow bootstrap to an in-use token (CASSANDRA-1561)


0.7-beta1
 * sstable versioning (CASSANDRA-389)
 * switched to slf4j logging (CASSANDRA-625)
 * add (optional) expiration time for column (CASSANDRA-699)
 * access levels for authentication/authorization (CASSANDRA-900)
 * add ReadRepairChance to CF definition (CASSANDRA-930)
 * fix heisenbug in system tests, especially common on OS X (CASSANDRA-944)
 * convert to byte[] keys internally and all public APIs (CASSANDRA-767)
 * ability to alter schema definitions on a live cluster (CASSANDRA-44)
 * renamed configuration file to cassandra.xml, and log4j.properties to
   log4j-server.properties, which must now be loaded from
   the classpath (which is how our scripts in bin/ have always done it)
   (CASSANDRA-971)
 * change get_count to require a SlicePredicate. create multi_get_count
   (CASSANDRA-744)
 * re-organized endpointsnitch implementations and added SimpleSnitch
   (CASSANDRA-994)
 * Added preload_row_cache option (CASSANDRA-946)
 * add CRC to commitlog header (CASSANDRA-999)
 * removed deprecated batch_insert and get_range_slice methods (CASSANDRA-1065)
 * add truncate thrift method (CASSANDRA-531)
 * http mini-interface using mx4j (CASSANDRA-1068)
 * optimize away copy of sliced row on memtable read path (CASSANDRA-1046)
 * replace constant-size 2GB mmaped segments and special casing for index 
   entries spanning segment boundaries, with SegmentedFile that computes 
   segments that always contain entire entries/rows (CASSANDRA-1117)
 * avoid reading large rows into memory during compaction (CASSANDRA-16)
 * added hadoop OutputFormat (CASSANDRA-1101)
 * efficient Streaming (no more anticompaction) (CASSANDRA-579)
 * split commitlog header into separate file and add size checksum to
   mutations (CASSANDRA-1179)
 * avoid allocating a new byte[] for each mutation on replay (CASSANDRA-1219)
 * revise HH schema to be per-endpoint (CASSANDRA-1142)
 * add joining/leaving status to nodetool ring (CASSANDRA-1115)
 * allow multiple repair sessions per node (CASSANDRA-1190)
 * optimize away MessagingService for local range queries (CASSANDRA-1261)
 * make framed transport the default so malformed requests can't OOM the 
   server (CASSANDRA-475)
 * significantly faster reads from row cache (CASSANDRA-1267)
 * take advantage of row cache during range queries (CASSANDRA-1302)
 * make GCGraceSeconds a per-ColumnFamily value (CASSANDRA-1276)
 * keep persistent row size and column count statistics (CASSANDRA-1155)
 * add IntegerType (CASSANDRA-1282)
 * page within a single row during hinted handoff (CASSANDRA-1327)
 * push DatacenterShardStrategy configuration into keyspace definition,
   eliminating datacenter.properties. (CASSANDRA-1066)
 * optimize forward slices starting with '' and single-index-block name 
   queries by skipping the column index (CASSANDRA-1338)
 * streaming refactor (CASSANDRA-1189)
 * faster comparison for UUID types (CASSANDRA-1043)
 * secondary index support (CASSANDRA-749 and subtasks)
 * make compaction buckets deterministic (CASSANDRA-1265)


0.6.6
 * Allow using DynamicEndpointSnitch with RackAwareStrategy (CASSANDRA-1429)
 * remove the remaining vestiges of the unfinished DatacenterShardStrategy 
   (replaced by NetworkTopologyStrategy in 0.7)
   

0.6.5
 * fix key ordering in range query results with RandomPartitioner
   and ConsistencyLevel > ONE (CASSANDRA-1145)
 * fix for range query starting with the wrong token range (CASSANDRA-1042)
 * page within a single row during hinted handoff (CASSANDRA-1327)
 * fix compilation on non-sun JDKs (CASSANDRA-1061)
 * remove String.trim() call on row keys in batch mutations (CASSANDRA-1235)
 * Log summary of dropped messages instead of spamming log (CASSANDRA-1284)
 * add dynamic endpoint snitch (CASSANDRA-981)
 * fix streaming for keyspaces with hyphens in their name (CASSANDRA-1377)
 * fix errors in hard-coded bloom filter optKPerBucket by computing it
   algorithmically (CASSANDRA-1220
 * remove message deserialization stage, and uncap read/write stages
   so slow reads/writes don't block gossip processing (CASSANDRA-1358)
 * add jmx port configuration to Debian package (CASSANDRA-1202)
 * use mlockall via JNA, if present, to prevent Linux from swapping
   out parts of the JVM (CASSANDRA-1214)


0.6.4
 * avoid queuing multiple hint deliveries for the same endpoint
   (CASSANDRA-1229)
 * better performance for and stricter checking of UTF8 column names
   (CASSANDRA-1232)
 * extend option to lower compaction priority to hinted handoff
   as well (CASSANDRA-1260)
 * log errors in gossip instead of re-throwing (CASSANDRA-1289)
 * avoid aborting commitlog replay prematurely if a flushed-but-
   not-removed commitlog segment is encountered (CASSANDRA-1297)
 * fix duplicate rows being read during mapreduce (CASSANDRA-1142)
 * failure detection wasn't closing command sockets (CASSANDRA-1221)
 * cassandra-cli.bat works on windows (CASSANDRA-1236)
 * pre-emptively drop requests that cannot be processed within RPCTimeout
   (CASSANDRA-685)
 * add ack to Binary write verb and update CassandraBulkLoader
   to wait for acks for each row (CASSANDRA-1093)
 * added describe_partitioner Thrift method (CASSANDRA-1047)
 * Hadoop jobs no longer require the Cassandra storage-conf.xml
   (CASSANDRA-1280, CASSANDRA-1047)
 * log thread pool stats when GC is excessive (CASSANDRA-1275)
 * remove gossip message size limit (CASSANDRA-1138)
 * parallelize local and remote reads during multiget, and respect snitch 
   when determining whether to do local read for CL.ONE (CASSANDRA-1317)
 * fix read repair to use requested consistency level on digest mismatch,
   rather than assuming QUORUM (CASSANDRA-1316)
 * process digest mismatch re-reads in parallel (CASSANDRA-1323)
 * switch hints CF comparator to BytesType (CASSANDRA-1274)


0.6.3
 * retry to make streaming connections up to 8 times. (CASSANDRA-1019)
 * reject describe_ring() calls on invalid keyspaces (CASSANDRA-1111)
 * fix cache size calculation for size of 100% (CASSANDRA-1129)
 * fix cache capacity only being recalculated once (CASSANDRA-1129)
 * remove hourly scan of all hints on the off chance that the gossiper
   missed a status change; instead, expose deliverHintsToEndpoint to JMX
   so it can be done manually, if necessary (CASSANDRA-1141)
 * don't reject reads at CL.ALL (CASSANDRA-1152)
 * reject deletions to supercolumns in CFs containing only standard
   columns (CASSANDRA-1139)
 * avoid preserving login information after client disconnects
   (CASSANDRA-1057)
 * prefer sun jdk to openjdk in debian init script (CASSANDRA-1174)
 * detect partioner config changes between restarts and fail fast 
   (CASSANDRA-1146)
 * use generation time to resolve node token reassignment disagreements
   (CASSANDRA-1118)
 * restructure the startup ordering of Gossiper and MessageService to avoid
   timing anomalies (CASSANDRA-1160)
 * detect incomplete commit log hearders (CASSANDRA-1119)
 * force anti-entropy service to stream files on the stream stage to avoid
   sending streams out of order (CASSANDRA-1169)
 * remove inactive stream managers after AES streams files (CASSANDRA-1169)
 * allow removing entire row through batch_mutate Deletion (CASSANDRA-1027)
 * add JMX metrics for row-level bloom filter false positives (CASSANDRA-1212)
 * added a redhat init script to contrib (CASSANDRA-1201)
 * use midpoint when bootstrapping a new machine into range with not
   much data yet instead of random token (CASSANDRA-1112)
 * kill server on OOM in executor stage as well as Thrift (CASSANDRA-1226)
 * remove opportunistic repairs, when two machines with overlapping replica
   responsibilities happen to finish major compactions of the same CF near
   the same time.  repairs are now fully manual (CASSANDRA-1190)
 * add ability to lower compaction priority (default is no change from 0.6.2)
   (CASSANDRA-1181)


0.6.2
 * fix contrib/word_count build. (CASSANDRA-992)
 * split CommitLogExecutorService into BatchCommitLogExecutorService and 
   PeriodicCommitLogExecutorService (CASSANDRA-1014)
 * add latency histograms to CFSMBean (CASSANDRA-1024)
 * make resolving timestamp ties deterministic by using value bytes
   as a tiebreaker (CASSANDRA-1039)
 * Add option to turn off Hinted Handoff (CASSANDRA-894)
 * fix windows startup (CASSANDRA-948)
 * make concurrent_reads, concurrent_writes configurable at runtime via JMX
   (CASSANDRA-1060)
 * disable GCInspector on non-Sun JVMs (CASSANDRA-1061)
 * fix tombstone handling in sstable rows with no other data (CASSANDRA-1063)
 * fix size of row in spanned index entries (CASSANDRA-1056)
 * install json2sstable, sstable2json, and sstablekeys to Debian package
 * StreamingService.StreamDestinations wouldn't empty itself after streaming
   finished (CASSANDRA-1076)
 * added Collections.shuffle(splits) before returning the splits in 
   ColumnFamilyInputFormat (CASSANDRA-1096)
 * do not recalculate cache capacity post-compaction if it's been manually 
   modified (CASSANDRA-1079)
 * better defaults for flush sorter + writer executor queue sizes
   (CASSANDRA-1100)
 * windows scripts for SSTableImport/Export (CASSANDRA-1051)
 * windows script for nodetool (CASSANDRA-1113)
 * expose PhiConvictThreshold (CASSANDRA-1053)
 * make repair of RF==1 a no-op (CASSANDRA-1090)
 * improve default JVM GC options (CASSANDRA-1014)
 * fix SlicePredicate serialization inside Hadoop jobs (CASSANDRA-1049)
 * close Thrift sockets in Hadoop ColumnFamilyRecordReader (CASSANDRA-1081)


0.6.1
 * fix NPE in sstable2json when no excluded keys are given (CASSANDRA-934)
 * keep the replica set constant throughout the read repair process
   (CASSANDRA-937)
 * allow querying getAllRanges with empty token list (CASSANDRA-933)
 * fix command line arguments inversion in clustertool (CASSANDRA-942)
 * fix race condition that could trigger a false-positive assertion
   during post-flush discard of old commitlog segments (CASSANDRA-936)
 * fix neighbor calculation for anti-entropy repair (CASSANDRA-924)
 * perform repair even for small entropy differences (CASSANDRA-924)
 * Use hostnames in CFInputFormat to allow Hadoop's naive string-based
   locality comparisons to work (CASSANDRA-955)
 * cache read-only BufferedRandomAccessFile length to avoid
   3 system calls per invocation (CASSANDRA-950)
 * nodes with IPv6 (and no IPv4) addresses could not join cluster
   (CASSANDRA-969)
 * Retrieve the correct number of undeleted columns, if any, from
   a supercolumn in a row that had been deleted previously (CASSANDRA-920)
 * fix index scans that cross the 2GB mmap boundaries for both mmap
   and standard i/o modes (CASSANDRA-866)
 * expose drain via nodetool (CASSANDRA-978)


0.6.0-RC1
 * JMX drain to flush memtables and run through commit log (CASSANDRA-880)
 * Bootstrapping can skip ranges under the right conditions (CASSANDRA-902)
 * fix merging row versions in range_slice for CL > ONE (CASSANDRA-884)
 * default write ConsistencyLeven chaned from ZERO to ONE
 * fix for index entries spanning mmap buffer boundaries (CASSANDRA-857)
 * use lexical comparison if time part of TimeUUIDs are the same 
   (CASSANDRA-907)
 * bound read, mutation, and response stages to fix possible OOM
   during log replay (CASSANDRA-885)
 * Use microseconds-since-epoch (UTC) in cli, instead of milliseconds
 * Treat batch_mutate Deletion with null supercolumn as "apply this predicate 
   to top level supercolumns" (CASSANDRA-834)
 * Streaming destination nodes do not update their JMX status (CASSANDRA-916)
 * Fix internal RPC timeout calculation (CASSANDRA-911)
 * Added Pig loadfunc to contrib/pig (CASSANDRA-910)


0.6.0-beta3
 * fix compaction bucketing bug (CASSANDRA-814)
 * update windows batch file (CASSANDRA-824)
 * deprecate KeysCachedFraction configuration directive in favor
   of KeysCached; move to unified-per-CF key cache (CASSANDRA-801)
 * add invalidateRowCache to ColumnFamilyStoreMBean (CASSANDRA-761)
 * send Handoff hints to natural locations to reduce load on
   remaining nodes in a failure scenario (CASSANDRA-822)
 * Add RowWarningThresholdInMB configuration option to warn before very 
   large rows get big enough to threaten node stability, and -x option to
   be able to remove them with sstable2json if the warning is unheeded
   until it's too late (CASSANDRA-843)
 * Add logging of GC activity (CASSANDRA-813)
 * fix ConcurrentModificationException in commitlog discard (CASSANDRA-853)
 * Fix hardcoded row count in Hadoop RecordReader (CASSANDRA-837)
 * Add a jmx status to the streaming service and change several DEBUG
   messages to INFO (CASSANDRA-845)
 * fix classpath in cassandra-cli.bat for Windows (CASSANDRA-858)
 * allow re-specifying host, port to cassandra-cli if invalid ones
   are first tried (CASSANDRA-867)
 * fix race condition handling rpc timeout in the coordinator
   (CASSANDRA-864)
 * Remove CalloutLocation and StagingFileDirectory from storage-conf files 
   since those settings are no longer used (CASSANDRA-878)
 * Parse a long from RowWarningThresholdInMB instead of an int (CASSANDRA-882)
 * Remove obsolete ControlPort code from DatabaseDescriptor (CASSANDRA-886)
 * move skipBytes side effect out of assert (CASSANDRA-899)
 * add "double getLoad" to StorageServiceMBean (CASSANDRA-898)
 * track row stats per CF at compaction time (CASSANDRA-870)
 * disallow CommitLogDirectory matching a DataFileDirectory (CASSANDRA-888)
 * default key cache size is 200k entries, changed from 10% (CASSANDRA-863)
 * add -Dcassandra-foreground=yes to cassandra.bat
 * exit if cluster name is changed unexpectedly (CASSANDRA-769)


0.6.0-beta1/beta2
 * add batch_mutate thrift command, deprecating batch_insert (CASSANDRA-336)
 * remove get_key_range Thrift API, deprecated in 0.5 (CASSANDRA-710)
 * add optional login() Thrift call for authentication (CASSANDRA-547)
 * support fat clients using gossiper and StorageProxy to perform
   replication in-process [jvm-only] (CASSANDRA-535)
 * support mmapped I/O for reads, on by default on 64bit JVMs 
   (CASSANDRA-408, CASSANDRA-669)
 * improve insert concurrency, particularly during Hinted Handoff
   (CASSANDRA-658)
 * faster network code (CASSANDRA-675)
 * stress.py moved to contrib (CASSANDRA-635)
 * row caching [must be explicitly enabled per-CF in config] (CASSANDRA-678)
 * present a useful measure of compaction progress in JMX (CASSANDRA-599)
 * add bin/sstablekeys (CASSNADRA-679)
 * add ConsistencyLevel.ANY (CASSANDRA-687)
 * make removetoken remove nodes from gossip entirely (CASSANDRA-644)
 * add ability to set cache sizes at runtime (CASSANDRA-708)
 * report latency and cache hit rate statistics with lifetime totals
   instead of average over the last minute (CASSANDRA-702)
 * support get_range_slice for RandomPartitioner (CASSANDRA-745)
 * per-keyspace replication factory and replication strategy (CASSANDRA-620)
 * track latency in microseconds (CASSANDRA-733)
 * add describe_ Thrift methods, deprecating get_string_property and 
   get_string_list_property
 * jmx interface for tracking operation mode and streams in general.
   (CASSANDRA-709)
 * keep memtables in sorted order to improve range query performance
   (CASSANDRA-799)
 * use while loop instead of recursion when trimming sstables compaction list 
   to avoid blowing stack in pathological cases (CASSANDRA-804)
 * basic Hadoop map/reduce support (CASSANDRA-342)


0.5.1
 * ensure all files for an sstable are streamed to the same directory.
   (CASSANDRA-716)
 * more accurate load estimate for bootstrapping (CASSANDRA-762)
 * tolerate dead or unavailable bootstrap target on write (CASSANDRA-731)
 * allow larger numbers of keys (> 140M) in a sstable bloom filter
   (CASSANDRA-790)
 * include jvm argument improvements from CASSANDRA-504 in debian package
 * change streaming chunk size to 32MB to accomodate Windows XP limitations
   (was 64MB) (CASSANDRA-795)
 * fix get_range_slice returning results in the wrong order (CASSANDRA-781)
 

0.5.0 final
 * avoid attempting to delete temporary bootstrap files twice (CASSANDRA-681)
 * fix bogus NaN in nodeprobe cfstats output (CASSANDRA-646)
 * provide a policy for dealing with single thread executors w/ a full queue
   (CASSANDRA-694)
 * optimize inner read in MessagingService, vastly improving multiple-node
   performance (CASSANDRA-675)
 * wait for table flush before streaming data back to a bootstrapping node.
   (CASSANDRA-696)
 * keep track of bootstrapping sources by table so that bootstrapping doesn't 
   give the indication of finishing early (CASSANDRA-673)


0.5.0 RC3
 * commit the correct version of the patch for CASSANDRA-663


0.5.0 RC2 (unreleased)
 * fix bugs in converting get_range_slice results to Thrift 
   (CASSANDRA-647, CASSANDRA-649)
 * expose java.util.concurrent.TimeoutException in StorageProxy methods
   (CASSANDRA-600)
 * TcpConnectionManager was holding on to disconnected connections, 
   giving the false indication they were being used. (CASSANDRA-651)
 * Remove duplicated write. (CASSANDRA-662)
 * Abort bootstrap if IP is already in the token ring (CASSANDRA-663)
 * increase default commitlog sync period, and wait for last sync to 
   finish before submitting another (CASSANDRA-668)


0.5.0 RC1
 * Fix potential NPE in get_range_slice (CASSANDRA-623)
 * add CRC32 to commitlog entries (CASSANDRA-605)
 * fix data streaming on windows (CASSANDRA-630)
 * GC compacted sstables after cleanup and compaction (CASSANDRA-621)
 * Speed up anti-entropy validation (CASSANDRA-629)
 * Fix anti-entropy assertion error (CASSANDRA-639)
 * Fix pending range conflicts when bootstapping or moving
   multiple nodes at once (CASSANDRA-603)
 * Handle obsolete gossip related to node movement in the case where
   one or more nodes is down when the movement occurs (CASSANDRA-572)
 * Include dead nodes in gossip to avoid a variety of problems
   and fix HH to removed nodes (CASSANDRA-634)
 * return an InvalidRequestException for mal-formed SlicePredicates
   (CASSANDRA-643)
 * fix bug determining closest neighbor for use in multiple datacenters
   (CASSANDRA-648)
 * Vast improvements in anticompaction speed (CASSANDRA-607)
 * Speed up log replay and writes by avoiding redundant serializations
   (CASSANDRA-652)


0.5.0 beta 2
 * Bootstrap improvements (several tickets)
 * add nodeprobe repair anti-entropy feature (CASSANDRA-193, CASSANDRA-520)
 * fix possibility of partition when many nodes restart at once
   in clusters with multiple seeds (CASSANDRA-150)
 * fix NPE in get_range_slice when no data is found (CASSANDRA-578)
 * fix potential NPE in hinted handoff (CASSANDRA-585)
 * fix cleanup of local "system" keyspace (CASSANDRA-576)
 * improve computation of cluster load balance (CASSANDRA-554)
 * added super column read/write, column count, and column/row delete to
   cassandra-cli (CASSANDRA-567, CASSANDRA-594)
 * fix returning live subcolumns of deleted supercolumns (CASSANDRA-583)
 * respect JAVA_HOME in bin/ scripts (several tickets)
 * add StorageService.initClient for fat clients on the JVM (CASSANDRA-535)
   (see contrib/client_only for an example of use)
 * make consistency_level functional in get_range_slice (CASSANDRA-568)
 * optimize key deserialization for RandomPartitioner (CASSANDRA-581)
 * avoid GCing tombstones except on major compaction (CASSANDRA-604)
 * increase failure conviction threshold, resulting in less nodes
   incorrectly (and temporarily) marked as down (CASSANDRA-610)
 * respect memtable thresholds during log replay (CASSANDRA-609)
 * support ConsistencyLevel.ALL on read (CASSANDRA-584)
 * add nodeprobe removetoken command (CASSANDRA-564)


0.5.0 beta
 * Allow multiple simultaneous flushes, improving flush throughput 
   on multicore systems (CASSANDRA-401)
 * Split up locks to improve write and read throughput on multicore systems
   (CASSANDRA-444, CASSANDRA-414)
 * More efficient use of memory during compaction (CASSANDRA-436)
 * autobootstrap option: when enabled, all non-seed nodes will attempt
   to bootstrap when started, until bootstrap successfully
   completes. -b option is removed.  (CASSANDRA-438)
 * Unless a token is manually specified in the configuration xml,
   a bootstraping node will use a token that gives it half the
   keys from the most-heavily-loaded node in the cluster,
   instead of generating a random token. 
   (CASSANDRA-385, CASSANDRA-517)
 * Miscellaneous bootstrap fixes (several tickets)
 * Ability to change a node's token even after it has data on it
   (CASSANDRA-541)
 * Ability to decommission a live node from the ring (CASSANDRA-435)
 * Semi-automatic loadbalancing via nodeprobe (CASSANDRA-192)
 * Add ability to set compaction thresholds at runtime via
   JMX / nodeprobe.  (CASSANDRA-465)
 * Add "comment" field to ColumnFamily definition. (CASSANDRA-481)
 * Additional JMX metrics (CASSANDRA-482)
 * JSON based export and import tools (several tickets)
 * Hinted Handoff fixes (several tickets)
 * Add key cache to improve read performance (CASSANDRA-423)
 * Simplified construction of custom ReplicationStrategy classes
   (CASSANDRA-497)
 * Graphical application (Swing) for ring integrity verification and 
   visualization was added to contrib (CASSANDRA-252)
 * Add DCQUORUM, DCQUORUMSYNC consistency levels and corresponding
   ReplicationStrategy / EndpointSnitch classes.  Experimental.
   (CASSANDRA-492)
 * Web client interface added to contrib (CASSANDRA-457)
 * More-efficient flush for Random, CollatedOPP partitioners 
   for normal writes (CASSANDRA-446) and bulk load (CASSANDRA-420)
 * Add MemtableFlushAfterMinutes, a global replacement for the old 
   per-CF FlushPeriodInMinutes setting (CASSANDRA-463)
 * optimizations to slice reading (CASSANDRA-350) and supercolumn
   queries (CASSANDRA-510)
 * force binding to given listenaddress for nodes with multiple
   interfaces (CASSANDRA-546)
 * stress.py benchmarking tool improvements (several tickets)
 * optimized replica placement code (CASSANDRA-525)
 * faster log replay on restart (CASSANDRA-539, CASSANDRA-540)
 * optimized local-node writes (CASSANDRA-558)
 * added get_range_slice, deprecating get_key_range (CASSANDRA-344)
 * expose TimedOutException to thrift (CASSANDRA-563)
 

0.4.2
 * Add validation disallowing null keys (CASSANDRA-486)
 * Fix race conditions in TCPConnectionManager (CASSANDRA-487)
 * Fix using non-utf8-aware comparison as a sanity check.
   (CASSANDRA-493)
 * Improve default garbage collector options (CASSANDRA-504)
 * Add "nodeprobe flush" (CASSANDRA-505)
 * remove NotFoundException from get_slice throws list (CASSANDRA-518)
 * fix get (not get_slice) of entire supercolumn (CASSANDRA-508)
 * fix null token during bootstrap (CASSANDRA-501)


0.4.1
 * Fix FlushPeriod columnfamily configuration regression
   (CASSANDRA-455)
 * Fix long column name support (CASSANDRA-460)
 * Fix for serializing a row that only contains tombstones
   (CASSANDRA-458)
 * Fix for discarding unneeded commitlog segments (CASSANDRA-459)
 * Add SnapshotBeforeCompaction configuration option (CASSANDRA-426)
 * Fix compaction abort under insufficient disk space (CASSANDRA-473)
 * Fix reading subcolumn slice from tombstoned CF (CASSANDRA-484)
 * Fix race condition in RVH causing occasional NPE (CASSANDRA-478)


0.4.0
 * fix get_key_range problems when a node is down (CASSANDRA-440)
   and add UnavailableException to more Thrift methods
 * Add example EndPointSnitch contrib code (several tickets)


0.4.0 RC2
 * fix SSTable generation clash during compaction (CASSANDRA-418)
 * reject method calls with null parameters (CASSANDRA-308)
 * properly order ranges in nodeprobe output (CASSANDRA-421)
 * fix logging of certain errors on executor threads (CASSANDRA-425)


0.4.0 RC1
 * Bootstrap feature is live; use -b on startup (several tickets)
 * Added multiget api (CASSANDRA-70)
 * fix Deadlock with SelectorManager.doProcess and TcpConnection.write
   (CASSANDRA-392)
 * remove key cache b/c of concurrency bugs in third-party
   CLHM library (CASSANDRA-405)
 * update non-major compaction logic to use two threshold values
   (CASSANDRA-407)
 * add periodic / batch commitlog sync modes (several tickets)
 * inline BatchMutation into batch_insert params (CASSANDRA-403)
 * allow setting the logging level at runtime via mbean (CASSANDRA-402)
 * change default comparator to BytesType (CASSANDRA-400)
 * add forwards-compatible ConsistencyLevel parameter to get_key_range
   (CASSANDRA-322)
 * r/m special case of blocking for local destination when writing with 
   ConsistencyLevel.ZERO (CASSANDRA-399)
 * Fixes to make BinaryMemtable [bulk load interface] useful (CASSANDRA-337);
   see contrib/bmt_example for an example of using it.
 * More JMX properties added (several tickets)
 * Thrift changes (several tickets)
    - Merged _super get methods with the normal ones; return values
      are now of ColumnOrSuperColumn.
    - Similarly, merged batch_insert_super into batch_insert.



0.4.0 beta
 * On-disk data format has changed to allow billions of keys/rows per
   node instead of only millions
 * Multi-keyspace support
 * Scan all sstables for all queries to avoid situations where
   different types of operation on the same ColumnFamily could
   disagree on what data was present
 * Snapshot support via JMX
 * Thrift API has changed a _lot_:
    - removed time-sorted CFs; instead, user-defined comparators
      may be defined on the column names, which are now byte arrays.
      Default comparators are provided for UTF8, Bytes, Ascii, Long (i64),
      and UUID types.
    - removed colon-delimited strings in thrift api in favor of explicit
      structs such as ColumnPath, ColumnParent, etc.  Also normalized
      thrift struct and argument naming.
    - Added columnFamily argument to get_key_range.
    - Change signature of get_slice to accept starting and ending
      columns as well as an offset.  (This allows use of indexes.)
      Added "ascending" flag to allow reasonably-efficient reverse
      scans as well.  Removed get_slice_by_range as redundant.
    - get_key_range operates on one CF at a time
    - changed `block` boolean on insert methods to ConsistencyLevel enum,
      with options of NONE, ONE, QUORUM, and ALL.
    - added similar consistency_level parameter to read methods
    - column-name-set slice with no names given now returns zero columns
      instead of all of them.  ("all" can run your server out of memory.
      use a range-based slice with a high max column count instead.)
 * Removed the web interface. Node information can now be obtained by 
   using the newly introduced nodeprobe utility.
 * More JMX stats
 * Remove magic values from internals (e.g. special key to indicate
   when to flush memtables)
 * Rename configuration "table" to "keyspace"
 * Moved to crash-only design; no more shutdown (just kill the process)
 * Lots of bug fixes

Full list of issues resolved in 0.4 is at https://issues.apache.org/jira/secure/IssueNavigator.jspa?reset=true&&pid=12310865&fixfor=12313862&resolution=1&sorter/field=issuekey&sorter/order=DESC


0.3.0 RC3
 * Fix potential deadlock under load in TCPConnection.
   (CASSANDRA-220)


0.3.0 RC2
 * Fix possible data loss when server is stopped after replaying
   log but before new inserts force memtable flush.
   (CASSANDRA-204)
 * Added BUGS file


0.3.0 RC1
 * Range queries on keys, including user-defined key collation
 * Remove support
 * Workarounds for a weird bug in JDK select/register that seems
   particularly common on VM environments. Cassandra should deploy
   fine on EC2 now
 * Much improved infrastructure: the beginnings of a decent test suite
   ("ant test" for unit tests; "nosetests" for system tests), code
   coverage reporting, etc.
 * Expanded node status reporting via JMX
 * Improved error reporting/logging on both server and client
 * Reduced memory footprint in default configuration
 * Combined blocking and non-blocking versions of insert APIs
 * Added FlushPeriodInMinutes configuration parameter to force
   flushing of infrequently-updated ColumnFamilies<|MERGE_RESOLUTION|>--- conflicted
+++ resolved
@@ -1,4 +1,3 @@
-<<<<<<< HEAD
 2.2.9
  * Fix speculative retry bugs (CASSANDRA-13009)
  * Fix handling of nulls and unsets in IN conditions (CASSANDRA-12981) 
@@ -29,10 +28,7 @@
  * Split consistent range movement flag correction (CASSANDRA-12786)
  * CompactionTasks now correctly drops sstables out of compaction when not enough disk space is available (CASSANDRA-12979)
 Merged from 2.1:
-=======
-2.1.17
  * Upgrade netty version to fix memory leak with client encryption (CASSANDRA-13114)
->>>>>>> eb0f4437
  * Fix paging for DISTINCT queries on partition keys and static columns (CASSANDRA-13017)
  * Fix race causing infinite loop if Thrift server is stopped before it starts listening (CASSANDRA-12856)
  * cqlsh copy-from: sort user type fields in csv (CASSANDRA-12959)
