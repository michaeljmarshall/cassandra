<<<<<<< HEAD
2.2.10
 * Fix ColumnCounter::countAll behaviour for reverse queries (CASSANDRA-13222)
 * Exceptions encountered calling getSeeds() breaks OTC thread (CASSANDRA-13018)

2.2.9
 * Coalescing strategy sleeps too much (CASSANDRA-13090)
 * Fix negative mean latency metric (CASSANDRA-12876)
 * Use only one file pointer when creating commitlog segments (CASSANDRA-12539)
 * Fix speculative retry bugs (CASSANDRA-13009)
 * Fix handling of nulls and unsets in IN conditions (CASSANDRA-12981) 
 * Remove support for non-JavaScript UDFs (CASSANDRA-12883)
 * Fix DynamicEndpointSnitch noop in multi-datacenter situations (CASSANDRA-13074)
 * cqlsh copy-from: encode column names to avoid primary key parsing errors (CASSANDRA-12909)
 * Temporarily fix bug that creates commit log when running offline tools (CASSANDRA-8616)
 * Reduce granuality of OpOrder.Group during index build (CASSANDRA-12796)
 * Test bind parameters and unset parameters in InsertUpdateIfConditionTest (CASSANDRA-12980)
 * Do not specify local address on outgoing connection when listen_on_broadcast_address is set (CASSANDRA-12673)
 * Use saved tokens when setting local tokens on StorageService.joinRing (CASSANDRA-12935)
 * cqlsh: fix DESC TYPES errors (CASSANDRA-12914)
 * Fix leak on skipped SSTables in sstableupgrade (CASSANDRA-12899)
 * Avoid blocking gossip during pending range calculation (CASSANDRA-12281)
 * Fix purgeability of tombstones with max timestamp (CASSANDRA-12792)
 * Fail repair if participant dies during sync or anticompaction (CASSANDRA-12901)
 * cqlsh COPY: unprotected pk values before converting them if not using prepared statements (CASSANDRA-12863)
 * Fix Util.spinAssertEquals (CASSANDRA-12283)
 * Fix potential NPE for compactionstats (CASSANDRA-12462)
 * Prepare legacy authenticate statement if credentials table initialised after node startup (CASSANDRA-12813)
 * Change cassandra.wait_for_tracing_events_timeout_secs default to 0 (CASSANDRA-12754)
 * Clean up permissions when a UDA is dropped (CASSANDRA-12720)
 * Limit colUpdateTimeDelta histogram updates to reasonable deltas (CASSANDRA-11117)
 * Fix leak errors and execution rejected exceptions when draining (CASSANDRA-12457)
 * Fix merkle tree depth calculation (CASSANDRA-12580)
 * Make Collections deserialization more robust (CASSANDRA-12618)
 * Better handle invalid system roles table (CASSANDRA-12700)
 * Split consistent range movement flag correction (CASSANDRA-12786)
 * CompactionTasks now correctly drops sstables out of compaction when not enough disk space is available (CASSANDRA-12979)
Merged from 2.1:
=======
2.1.18
 * Log stacktrace of uncaught exceptions (CASSANDRA-13108)

2.1.17
>>>>>>> 3c2f8761
 * Use portable stderr for java error in startup (CASSANDRA-13211)
 * Fix Thread Leak in OutboundTcpConnection (CASSANDRA-13204)
 * Coalescing strategy can enter infinite loop (CASSANDRA-13159)
 * Upgrade netty version to fix memory leak with client encryption (CASSANDRA-13114)
 * Fix paging for DISTINCT queries on partition keys and static columns (CASSANDRA-13017)
 * Fix race causing infinite loop if Thrift server is stopped before it starts listening (CASSANDRA-12856)
 * cqlsh copy-from: sort user type fields in csv (CASSANDRA-12959)
 * Don't skip sstables based on maxLocalDeletionTime (CASSANDRA-12765)


2.2.8
 * Fix exceptions when enabling gossip on nodes that haven't joined the ring (CASSANDRA-12253)
 * Fix authentication problem when invoking cqlsh copy from a SOURCE command (CASSANDRA-12642)
 * Decrement pending range calculator jobs counter in finally block
  (CASSANDRA-12554)
 * Add local address entry in PropertyFileSnitch (CASSANDRA-11332)
 * cqlshlib tests: increase default execute timeout (CASSANDRA-12481)
 * Forward writes to replacement node when replace_address != broadcast_address (CASSANDRA-8523)
 * Enable repair -pr and -local together (fix regression of CASSANDRA-7450) (CASSANDRA-12522)
 * Fail repair on non-existing table (CASSANDRA-12279)
 * cqlsh copy: fix missing counter values (CASSANDRA-12476)
 * Move migration tasks to non-periodic queue, assure flush executor shutdown after non-periodic executor (CASSANDRA-12251)
 * cqlsh copy: fixed possible race in initializing feeding thread (CASSANDRA-11701)
 * Only set broadcast_rpc_address on Ec2MultiRegionSnitch if it's not set (CASSANDRA-11357)
 * Update StorageProxy range metrics for timeouts, failures and unavailables (CASSANDRA-9507)
 * Add Sigar to classes included in clientutil.jar (CASSANDRA-11635)
 * Add decay to histograms and timers used for metrics (CASSANDRA-11752)
 * Fix hanging stream session (CASSANDRA-10992)
 * Add byteman support for testing (CASSANDRA-12377)
 * Fix INSERT JSON, fromJson() support of smallint, tinyint types (CASSANDRA-12371)
 * Restore JVM metric export for metric reporters (CASSANDRA-12312)
 * Release sstables of failed stream sessions only when outgoing transfers are finished (CASSANDRA-11345)
 * Revert CASSANDRA-11427 (CASSANDRA-12351)
 * Wait for tracing events before returning response and query at same consistency level client side (CASSANDRA-11465)
 * cqlsh copyutil should get host metadata by connected address (CASSANDRA-11979)
 * Fixed cqlshlib.test.remove_test_db (CASSANDRA-12214)
 * Synchronize ThriftServer::stop() (CASSANDRA-12105)
 * Use dedicated thread for JMX notifications (CASSANDRA-12146)
 * NPE when trying to remove purgable tombstones from result (CASSANDRA-12143)
 * Improve streaming synchronization and fault tolerance (CASSANDRA-11414)
 * MemoryUtil.getShort() should return an unsigned short also for architectures not supporting unaligned memory accesses (CASSANDRA-11973)
 * Don't write shadowed range tombstone (CASSANDRA-12030)
Merged from 2.1:
 * Add system property to set the max number of native transport requests in queue (CASSANDRA-11363)
 * Disable passing control to post-flush after flush failure to prevent data loss (CASSANDRA-11828)
 * Allow STCS-in-L0 compactions to reduce scope with LCS (CASSANDRA-12040)
 * cannot use cql since upgrading python to 2.7.11+ (CASSANDRA-11850)
 * Improve digest calculation in the presence of overlapping tombstones (CASSANDRA-11349)
 * Fix filtering on clustering columns when 2i is used (CASSANDRA-11907)
 * Account for partition deletions in tombstone histogram (CASSANDRA-12112)


2.2.7
 * Allow nodetool info to run with readonly JMX access (CASSANDRA-11755)
 * Validate bloom_filter_fp_chance against lowest supported
   value when the table is created (CASSANDRA-11920)
 * RandomAccessReader: call isEOF() only when rebuffering, not for every read operation (CASSANDRA-12013)
 * Don't send erroneous NEW_NODE notifications on restart (CASSANDRA-11038)
 * StorageService shutdown hook should use a volatile variable (CASSANDRA-11984)
 * Persist local metadata earlier in startup sequence (CASSANDRA-11742)
 * Run CommitLog tests with different compression settings (CASSANDRA-9039)
 * cqlsh: fix tab completion for case-sensitive identifiers (CASSANDRA-11664)
 * Avoid showing estimated key as -1 in tablestats (CASSANDRA-11587)
 * Fix possible race condition in CommitLog.recover (CASSANDRA-11743)
 * Enable client encryption in sstableloader with cli options (CASSANDRA-11708)
 * Possible memory leak in NIODataInputStream (CASSANDRA-11867)
 * Fix commit log replay after out-of-order flush completion (CASSANDRA-9669)
 * Add seconds to cqlsh tracing session duration (CASSANDRA-11753)
 * Prohibit Reverse Counter type as part of the PK (CASSANDRA-9395)
 * cqlsh: correctly handle non-ascii chars in error messages (CASSANDRA-11626)
 * Exit JVM if JMX server fails to startup (CASSANDRA-11540)
 * Produce a heap dump when exiting on OOM (CASSANDRA-9861)
 * Avoid read repairing purgeable tombstones on range slices (CASSANDRA-11427)
 * Restore ability to filter on clustering columns when using a 2i (CASSANDRA-11510)
 * JSON datetime formatting needs timezone (CASSANDRA-11137)
 * Fix is_dense recalculation for Thrift-updated tables (CASSANDRA-11502)
 * Remove unnescessary file existence check during anticompaction (CASSANDRA-11660)
 * Add missing files to debian packages (CASSANDRA-11642)
 * Avoid calling Iterables::concat in loops during ModificationStatement::getFunctions (CASSANDRA-11621)
 * cqlsh: COPY FROM should use regular inserts for single statement batches and
   report errors correctly if workers processes crash on initialization (CASSANDRA-11474)
 * Always close cluster with connection in CqlRecordWriter (CASSANDRA-11553)
 * Fix slice queries on ordered COMPACT tables (CASSANDRA-10988)
Merged from 2.1:
 * Avoid stalling paxos when the paxos state expires (CASSANDRA-12043)
 * Remove finished incoming streaming connections from MessagingService (CASSANDRA-11854)
 * Don't try to get sstables for non-repairing column families (CASSANDRA-12077)
 * Prevent select statements with clustering key > 64k (CASSANDRA-11882)
 * Avoid marking too many sstables as repaired (CASSANDRA-11696)
 * Fix clock skew corrupting other nodes with paxos (CASSANDRA-11991)
 * Remove distinction between non-existing static columns and existing but null in LWTs (CASSANDRA-9842)
 * Support mlockall on IBM POWER arch (CASSANDRA-11576)
 * Cache local ranges when calculating repair neighbors (CASSANDRA-11933)
 * Allow LWT operation on static column with only partition keys (CASSANDRA-10532)
 * Create interval tree over canonical sstables to avoid missing sstables during streaming (CASSANDRA-11886)
 * cqlsh COPY FROM: shutdown parent cluster after forking, to avoid corrupting SSL connections (CASSANDRA-11749)
 * cqlsh: apply current keyspace to source command (CASSANDRA-11152)
 * Backport CASSANDRA-11578 (CASSANDRA-11750)
 * Clear out parent repair session if repair coordinator dies (CASSANDRA-11824)
 * Set default streaming_socket_timeout_in_ms to 24 hours (CASSANDRA-11840)
 * Do not consider local node a valid source during replace (CASSANDRA-11848)
 * Avoid holding SSTableReaders for duration of incremental repair (CASSANDRA-11739)
 * Add message dropped tasks to nodetool netstats (CASSANDRA-11855)
 * Don't compute expensive MaxPurgeableTimestamp until we've verified there's an 
   expired tombstone (CASSANDRA-11834)
 * Add option to disable use of severity in DynamicEndpointSnitch (CASSANDRA-11737)
 * cqlsh COPY FROM fails for null values with non-prepared statements (CASSANDRA-11631)
 * Make cython optional in pylib/setup.py (CASSANDRA-11630)
 * Change order of directory searching for cassandra.in.sh to favor local one 
   (CASSANDRA-11628)
 * cqlsh COPY FROM fails with []{} chars in UDT/tuple fields/values (CASSANDRA-11633)
 * clqsh: COPY FROM throws TypeError with Cython extensions enabled (CASSANDRA-11574)
 * cqlsh: COPY FROM ignores NULL values in conversion (CASSANDRA-11549)
 * (cqlsh) Fix potential COPY deadlock when parent process is terminating child
   processes (CASSANDRA-11505)
 * Validate levels when building LeveledScanner to avoid overlaps with orphaned 
   sstables (CASSANDRA-9935)


2.2.6
 * Allow only DISTINCT queries with partition keys restrictions (CASSANDRA-11339)
 * CqlConfigHelper no longer requires both a keystore and truststore to work (CASSANDRA-11532)
 * Make deprecated repair methods backward-compatible with previous notification service (CASSANDRA-11430)
 * IncomingStreamingConnection version check message wrong (CASSANDRA-11462)
 * DatabaseDescriptor should log stacktrace in case of Eception during seed provider creation (CASSANDRA-11312)
 * Use canonical path for directory in SSTable descriptor (CASSANDRA-10587)
 * Add cassandra-stress keystore option (CASSANDRA-9325)
 * Fix out-of-space error treatment in memtable flushing (CASSANDRA-11448).
 * Dont mark sstables as repairing with sub range repairs (CASSANDRA-11451)
 * Fix use of NullUpdater for 2i during compaction (CASSANDRA-11450)
 * Notify when sstables change after cancelling compaction (CASSANDRA-11373)
 * cqlsh: COPY FROM should check that explicit column names are valid (CASSANDRA-11333)
 * Add -Dcassandra.start_gossip startup option (CASSANDRA-10809)
 * Fix UTF8Validator.validate() for modified UTF-8 (CASSANDRA-10748)
 * Clarify that now() function is calculated on the coordinator node in CQL documentation (CASSANDRA-10900)
 * Fix bloom filter sizing with LCS (CASSANDRA-11344)
 * (cqlsh) Fix error when result is 0 rows with EXPAND ON (CASSANDRA-11092)
 * Fix intra-node serialization issue for multicolumn-restrictions (CASSANDRA-11196)
 * Non-obsoleting compaction operations over compressed files can impose rate limit on normal reads (CASSANDRA-11301)
 * Add missing newline at end of bin/cqlsh (CASSANDRA-11325)
 * Fix AE in nodetool cfstats (backport CASSANDRA-10859) (CASSANDRA-11297)
 * Unresolved hostname leads to replace being ignored (CASSANDRA-11210)
 * Fix filtering on non-primary key columns for thrift static column families
   (CASSANDRA-6377)
 * Only log yaml config once, at startup (CASSANDRA-11217)
 * Preserve order for preferred SSL cipher suites (CASSANDRA-11164)
 * Reference leak with parallel repairs on the same table (CASSANDRA-11215)
 * Range.compareTo() violates the contract of Comparable (CASSANDRA-11216)
 * Avoid NPE when serializing ErrorMessage with null message (CASSANDRA-11167)
 * Replacing an aggregate with a new version doesn't reset INITCOND (CASSANDRA-10840)
 * (cqlsh) cqlsh cannot be called through symlink (CASSANDRA-11037)
 * fix ohc and java-driver pom dependencies in build.xml (CASSANDRA-10793)
 * Protect from keyspace dropped during repair (CASSANDRA-11065)
 * Handle adding fields to a UDT in SELECT JSON and toJson() (CASSANDRA-11146)
 * Better error message for cleanup (CASSANDRA-10991)
 * cqlsh pg-style-strings broken if line ends with ';' (CASSANDRA-11123)
 * Use cloned TokenMetadata in size estimates to avoid race against membership check
   (CASSANDRA-10736)
 * Always persist upsampled index summaries (CASSANDRA-10512)
 * (cqlsh) Fix inconsistent auto-complete (CASSANDRA-10733)
 * Make SELECT JSON and toJson() threadsafe (CASSANDRA-11048)
 * Fix SELECT on tuple relations for mixed ASC/DESC clustering order (CASSANDRA-7281)
 * (cqlsh) Support utf-8/cp65001 encoding on Windows (CASSANDRA-11030)
 * Fix paging on DISTINCT queries repeats result when first row in partition changes
   (CASSANDRA-10010)
Merged from 2.1:
 * Checking if an unlogged batch is local is inefficient (CASSANDRA-11529)
 * Fix paging for COMPACT tables without clustering columns (CASSANDRA-11467)
 * Add a -j parameter to scrub/cleanup/upgradesstables to state how
   many threads to use (CASSANDRA-11179)
 * Backport CASSANDRA-10679 (CASSANDRA-9598)
 * Don't do defragmentation if reading from repaired sstables (CASSANDRA-10342)
 * Fix streaming_socket_timeout_in_ms not enforced (CASSANDRA-11286)
 * Avoid dropping message too quickly due to missing unit conversion (CASSANDRA-11302)
 * COPY FROM on large datasets: fix progress report and debug performance (CASSANDRA-11053)
 * InvalidateKeys should have a weak ref to key cache (CASSANDRA-11176)
 * Don't remove FailureDetector history on removeEndpoint (CASSANDRA-10371)
 * Only notify if repair status changed (CASSANDRA-11172)
 * Add partition key to TombstoneOverwhelmingException error message (CASSANDRA-10888)
 * Use logback setting for 'cassandra -v' command (CASSANDRA-10767)
 * Fix sstableloader to unthrottle streaming by default (CASSANDRA-9714)
 * Fix incorrect warning in 'nodetool status' (CASSANDRA-10176)
 * Properly release sstable ref when doing offline scrub (CASSANDRA-10697)
 * Improve nodetool status performance for large cluster (CASSANDRA-7238)
 * Gossiper#isEnabled is not thread safe (CASSANDRA-11116)
 * Avoid major compaction mixing repaired and unrepaired sstables in DTCS (CASSANDRA-11113)
 * Make it clear what DTCS timestamp_resolution is used for (CASSANDRA-11041)
 * test_bulk_round_trip_blogposts is failing occasionally (CASSANDRA-10938)
 * (cqlsh) Support timezone conversion using pytz (CASSANDRA-10397)
 * cqlsh: change default encoding to UTF-8 (CASSANDRA-11124)


2.2.5
 * maxPurgeableTimestamp needs to check memtables too (CASSANDRA-9949)
 * Apply change to compaction throughput in real time (CASSANDRA-10025)
 * Fix potential NPE on ORDER BY queries with IN (CASSANDRA-10955)
 * Avoid over-fetching during the page of range queries (CASSANDRA-8521)
 * Start L0 STCS-compactions even if there is a L0 -> L1 compaction
   going (CASSANDRA-10979)
 * Make UUID LSB unique per process (CASSANDRA-7925)
 * Avoid NPE when performing sstable tasks (scrub etc.) (CASSANDRA-10980)
 * Make sure client gets tombstone overwhelmed warning (CASSANDRA-9465)
 * Fix error streaming section more than 2GB (CASSANDRA-10961)
 * (cqlsh) Also apply --connect-timeout to control connection
   timeout (CASSANDRA-10959)
 * Histogram buckets exposed in jmx are sorted incorrectly (CASSANDRA-10975)
 * Enable GC logging by default (CASSANDRA-10140)
 * Optimize pending range computation (CASSANDRA-9258)
 * Skip commit log and saved cache directories in SSTable version startup check (CASSANDRA-10902)
 * drop/alter user should be case sensitive (CASSANDRA-10817)
 * jemalloc detection fails due to quoting issues in regexv (CASSANDRA-10946)
 * Support counter-columns for native aggregates (sum,avg,max,min) (CASSANDRA-9977)
 * (cqlsh) show correct column names for empty result sets (CASSANDRA-9813)
 * Add new types to Stress (CASSANDRA-9556)
 * Add property to allow listening on broadcast interface (CASSANDRA-9748)
 * Fix regression in split size on CqlInputFormat (CASSANDRA-10835)
 * Better handling of SSL connection errors inter-node (CASSANDRA-10816)
 * Disable reloading of GossipingPropertyFileSnitch (CASSANDRA-9474)
 * Verify tables in pseudo-system keyspaces at startup (CASSANDRA-10761)
 * (cqlsh) encode input correctly when saving history
Merged from 2.1:
 * Fix isJoined return true only after becoming cluster member (CASANDRA-11007)
 * Fix bad gossip generation seen in long-running clusters (CASSANDRA-10969)
 * Avoid NPE when incremental repair fails (CASSANDRA-10909)
 * Unmark sstables compacting once they are done in cleanup/scrub/upgradesstables (CASSANDRA-10829)
 * Allow simultaneous bootstrapping with strict consistency when no vnodes are used (CASSANDRA-11005)
 * Log a message when major compaction does not result in a single file (CASSANDRA-10847)
 * (cqlsh) fix cqlsh_copy_tests when vnodes are disabled (CASSANDRA-10997)
 * (cqlsh) Add request timeout option to cqlsh (CASSANDRA-10686)
 * Avoid AssertionError while submitting hint with LWT (CASSANDRA-10477)
 * If CompactionMetadata is not in stats file, use index summary instead (CASSANDRA-10676)
 * Retry sending gossip syn multiple times during shadow round (CASSANDRA-8072)
 * Fix pending range calculation during moves (CASSANDRA-10887)
 * Sane default (200Mbps) for inter-DC streaming througput (CASSANDRA-8708)
 * Match cassandra-loader options in COPY FROM (CASSANDRA-9303)
 * Fix binding to any address in CqlBulkRecordWriter (CASSANDRA-9309)
 * cqlsh fails to decode utf-8 characters for text typed columns (CASSANDRA-10875)
 * Log error when stream session fails (CASSANDRA-9294)
 * Fix bugs in commit log archiving startup behavior (CASSANDRA-10593)
 * (cqlsh) further optimise COPY FROM (CASSANDRA-9302)
 * Allow CREATE TABLE WITH ID (CASSANDRA-9179)
 * Make Stress compiles within eclipse (CASSANDRA-10807)
 * Cassandra Daemon should print JVM arguments (CASSANDRA-10764)
 * Allow cancellation of index summary redistribution (CASSANDRA-8805)
 * sstableloader will fail if there are collections in the schema tables (CASSANDRA-10700)
 * Disable reloading of GossipingPropertyFileSnitch (CASSANDRA-9474)
 * Fix Stress profile parsing on Windows (CASSANDRA-10808)


2.2.4
 * Show CQL help in cqlsh in web browser (CASSANDRA-7225)
 * Serialize on disk the proper SSTable compression ratio (CASSANDRA-10775)
 * Reject index queries while the index is building (CASSANDRA-8505)
 * CQL.textile syntax incorrectly includes optional keyspace for aggregate SFUNC and FINALFUNC (CASSANDRA-10747)
 * Fix JSON update with prepared statements (CASSANDRA-10631)
 * Don't do anticompaction after subrange repair (CASSANDRA-10422)
 * Fix SimpleDateType type compatibility (CASSANDRA-10027)
 * (Hadoop) fix splits calculation (CASSANDRA-10640)
 * (Hadoop) ensure that Cluster instances are always closed (CASSANDRA-10058)
 * (cqlsh) show partial trace if incomplete after max_trace_wait (CASSANDRA-7645)
 * Use most up-to-date version of schema for system tables (CASSANDRA-10652)
 * Deprecate memory_allocator in cassandra.yaml (CASSANDRA-10581,10628)
 * Expose phi values from failure detector via JMX and tweak debug
   and trace logging (CASSANDRA-9526)
 * Fix RangeNamesQueryPager (CASSANDRA-10509)
 * Deprecate Pig support (CASSANDRA-10542)
 * Reduce contention getting instances of CompositeType (CASSANDRA-10433)
 * Fix IllegalArgumentException in DataOutputBuffer.reallocate for large buffers (CASSANDRA-10592)
Merged from 2.1:
 * Fix incremental repair hang when replica is down (CASSANDRA-10288)
 * Avoid writing range tombstones after END_OF_ROW marker (CASSANDRA-10791)
 * Optimize the way we check if a token is repaired in anticompaction (CASSANDRA-10768)
 * Add proper error handling to stream receiver (CASSANDRA-10774)
 * Warn or fail when changing cluster topology live (CASSANDRA-10243)
 * Status command in debian/ubuntu init script doesn't work (CASSANDRA-10213)
 * Some DROP ... IF EXISTS incorrectly result in exceptions on non-existing KS (CASSANDRA-10658)
 * DeletionTime.compareTo wrong in rare cases (CASSANDRA-10749)
 * Force encoding when computing statement ids (CASSANDRA-10755)
 * Properly reject counters as map keys (CASSANDRA-10760)
 * Fix the sstable-needs-cleanup check (CASSANDRA-10740)
 * (cqlsh) Print column names before COPY operation (CASSANDRA-8935)
 * Make paging logic consistent between searcher impls (CASSANDRA-10683)
 * Fix CompressedInputStream for proper cleanup (CASSANDRA-10012)
 * (cqlsh) Support counters in COPY commands (CASSANDRA-9043)
 * Try next replica if not possible to connect to primary replica on
   ColumnFamilyRecordReader (CASSANDRA-2388)
 * Limit window size in DTCS (CASSANDRA-10280)
 * sstableloader does not use MAX_HEAP_SIZE env parameter (CASSANDRA-10188)
 * (cqlsh) Improve COPY TO performance and error handling (CASSANDRA-9304)
 * Don't remove level info when running upgradesstables (CASSANDRA-10692)
 * Create compression chunk for sending file only (CASSANDRA-10680)
 * Make buffered read size configurable (CASSANDRA-10249)
 * Forbid compact clustering column type changes in ALTER TABLE (CASSANDRA-8879)
 * Reject incremental repair with subrange repair (CASSANDRA-10422)
 * Add a nodetool command to refresh size_estimates (CASSANDRA-9579)
 * Shutdown compaction in drain to prevent leak (CASSANDRA-10079)
 * Invalidate cache after stream receive task is completed (CASSANDRA-10341)
 * Reject counter writes in CQLSSTableWriter (CASSANDRA-10258)
 * Remove superfluous COUNTER_MUTATION stage mapping (CASSANDRA-10605)
 * Improve json2sstable error reporting on nonexistent columns (CASSANDRA-10401)
 * (cqlsh) fix COPY using wrong variable name for time_format (CASSANDRA-10633)
 * Do not run SizeEstimatesRecorder if a node is not a member of the ring (CASSANDRA-9912)
 * Improve handling of dead nodes in gossip (CASSANDRA-10298)
 * Fix logback-tools.xml incorrectly configured for outputing to System.err
   (CASSANDRA-9937)
 * Fix streaming to catch exception so retry not fail (CASSANDRA-10557)
 * Add validation method to PerRowSecondaryIndex (CASSANDRA-10092)
 * Support encrypted and plain traffic on the same port (CASSANDRA-10559)
 * Do STCS in DTCS windows (CASSANDRA-10276)
 * Don't try to get ancestors from half-renamed sstables (CASSANDRA-10501)
 * Avoid repetition of JVM_OPTS in debian package (CASSANDRA-10251)
 * Fix potential NPE from handling result of SIM.highestSelectivityIndex (CASSANDRA-10550)
 * Fix paging issues with partitions containing only static columns data (CASSANDRA-10381)
 * Fix conditions on static columns (CASSANDRA-10264)
 * AssertionError: attempted to delete non-existing file CommitLog (CASSANDRA-10377)
 * (cqlsh) Distinguish negative and positive infinity in output (CASSANDRA-10523)
 * (cqlsh) allow custom time_format for COPY TO (CASSANDRA-8970)
 * Don't allow startup if the node's rack has changed (CASSANDRA-10242)
 * Fix sorting for queries with an IN condition on partition key columns (CASSANDRA-10363)


2.2.3
 * Avoid NoClassDefFoundError during DataDescriptor initialization on windows (CASSANDRA-10412)
 * Preserve case of quoted Role & User names (CASSANDRA-10394)
 * cqlsh pg-style-strings broken (CASSANDRA-10484)
 * Make Hadoop CF splits more polite to custom orderered partitioners (CASSANDRA-10400)
 * Fix the regression when using LIMIT with aggregates (CASSANDRA-10487)
Merged from 2.1:
 * Fix mmap file segment seeking to EOF (CASSANDRA-10478)
 * Allow LOCAL_JMX to be easily overridden (CASSANDRA-10275)
 * Mark nodes as dead even if they've already left (CASSANDRA-10205)
 * Update internal python driver used by cqlsh (CASSANDRA-10161, CASSANDRA-10507)


2.2.2
 * cqlsh prompt includes name of keyspace after failed `use` statement (CASSANDRA-10369)
 * Configurable page size in cqlsh (CASSANDRA-9855)
 * Defer default role manager setup until all nodes are on 2.2+ (CASSANDRA-9761)
 * Cancel transaction for sstables we wont redistribute index summary
   for (CASSANDRA-10270)
 * Handle missing RoleManager in config after upgrade to 2.2 (CASSANDRA-10209) 
 * Retry snapshot deletion after compaction and gc on Windows (CASSANDRA-10222)
 * Fix failure to start with space in directory path on Windows (CASSANDRA-10239)
 * Fix repair hang when snapshot failed (CASSANDRA-10057)
 * Fall back to 1/4 commitlog volume for commitlog_total_space on small disks
   (CASSANDRA-10199)
Merged from 2.1:
 * Bulk Loader API could not tolerate even node failure (CASSANDRA-10347)
 * Avoid misleading pushed notifications when multiple nodes
   share an rpc_address (CASSANDRA-10052)
 * Fix dropping undroppable when message queue is full (CASSANDRA-10113)
 * Fix potential ClassCastException during paging (CASSANDRA-10352)
 * Prevent ALTER TYPE from creating circular references (CASSANDRA-10339)
 * Fix cache handling of 2i and base tables (CASSANDRA-10155, 10359)
 * Fix NPE in nodetool compactionhistory (CASSANDRA-9758)
 * (Pig) support BulkOutputFormat as a URL parameter (CASSANDRA-7410)
 * BATCH statement is broken in cqlsh (CASSANDRA-10272)
 * Added configurable warning threshold for GC duration (CASSANDRA-8907)
 * (cqlsh) Make cqlsh PEP8 Compliant (CASSANDRA-10066)
 * (cqlsh) Fix error when starting cqlsh with --debug (CASSANDRA-10282)
 * Scrub, Cleanup and Upgrade do not unmark compacting until all operations
   have completed, regardless of the occurence of exceptions (CASSANDRA-10274)
 * Fix handling of streaming EOF (CASSANDRA-10206)
 * Only check KeyCache when it is enabled
 * Change streaming_socket_timeout_in_ms default to 1 hour (CASSANDRA-8611)
 * (cqlsh) update list of CQL keywords (CASSANDRA-9232)
 * Add nodetool gettraceprobability command (CASSANDRA-10234)
Merged from 2.0:
 * Fix rare race where older gossip states can be shadowed (CASSANDRA-10366)
 * Fix consolidating racks violating the RF contract (CASSANDRA-10238)
 * Disallow decommission when node is in drained state (CASSANDRA-8741)


2.2.1
 * Fix race during construction of commit log (CASSANDRA-10049)
 * Fix LeveledCompactionStrategyTest (CASSANDRA-9757)
 * Fix broken UnbufferedDataOutputStreamPlus.writeUTF (CASSANDRA-10203)
 * (cqlsh) add CLEAR command (CASSANDRA-10086)
 * Support string literals as Role names for compatibility (CASSANDRA-10135)
 * Allow count(*) and count(1) to be use as normal aggregation (CASSANDRA-10114)
 * An NPE is thrown if the column name is unknown for an IN relation (CASSANDRA-10043)
 * Apply commit_failure_policy to more errors on startup (CASSANDRA-9749)
 * Fix histogram overflow exception (CASSANDRA-9973)
 * Route gossip messages over dedicated socket (CASSANDRA-9237)
 * Add checksum to saved cache files (CASSANDRA-9265)
 * Log warning when using an aggregate without partition key (CASSANDRA-9737)
 * Avoid grouping sstables for anticompaction with DTCS (CASSANDRA-9900)
 * UDF / UDA execution time in trace (CASSANDRA-9723)
 * Fix broken internode SSL (CASSANDRA-9884)
Merged from 2.1:
 * Change streaming_socket_timeout_in_ms default to 1 hour (CASSANDRA-8611)
 * (cqlsh) update list of CQL keywords (CASSANDRA-9232)
 * Avoid race condition during read repair (CASSANDRA-9460)
 * (cqlsh) default load-from-file encoding to utf-8 (CASSANDRA-9898)
 * Avoid returning Permission.NONE when failing to query users table (CASSANDRA-10168)
 * (cqlsh) Allow encoding to be set through command line (CASSANDRA-10004)
 * Add new JMX methods to change local compaction strategy (CASSANDRA-9965)
 * Write hints for paxos commits (CASSANDRA-7342)
 * (cqlsh) Fix timestamps before 1970 on Windows, always
   use UTC for timestamp display (CASSANDRA-10000)
 * (cqlsh) Avoid overwriting new config file with old config
   when both exist (CASSANDRA-9777)
 * Release snapshot selfRef when doing snapshot repair (CASSANDRA-9998)
 * Cannot replace token does not exist - DN node removed as Fat Client (CASSANDRA-9871)
 * Fix handling of enable/disable autocompaction (CASSANDRA-9899)
 * Add consistency level to tracing ouput (CASSANDRA-9827)
 * Remove repair snapshot leftover on startup (CASSANDRA-7357)
 * Use random nodes for batch log when only 2 racks (CASSANDRA-8735)
 * Ensure atomicity inside thrift and stream session (CASSANDRA-7757)
 * Fix nodetool info error when the node is not joined (CASSANDRA-9031)
Merged from 2.0:
 * Make getFullyExpiredSSTables less expensive (CASSANDRA-9882)
 * Log when messages are dropped due to cross_node_timeout (CASSANDRA-9793)
 * Don't track hotness when opening from snapshot for validation (CASSANDRA-9382)


2.2.0
 * Allow the selection of columns together with aggregates (CASSANDRA-9767)
 * Fix cqlsh copy methods and other windows specific issues (CASSANDRA-9795)
 * Don't wrap byte arrays in SequentialWriter (CASSANDRA-9797)
 * sum() and avg() functions missing for smallint and tinyint types (CASSANDRA-9671)
 * Revert CASSANDRA-9542 (allow native functions in UDA) (CASSANDRA-9771)
Merged from 2.1:
 * Fix MarshalException when upgrading superColumn family (CASSANDRA-9582)
 * Fix broken logging for "empty" flushes in Memtable (CASSANDRA-9837)
 * Handle corrupt files on startup (CASSANDRA-9686)
 * Fix clientutil jar and tests (CASSANDRA-9760)
 * (cqlsh) Allow the SSL protocol version to be specified through the
   config file or environment variables (CASSANDRA-9544)
Merged from 2.0:
 * Add tool to find why expired sstables are not getting dropped (CASSANDRA-10015)
 * Remove erroneous pending HH tasks from tpstats/jmx (CASSANDRA-9129)
 * Don't cast expected bf size to an int (CASSANDRA-9959)
 * checkForEndpointCollision fails for legitimate collisions (CASSANDRA-9765)
 * Complete CASSANDRA-8448 fix (CASSANDRA-9519)
 * Don't include auth credentials in debug log (CASSANDRA-9682)
 * Can't transition from write survey to normal mode (CASSANDRA-9740)
 * Scrub (recover) sstables even when -Index.db is missing (CASSANDRA-9591)
 * Fix growing pending background compaction (CASSANDRA-9662)


2.2.0-rc2
 * Re-enable memory-mapped I/O on Windows (CASSANDRA-9658)
 * Warn when an extra-large partition is compacted (CASSANDRA-9643)
 * (cqlsh) Allow setting the initial connection timeout (CASSANDRA-9601)
 * BulkLoader has --transport-factory option but does not use it (CASSANDRA-9675)
 * Allow JMX over SSL directly from nodetool (CASSANDRA-9090)
 * Update cqlsh for UDFs (CASSANDRA-7556)
 * Change Windows kernel default timer resolution (CASSANDRA-9634)
 * Deprected sstable2json and json2sstable (CASSANDRA-9618)
 * Allow native functions in user-defined aggregates (CASSANDRA-9542)
 * Don't repair system_distributed by default (CASSANDRA-9621)
 * Fix mixing min, max, and count aggregates for blob type (CASSANRA-9622)
 * Rename class for DATE type in Java driver (CASSANDRA-9563)
 * Duplicate compilation of UDFs on coordinator (CASSANDRA-9475)
 * Fix connection leak in CqlRecordWriter (CASSANDRA-9576)
 * Mlockall before opening system sstables & remove boot_without_jna option (CASSANDRA-9573)
 * Add functions to convert timeuuid to date or time, deprecate dateOf and unixTimestampOf (CASSANDRA-9229)
 * Make sure we cancel non-compacting sstables from LifecycleTransaction (CASSANDRA-9566)
 * Fix deprecated repair JMX API (CASSANDRA-9570)
 * Add logback metrics (CASSANDRA-9378)
 * Update and refactor ant test/test-compression to run the tests in parallel (CASSANDRA-9583)
 * Fix upgrading to new directory for secondary index (CASSANDRA-9687)
Merged from 2.1:
 * (cqlsh) Fix bad check for CQL compatibility when DESCRIBE'ing
   COMPACT STORAGE tables with no clustering columns
 * Eliminate strong self-reference chains in sstable ref tidiers (CASSANDRA-9656)
 * Ensure StreamSession uses canonical sstable reader instances (CASSANDRA-9700) 
 * Ensure memtable book keeping is not corrupted in the event we shrink usage (CASSANDRA-9681)
 * Update internal python driver for cqlsh (CASSANDRA-9064)
 * Fix IndexOutOfBoundsException when inserting tuple with too many
   elements using the string literal notation (CASSANDRA-9559)
 * Enable describe on indices (CASSANDRA-7814)
 * Fix incorrect result for IN queries where column not found (CASSANDRA-9540)
 * ColumnFamilyStore.selectAndReference may block during compaction (CASSANDRA-9637)
 * Fix bug in cardinality check when compacting (CASSANDRA-9580)
 * Fix memory leak in Ref due to ConcurrentLinkedQueue.remove() behaviour (CASSANDRA-9549)
 * Make rebuild only run one at a time (CASSANDRA-9119)
Merged from 2.0:
 * Avoid NPE in AuthSuccess#decode (CASSANDRA-9727)
 * Add listen_address to system.local (CASSANDRA-9603)
 * Bug fixes to resultset metadata construction (CASSANDRA-9636)
 * Fix setting 'durable_writes' in ALTER KEYSPACE (CASSANDRA-9560)
 * Avoids ballot clash in Paxos (CASSANDRA-9649)
 * Improve trace messages for RR (CASSANDRA-9479)
 * Fix suboptimal secondary index selection when restricted
   clustering column is also indexed (CASSANDRA-9631)
 * (cqlsh) Add min_threshold to DTCS option autocomplete (CASSANDRA-9385)
 * Fix error message when attempting to create an index on a column
   in a COMPACT STORAGE table with clustering columns (CASSANDRA-9527)
 * 'WITH WITH' in alter keyspace statements causes NPE (CASSANDRA-9565)
 * Expose some internals of SelectStatement for inspection (CASSANDRA-9532)
 * ArrivalWindow should use primitives (CASSANDRA-9496)
 * Periodically submit background compaction tasks (CASSANDRA-9592)
 * Set HAS_MORE_PAGES flag to false when PagingState is null (CASSANDRA-9571)


2.2.0-rc1
 * Compressed commit log should measure compressed space used (CASSANDRA-9095)
 * Fix comparison bug in CassandraRoleManager#collectRoles (CASSANDRA-9551)
 * Add tinyint,smallint,time,date support for UDFs (CASSANDRA-9400)
 * Deprecates SSTableSimpleWriter and SSTableSimpleUnsortedWriter (CASSANDRA-9546)
 * Empty INITCOND treated as null in aggregate (CASSANDRA-9457)
 * Remove use of Cell in Thrift MapReduce classes (CASSANDRA-8609)
 * Integrate pre-release Java Driver 2.2-rc1, custom build (CASSANDRA-9493)
 * Clean up gossiper logic for old versions (CASSANDRA-9370)
 * Fix custom payload coding/decoding to match the spec (CASSANDRA-9515)
 * ant test-all results incomplete when parsed (CASSANDRA-9463)
 * Disallow frozen<> types in function arguments and return types for
   clarity (CASSANDRA-9411)
 * Static Analysis to warn on unsafe use of Autocloseable instances (CASSANDRA-9431)
 * Update commitlog archiving examples now that commitlog segments are
   not recycled (CASSANDRA-9350)
 * Extend Transactional API to sstable lifecycle management (CASSANDRA-8568)
 * (cqlsh) Add support for native protocol 4 (CASSANDRA-9399)
 * Ensure that UDF and UDAs are keyspace-isolated (CASSANDRA-9409)
 * Revert CASSANDRA-7807 (tracing completion client notifications) (CASSANDRA-9429)
 * Add ability to stop compaction by ID (CASSANDRA-7207)
 * Let CassandraVersion handle SNAPSHOT version (CASSANDRA-9438)
Merged from 2.1:
 * (cqlsh) Fix using COPY through SOURCE or -f (CASSANDRA-9083)
 * Fix occasional lack of `system` keyspace in schema tables (CASSANDRA-8487)
 * Use ProtocolError code instead of ServerError code for native protocol
   error responses to unsupported protocol versions (CASSANDRA-9451)
 * Default commitlog_sync_batch_window_in_ms changed to 2ms (CASSANDRA-9504)
 * Fix empty partition assertion in unsorted sstable writing tools (CASSANDRA-9071)
 * Ensure truncate without snapshot cannot produce corrupt responses (CASSANDRA-9388) 
 * Consistent error message when a table mixes counter and non-counter
   columns (CASSANDRA-9492)
 * Avoid getting unreadable keys during anticompaction (CASSANDRA-9508)
 * (cqlsh) Better float precision by default (CASSANDRA-9224)
 * Improve estimated row count (CASSANDRA-9107)
 * Optimize range tombstone memory footprint (CASSANDRA-8603)
 * Use configured gcgs in anticompaction (CASSANDRA-9397)
Merged from 2.0:
 * Don't accumulate more range than necessary in RangeTombstone.Tracker (CASSANDRA-9486)
 * Add broadcast and rpc addresses to system.local (CASSANDRA-9436)
 * Always mark sstable suspect when corrupted (CASSANDRA-9478)
 * Add database users and permissions to CQL3 documentation (CASSANDRA-7558)
 * Allow JVM_OPTS to be passed to standalone tools (CASSANDRA-5969)
 * Fix bad condition in RangeTombstoneList (CASSANDRA-9485)
 * Fix potential StackOverflow when setting CrcCheckChance over JMX (CASSANDRA-9488)
 * Fix null static columns in pages after the first, paged reversed
   queries (CASSANDRA-8502)
 * Fix counting cache serialization in request metrics (CASSANDRA-9466)
 * Add option not to validate atoms during scrub (CASSANDRA-9406)


2.2.0-beta1
 * Introduce Transactional API for internal state changes (CASSANDRA-8984)
 * Add a flag in cassandra.yaml to enable UDFs (CASSANDRA-9404)
 * Better support of null for UDF (CASSANDRA-8374)
 * Use ecj instead of javassist for UDFs (CASSANDRA-8241)
 * faster async logback configuration for tests (CASSANDRA-9376)
 * Add `smallint` and `tinyint` data types (CASSANDRA-8951)
 * Avoid thrift schema creation when native driver is used in stress tool (CASSANDRA-9374)
 * Make Functions.declared thread-safe
 * Add client warnings to native protocol v4 (CASSANDRA-8930)
 * Allow roles cache to be invalidated (CASSANDRA-8967)
 * Upgrade Snappy (CASSANDRA-9063)
 * Don't start Thrift rpc by default (CASSANDRA-9319)
 * Only stream from unrepaired sstables with incremental repair (CASSANDRA-8267)
 * Aggregate UDFs allow SFUNC return type to differ from STYPE if FFUNC specified (CASSANDRA-9321)
 * Remove Thrift dependencies in bundled tools (CASSANDRA-8358)
 * Disable memory mapping of hsperfdata file for JVM statistics (CASSANDRA-9242)
 * Add pre-startup checks to detect potential incompatibilities (CASSANDRA-8049)
 * Distinguish between null and unset in protocol v4 (CASSANDRA-7304)
 * Add user/role permissions for user-defined functions (CASSANDRA-7557)
 * Allow cassandra config to be updated to restart daemon without unloading classes (CASSANDRA-9046)
 * Don't initialize compaction writer before checking if iter is empty (CASSANDRA-9117)
 * Don't execute any functions at prepare-time (CASSANDRA-9037)
 * Share file handles between all instances of a SegmentedFile (CASSANDRA-8893)
 * Make it possible to major compact LCS (CASSANDRA-7272)
 * Make FunctionExecutionException extend RequestExecutionException
   (CASSANDRA-9055)
 * Add support for SELECT JSON, INSERT JSON syntax and new toJson(), fromJson()
   functions (CASSANDRA-7970)
 * Optimise max purgeable timestamp calculation in compaction (CASSANDRA-8920)
 * Constrain internode message buffer sizes, and improve IO class hierarchy (CASSANDRA-8670) 
 * New tool added to validate all sstables in a node (CASSANDRA-5791)
 * Push notification when tracing completes for an operation (CASSANDRA-7807)
 * Delay "node up" and "node added" notifications until native protocol server is started (CASSANDRA-8236)
 * Compressed Commit Log (CASSANDRA-6809)
 * Optimise IntervalTree (CASSANDRA-8988)
 * Add a key-value payload for third party usage (CASSANDRA-8553, 9212)
 * Bump metrics-reporter-config dependency for metrics 3.0 (CASSANDRA-8149)
 * Partition intra-cluster message streams by size, not type (CASSANDRA-8789)
 * Add WriteFailureException to native protocol, notify coordinator of
   write failures (CASSANDRA-8592)
 * Convert SequentialWriter to nio (CASSANDRA-8709)
 * Add role based access control (CASSANDRA-7653, 8650, 7216, 8760, 8849, 8761, 8850)
 * Record client ip address in tracing sessions (CASSANDRA-8162)
 * Indicate partition key columns in response metadata for prepared
   statements (CASSANDRA-7660)
 * Merge UUIDType and TimeUUIDType parse logic (CASSANDRA-8759)
 * Avoid memory allocation when searching index summary (CASSANDRA-8793)
 * Optimise (Time)?UUIDType Comparisons (CASSANDRA-8730)
 * Make CRC32Ex into a separate maven dependency (CASSANDRA-8836)
 * Use preloaded jemalloc w/ Unsafe (CASSANDRA-8714, 9197)
 * Avoid accessing partitioner through StorageProxy (CASSANDRA-8244, 8268)
 * Upgrade Metrics library and remove depricated metrics (CASSANDRA-5657)
 * Serializing Row cache alternative, fully off heap (CASSANDRA-7438)
 * Duplicate rows returned when in clause has repeated values (CASSANDRA-6706)
 * Make CassandraException unchecked, extend RuntimeException (CASSANDRA-8560)
 * Support direct buffer decompression for reads (CASSANDRA-8464)
 * DirectByteBuffer compatible LZ4 methods (CASSANDRA-7039)
 * Group sstables for anticompaction correctly (CASSANDRA-8578)
 * Add ReadFailureException to native protocol, respond
   immediately when replicas encounter errors while handling
   a read request (CASSANDRA-7886)
 * Switch CommitLogSegment from RandomAccessFile to nio (CASSANDRA-8308)
 * Allow mixing token and partition key restrictions (CASSANDRA-7016)
 * Support index key/value entries on map collections (CASSANDRA-8473)
 * Modernize schema tables (CASSANDRA-8261)
 * Support for user-defined aggregation functions (CASSANDRA-8053)
 * Fix NPE in SelectStatement with empty IN values (CASSANDRA-8419)
 * Refactor SelectStatement, return IN results in natural order instead
   of IN value list order and ignore duplicate values in partition key IN restrictions (CASSANDRA-7981)
 * Support UDTs, tuples, and collections in user-defined
   functions (CASSANDRA-7563)
 * Fix aggregate fn results on empty selection, result column name,
   and cqlsh parsing (CASSANDRA-8229)
 * Mark sstables as repaired after full repair (CASSANDRA-7586)
 * Extend Descriptor to include a format value and refactor reader/writer
   APIs (CASSANDRA-7443)
 * Integrate JMH for microbenchmarks (CASSANDRA-8151)
 * Keep sstable levels when bootstrapping (CASSANDRA-7460)
 * Add Sigar library and perform basic OS settings check on startup (CASSANDRA-7838)
 * Support for aggregation functions (CASSANDRA-4914)
 * Remove cassandra-cli (CASSANDRA-7920)
 * Accept dollar quoted strings in CQL (CASSANDRA-7769)
 * Make assassinate a first class command (CASSANDRA-7935)
 * Support IN clause on any partition key column (CASSANDRA-7855)
 * Support IN clause on any clustering column (CASSANDRA-4762)
 * Improve compaction logging (CASSANDRA-7818)
 * Remove YamlFileNetworkTopologySnitch (CASSANDRA-7917)
 * Do anticompaction in groups (CASSANDRA-6851)
 * Support user-defined functions (CASSANDRA-7395, 7526, 7562, 7740, 7781, 7929,
   7924, 7812, 8063, 7813, 7708)
 * Permit configurable timestamps with cassandra-stress (CASSANDRA-7416)
 * Move sstable RandomAccessReader to nio2, which allows using the
   FILE_SHARE_DELETE flag on Windows (CASSANDRA-4050)
 * Remove CQL2 (CASSANDRA-5918)
 * Optimize fetching multiple cells by name (CASSANDRA-6933)
 * Allow compilation in java 8 (CASSANDRA-7028)
 * Make incremental repair default (CASSANDRA-7250)
 * Enable code coverage thru JaCoCo (CASSANDRA-7226)
 * Switch external naming of 'column families' to 'tables' (CASSANDRA-4369) 
 * Shorten SSTable path (CASSANDRA-6962)
 * Use unsafe mutations for most unit tests (CASSANDRA-6969)
 * Fix race condition during calculation of pending ranges (CASSANDRA-7390)
 * Fail on very large batch sizes (CASSANDRA-8011)
 * Improve concurrency of repair (CASSANDRA-6455, 8208, 9145)
 * Select optimal CRC32 implementation at runtime (CASSANDRA-8614)
 * Evaluate MurmurHash of Token once per query (CASSANDRA-7096)
 * Generalize progress reporting (CASSANDRA-8901)
 * Resumable bootstrap streaming (CASSANDRA-8838, CASSANDRA-8942)
 * Allow scrub for secondary index (CASSANDRA-5174)
 * Save repair data to system table (CASSANDRA-5839)
 * fix nodetool names that reference column families (CASSANDRA-8872)
 Merged from 2.1:
 * Warn on misuse of unlogged batches (CASSANDRA-9282)
 * Failure detector detects and ignores local pauses (CASSANDRA-9183)
 * Add utility class to support for rate limiting a given log statement (CASSANDRA-9029)
 * Add missing consistency levels to cassandra-stess (CASSANDRA-9361)
 * Fix commitlog getCompletedTasks to not increment (CASSANDRA-9339)
 * Fix for harmless exceptions logged as ERROR (CASSANDRA-8564)
 * Delete processed sstables in sstablesplit/sstableupgrade (CASSANDRA-8606)
 * Improve sstable exclusion from partition tombstones (CASSANDRA-9298)
 * Validate the indexed column rather than the cell's contents for 2i (CASSANDRA-9057)
 * Add support for top-k custom 2i queries (CASSANDRA-8717)
 * Fix error when dropping table during compaction (CASSANDRA-9251)
 * cassandra-stress supports validation operations over user profiles (CASSANDRA-8773)
 * Add support for rate limiting log messages (CASSANDRA-9029)
 * Log the partition key with tombstone warnings (CASSANDRA-8561)
 * Reduce runWithCompactionsDisabled poll interval to 1ms (CASSANDRA-9271)
 * Fix PITR commitlog replay (CASSANDRA-9195)
 * GCInspector logs very different times (CASSANDRA-9124)
 * Fix deleting from an empty list (CASSANDRA-9198)
 * Update tuple and collection types that use a user-defined type when that UDT
   is modified (CASSANDRA-9148, CASSANDRA-9192)
 * Use higher timeout for prepair and snapshot in repair (CASSANDRA-9261)
 * Fix anticompaction blocking ANTI_ENTROPY stage (CASSANDRA-9151)
 * Repair waits for anticompaction to finish (CASSANDRA-9097)
 * Fix streaming not holding ref when stream error (CASSANDRA-9295)
 * Fix canonical view returning early opened SSTables (CASSANDRA-9396)
Merged from 2.0:
 * (cqlsh) Add LOGIN command to switch users (CASSANDRA-7212)
 * Clone SliceQueryFilter in AbstractReadCommand implementations (CASSANDRA-8940)
 * Push correct protocol notification for DROP INDEX (CASSANDRA-9310)
 * token-generator - generated tokens too long (CASSANDRA-9300)
 * Fix counting of tombstones for TombstoneOverwhelmingException (CASSANDRA-9299)
 * Fix ReconnectableSnitch reconnecting to peers during upgrade (CASSANDRA-6702)
 * Include keyspace and table name in error log for collections over the size
   limit (CASSANDRA-9286)
 * Avoid potential overlap in LCS with single-partition sstables (CASSANDRA-9322)
 * Log warning message when a table is queried before the schema has fully
   propagated (CASSANDRA-9136)
 * Overload SecondaryIndex#indexes to accept the column definition (CASSANDRA-9314)
 * (cqlsh) Add SERIAL and LOCAL_SERIAL consistency levels (CASSANDRA-8051)
 * Fix index selection during rebuild with certain table layouts (CASSANDRA-9281)
 * Fix partition-level-delete-only workload accounting (CASSANDRA-9194)
 * Allow scrub to handle corrupted compressed chunks (CASSANDRA-9140)
 * Fix assertion error when resetlocalschema is run during repair (CASSANDRA-9249)
 * Disable single sstable tombstone compactions for DTCS by default (CASSANDRA-9234)
 * IncomingTcpConnection thread is not named (CASSANDRA-9262)
 * Close incoming connections when MessagingService is stopped (CASSANDRA-9238)
 * Fix streaming hang when retrying (CASSANDRA-9132)


2.1.5
 * Re-add deprecated cold_reads_to_omit param for backwards compat (CASSANDRA-9203)
 * Make anticompaction visible in compactionstats (CASSANDRA-9098)
 * Improve nodetool getendpoints documentation about the partition
   key parameter (CASSANDRA-6458)
 * Don't check other keyspaces for schema changes when an user-defined
   type is altered (CASSANDRA-9187)
 * Add generate-idea-files target to build.xml (CASSANDRA-9123)
 * Allow takeColumnFamilySnapshot to take a list of tables (CASSANDRA-8348)
 * Limit major sstable operations to their canonical representation (CASSANDRA-8669)
 * cqlsh: Add tests for INSERT and UPDATE tab completion (CASSANDRA-9125)
 * cqlsh: quote column names when needed in COPY FROM inserts (CASSANDRA-9080)
 * Do not load read meter for offline operations (CASSANDRA-9082)
 * cqlsh: Make CompositeType data readable (CASSANDRA-8919)
 * cqlsh: Fix display of triggers (CASSANDRA-9081)
 * Fix NullPointerException when deleting or setting an element by index on
   a null list collection (CASSANDRA-9077)
 * Buffer bloom filter serialization (CASSANDRA-9066)
 * Fix anti-compaction target bloom filter size (CASSANDRA-9060)
 * Make FROZEN and TUPLE unreserved keywords in CQL (CASSANDRA-9047)
 * Prevent AssertionError from SizeEstimatesRecorder (CASSANDRA-9034)
 * Avoid overwriting index summaries for sstables with an older format that
   does not support downsampling; rebuild summaries on startup when this
   is detected (CASSANDRA-8993)
 * Fix potential data loss in CompressedSequentialWriter (CASSANDRA-8949)
 * Make PasswordAuthenticator number of hashing rounds configurable (CASSANDRA-8085)
 * Fix AssertionError when binding nested collections in DELETE (CASSANDRA-8900)
 * Check for overlap with non-early sstables in LCS (CASSANDRA-8739)
 * Only calculate max purgable timestamp if we have to (CASSANDRA-8914)
 * (cqlsh) Greatly improve performance of COPY FROM (CASSANDRA-8225)
 * IndexSummary effectiveIndexInterval is now a guideline, not a rule (CASSANDRA-8993)
 * Use correct bounds for page cache eviction of compressed files (CASSANDRA-8746)
 * SSTableScanner enforces its bounds (CASSANDRA-8946)
 * Cleanup cell equality (CASSANDRA-8947)
 * Introduce intra-cluster message coalescing (CASSANDRA-8692)
 * DatabaseDescriptor throws NPE when rpc_interface is used (CASSANDRA-8839)
 * Don't check if an sstable is live for offline compactions (CASSANDRA-8841)
 * Don't set clientMode in SSTableLoader (CASSANDRA-8238)
 * Fix SSTableRewriter with disabled early open (CASSANDRA-8535)
 * Fix cassandra-stress so it respects the CL passed in user mode (CASSANDRA-8948)
 * Fix rare NPE in ColumnDefinition#hasIndexOption() (CASSANDRA-8786)
 * cassandra-stress reports per-operation statistics, plus misc (CASSANDRA-8769)
 * Add SimpleDate (cql date) and Time (cql time) types (CASSANDRA-7523)
 * Use long for key count in cfstats (CASSANDRA-8913)
 * Make SSTableRewriter.abort() more robust to failure (CASSANDRA-8832)
 * Remove cold_reads_to_omit from STCS (CASSANDRA-8860)
 * Make EstimatedHistogram#percentile() use ceil instead of floor (CASSANDRA-8883)
 * Fix top partitions reporting wrong cardinality (CASSANDRA-8834)
 * Fix rare NPE in KeyCacheSerializer (CASSANDRA-8067)
 * Pick sstables for validation as late as possible inc repairs (CASSANDRA-8366)
 * Fix commitlog getPendingTasks to not increment (CASSANDRA-8862)
 * Fix parallelism adjustment in range and secondary index queries
   when the first fetch does not satisfy the limit (CASSANDRA-8856)
 * Check if the filtered sstables is non-empty in STCS (CASSANDRA-8843)
 * Upgrade java-driver used for cassandra-stress (CASSANDRA-8842)
 * Fix CommitLog.forceRecycleAllSegments() memory access error (CASSANDRA-8812)
 * Improve assertions in Memory (CASSANDRA-8792)
 * Fix SSTableRewriter cleanup (CASSANDRA-8802)
 * Introduce SafeMemory for CompressionMetadata.Writer (CASSANDRA-8758)
 * 'nodetool info' prints exception against older node (CASSANDRA-8796)
 * Ensure SSTableReader.last corresponds exactly with the file end (CASSANDRA-8750)
 * Make SSTableWriter.openEarly more robust and obvious (CASSANDRA-8747)
 * Enforce SSTableReader.first/last (CASSANDRA-8744)
 * Cleanup SegmentedFile API (CASSANDRA-8749)
 * Avoid overlap with early compaction replacement (CASSANDRA-8683)
 * Safer Resource Management++ (CASSANDRA-8707)
 * Write partition size estimates into a system table (CASSANDRA-7688)
 * cqlsh: Fix keys() and full() collection indexes in DESCRIBE output
   (CASSANDRA-8154)
 * Show progress of streaming in nodetool netstats (CASSANDRA-8886)
 * IndexSummaryBuilder utilises offheap memory, and shares data between
   each IndexSummary opened from it (CASSANDRA-8757)
 * markCompacting only succeeds if the exact SSTableReader instances being 
   marked are in the live set (CASSANDRA-8689)
 * cassandra-stress support for varint (CASSANDRA-8882)
 * Fix Adler32 digest for compressed sstables (CASSANDRA-8778)
 * Add nodetool statushandoff/statusbackup (CASSANDRA-8912)
 * Use stdout for progress and stats in sstableloader (CASSANDRA-8982)
 * Correctly identify 2i datadir from older versions (CASSANDRA-9116)
Merged from 2.0:
 * Ignore gossip SYNs after shutdown (CASSANDRA-9238)
 * Avoid overflow when calculating max sstable size in LCS (CASSANDRA-9235)
 * Make sstable blacklisting work with compression (CASSANDRA-9138)
 * Do not attempt to rebuild indexes if no index accepts any column (CASSANDRA-9196)
 * Don't initiate snitch reconnection for dead states (CASSANDRA-7292)
 * Fix ArrayIndexOutOfBoundsException in CQLSSTableWriter (CASSANDRA-8978)
 * Add shutdown gossip state to prevent timeouts during rolling restarts (CASSANDRA-8336)
 * Fix running with java.net.preferIPv6Addresses=true (CASSANDRA-9137)
 * Fix failed bootstrap/replace attempts being persisted in system.peers (CASSANDRA-9180)
 * Flush system.IndexInfo after marking index built (CASSANDRA-9128)
 * Fix updates to min/max_compaction_threshold through cassandra-cli
   (CASSANDRA-8102)
 * Don't include tmp files when doing offline relevel (CASSANDRA-9088)
 * Use the proper CAS WriteType when finishing a previous round during Paxos
   preparation (CASSANDRA-8672)
 * Avoid race in cancelling compactions (CASSANDRA-9070)
 * More aggressive check for expired sstables in DTCS (CASSANDRA-8359)
 * Fix ignored index_interval change in ALTER TABLE statements (CASSANDRA-7976)
 * Do more aggressive compaction in old time windows in DTCS (CASSANDRA-8360)
 * java.lang.AssertionError when reading saved cache (CASSANDRA-8740)
 * "disk full" when running cleanup (CASSANDRA-9036)
 * Lower logging level from ERROR to DEBUG when a scheduled schema pull
   cannot be completed due to a node being down (CASSANDRA-9032)
 * Fix MOVED_NODE client event (CASSANDRA-8516)
 * Allow overriding MAX_OUTSTANDING_REPLAY_COUNT (CASSANDRA-7533)
 * Fix malformed JMX ObjectName containing IPv6 addresses (CASSANDRA-9027)
 * (cqlsh) Allow increasing CSV field size limit through
   cqlshrc config option (CASSANDRA-8934)
 * Stop logging range tombstones when exceeding the threshold
   (CASSANDRA-8559)
 * Fix NullPointerException when nodetool getendpoints is run
   against invalid keyspaces or tables (CASSANDRA-8950)
 * Allow specifying the tmp dir (CASSANDRA-7712)
 * Improve compaction estimated tasks estimation (CASSANDRA-8904)
 * Fix duplicate up/down messages sent to native clients (CASSANDRA-7816)
 * Expose commit log archive status via JMX (CASSANDRA-8734)
 * Provide better exceptions for invalid replication strategy parameters
   (CASSANDRA-8909)
 * Fix regression in mixed single and multi-column relation support for
   SELECT statements (CASSANDRA-8613)
 * Add ability to limit number of native connections (CASSANDRA-8086)
 * Fix CQLSSTableWriter throwing exception and spawning threads
   (CASSANDRA-8808)
 * Fix MT mismatch between empty and GC-able data (CASSANDRA-8979)
 * Fix incorrect validation when snapshotting single table (CASSANDRA-8056)
 * Add offline tool to relevel sstables (CASSANDRA-8301)
 * Preserve stream ID for more protocol errors (CASSANDRA-8848)
 * Fix combining token() function with multi-column relations on
   clustering columns (CASSANDRA-8797)
 * Make CFS.markReferenced() resistant to bad refcounting (CASSANDRA-8829)
 * Fix StreamTransferTask abort/complete bad refcounting (CASSANDRA-8815)
 * Fix AssertionError when querying a DESC clustering ordered
   table with ASC ordering and paging (CASSANDRA-8767)
 * AssertionError: "Memory was freed" when running cleanup (CASSANDRA-8716)
 * Make it possible to set max_sstable_age to fractional days (CASSANDRA-8406)
 * Fix some multi-column relations with indexes on some clustering
   columns (CASSANDRA-8275)
 * Fix memory leak in SSTableSimple*Writer and SSTableReader.validate()
   (CASSANDRA-8748)
 * Throw OOM if allocating memory fails to return a valid pointer (CASSANDRA-8726)
 * Fix SSTableSimpleUnsortedWriter ConcurrentModificationException (CASSANDRA-8619)
 * 'nodetool info' prints exception against older node (CASSANDRA-8796)
 * Ensure SSTableSimpleUnsortedWriter.close() terminates if
   disk writer has crashed (CASSANDRA-8807)


2.1.4
 * Bind JMX to localhost unless explicitly configured otherwise (CASSANDRA-9085)


2.1.3
 * Fix HSHA/offheap_objects corruption (CASSANDRA-8719)
 * Upgrade libthrift to 0.9.2 (CASSANDRA-8685)
 * Don't use the shared ref in sstableloader (CASSANDRA-8704)
 * Purge internal prepared statements if related tables or
   keyspaces are dropped (CASSANDRA-8693)
 * (cqlsh) Handle unicode BOM at start of files (CASSANDRA-8638)
 * Stop compactions before exiting offline tools (CASSANDRA-8623)
 * Update tools/stress/README.txt to match current behaviour (CASSANDRA-7933)
 * Fix schema from Thrift conversion with empty metadata (CASSANDRA-8695)
 * Safer Resource Management (CASSANDRA-7705)
 * Make sure we compact highly overlapping cold sstables with
   STCS (CASSANDRA-8635)
 * rpc_interface and listen_interface generate NPE on startup when specified
   interface doesn't exist (CASSANDRA-8677)
 * Fix ArrayIndexOutOfBoundsException in nodetool cfhistograms (CASSANDRA-8514)
 * Switch from yammer metrics for nodetool cf/proxy histograms (CASSANDRA-8662)
 * Make sure we don't add tmplink files to the compaction
   strategy (CASSANDRA-8580)
 * (cqlsh) Handle maps with blob keys (CASSANDRA-8372)
 * (cqlsh) Handle DynamicCompositeType schemas correctly (CASSANDRA-8563)
 * Duplicate rows returned when in clause has repeated values (CASSANDRA-6706)
 * Add tooling to detect hot partitions (CASSANDRA-7974)
 * Fix cassandra-stress user-mode truncation of partition generation (CASSANDRA-8608)
 * Only stream from unrepaired sstables during inc repair (CASSANDRA-8267)
 * Don't allow starting multiple inc repairs on the same sstables (CASSANDRA-8316)
 * Invalidate prepared BATCH statements when related tables
   or keyspaces are dropped (CASSANDRA-8652)
 * Fix missing results in secondary index queries on collections
   with ALLOW FILTERING (CASSANDRA-8421)
 * Expose EstimatedHistogram metrics for range slices (CASSANDRA-8627)
 * (cqlsh) Escape clqshrc passwords properly (CASSANDRA-8618)
 * Fix NPE when passing wrong argument in ALTER TABLE statement (CASSANDRA-8355)
 * Pig: Refactor and deprecate CqlStorage (CASSANDRA-8599)
 * Don't reuse the same cleanup strategy for all sstables (CASSANDRA-8537)
 * Fix case-sensitivity of index name on CREATE and DROP INDEX
   statements (CASSANDRA-8365)
 * Better detection/logging for corruption in compressed sstables (CASSANDRA-8192)
 * Use the correct repairedAt value when closing writer (CASSANDRA-8570)
 * (cqlsh) Handle a schema mismatch being detected on startup (CASSANDRA-8512)
 * Properly calculate expected write size during compaction (CASSANDRA-8532)
 * Invalidate affected prepared statements when a table's columns
   are altered (CASSANDRA-7910)
 * Stress - user defined writes should populate sequentally (CASSANDRA-8524)
 * Fix regression in SSTableRewriter causing some rows to become unreadable 
   during compaction (CASSANDRA-8429)
 * Run major compactions for repaired/unrepaired in parallel (CASSANDRA-8510)
 * (cqlsh) Fix compression options in DESCRIBE TABLE output when compression
   is disabled (CASSANDRA-8288)
 * (cqlsh) Fix DESCRIBE output after keyspaces are altered (CASSANDRA-7623)
 * Make sure we set lastCompactedKey correctly (CASSANDRA-8463)
 * (cqlsh) Fix output of CONSISTENCY command (CASSANDRA-8507)
 * (cqlsh) Fixed the handling of LIST statements (CASSANDRA-8370)
 * Make sstablescrub check leveled manifest again (CASSANDRA-8432)
 * Check first/last keys in sstable when giving out positions (CASSANDRA-8458)
 * Disable mmap on Windows (CASSANDRA-6993)
 * Add missing ConsistencyLevels to cassandra-stress (CASSANDRA-8253)
 * Add auth support to cassandra-stress (CASSANDRA-7985)
 * Fix ArrayIndexOutOfBoundsException when generating error message
   for some CQL syntax errors (CASSANDRA-8455)
 * Scale memtable slab allocation logarithmically (CASSANDRA-7882)
 * cassandra-stress simultaneous inserts over same seed (CASSANDRA-7964)
 * Reduce cassandra-stress sampling memory requirements (CASSANDRA-7926)
 * Ensure memtable flush cannot expire commit log entries from its future (CASSANDRA-8383)
 * Make read "defrag" async to reclaim memtables (CASSANDRA-8459)
 * Remove tmplink files for offline compactions (CASSANDRA-8321)
 * Reduce maxHintsInProgress (CASSANDRA-8415)
 * BTree updates may call provided update function twice (CASSANDRA-8018)
 * Release sstable references after anticompaction (CASSANDRA-8386)
 * Handle abort() in SSTableRewriter properly (CASSANDRA-8320)
 * Centralize shared executors (CASSANDRA-8055)
 * Fix filtering for CONTAINS (KEY) relations on frozen collection
   clustering columns when the query is restricted to a single
   partition (CASSANDRA-8203)
 * Do more aggressive entire-sstable TTL expiry checks (CASSANDRA-8243)
 * Add more log info if readMeter is null (CASSANDRA-8238)
 * add check of the system wall clock time at startup (CASSANDRA-8305)
 * Support for frozen collections (CASSANDRA-7859)
 * Fix overflow on histogram computation (CASSANDRA-8028)
 * Have paxos reuse the timestamp generation of normal queries (CASSANDRA-7801)
 * Fix incremental repair not remove parent session on remote (CASSANDRA-8291)
 * Improve JBOD disk utilization (CASSANDRA-7386)
 * Log failed host when preparing incremental repair (CASSANDRA-8228)
 * Force config client mode in CQLSSTableWriter (CASSANDRA-8281)
 * Fix sstableupgrade throws exception (CASSANDRA-8688)
 * Fix hang when repairing empty keyspace (CASSANDRA-8694)
Merged from 2.0:
 * Fix IllegalArgumentException in dynamic snitch (CASSANDRA-8448)
 * Add support for UPDATE ... IF EXISTS (CASSANDRA-8610)
 * Fix reversal of list prepends (CASSANDRA-8733)
 * Prevent non-zero default_time_to_live on tables with counters
   (CASSANDRA-8678)
 * Fix SSTableSimpleUnsortedWriter ConcurrentModificationException
   (CASSANDRA-8619)
 * Round up time deltas lower than 1ms in BulkLoader (CASSANDRA-8645)
 * Add batch remove iterator to ABSC (CASSANDRA-8414, 8666)
 * Round up time deltas lower than 1ms in BulkLoader (CASSANDRA-8645)
 * Fix isClientMode check in Keyspace (CASSANDRA-8687)
 * Use more efficient slice size for querying internal secondary
   index tables (CASSANDRA-8550)
 * Fix potentially returning deleted rows with range tombstone (CASSANDRA-8558)
 * Check for available disk space before starting a compaction (CASSANDRA-8562)
 * Fix DISTINCT queries with LIMITs or paging when some partitions
   contain only tombstones (CASSANDRA-8490)
 * Introduce background cache refreshing to permissions cache
   (CASSANDRA-8194)
 * Fix race condition in StreamTransferTask that could lead to
   infinite loops and premature sstable deletion (CASSANDRA-7704)
 * Add an extra version check to MigrationTask (CASSANDRA-8462)
 * Ensure SSTableWriter cleans up properly after failure (CASSANDRA-8499)
 * Increase bf true positive count on key cache hit (CASSANDRA-8525)
 * Move MeteredFlusher to its own thread (CASSANDRA-8485)
 * Fix non-distinct results in DISTNCT queries on static columns when
   paging is enabled (CASSANDRA-8087)
 * Move all hints related tasks to hints internal executor (CASSANDRA-8285)
 * Fix paging for multi-partition IN queries (CASSANDRA-8408)
 * Fix MOVED_NODE topology event never being emitted when a node
   moves its token (CASSANDRA-8373)
 * Fix validation of indexes in COMPACT tables (CASSANDRA-8156)
 * Avoid StackOverflowError when a large list of IN values
   is used for a clustering column (CASSANDRA-8410)
 * Fix NPE when writetime() or ttl() calls are wrapped by
   another function call (CASSANDRA-8451)
 * Fix NPE after dropping a keyspace (CASSANDRA-8332)
 * Fix error message on read repair timeouts (CASSANDRA-7947)
 * Default DTCS base_time_seconds changed to 60 (CASSANDRA-8417)
 * Refuse Paxos operation with more than one pending endpoint (CASSANDRA-8346, 8640)
 * Throw correct exception when trying to bind a keyspace or table
   name (CASSANDRA-6952)
 * Make HHOM.compact synchronized (CASSANDRA-8416)
 * cancel latency-sampling task when CF is dropped (CASSANDRA-8401)
 * don't block SocketThread for MessagingService (CASSANDRA-8188)
 * Increase quarantine delay on replacement (CASSANDRA-8260)
 * Expose off-heap memory usage stats (CASSANDRA-7897)
 * Ignore Paxos commits for truncated tables (CASSANDRA-7538)
 * Validate size of indexed column values (CASSANDRA-8280)
 * Make LCS split compaction results over all data directories (CASSANDRA-8329)
 * Fix some failing queries that use multi-column relations
   on COMPACT STORAGE tables (CASSANDRA-8264)
 * Fix InvalidRequestException with ORDER BY (CASSANDRA-8286)
 * Disable SSLv3 for POODLE (CASSANDRA-8265)
 * Fix millisecond timestamps in Tracing (CASSANDRA-8297)
 * Include keyspace name in error message when there are insufficient
   live nodes to stream from (CASSANDRA-8221)
 * Avoid overlap in L1 when L0 contains many nonoverlapping
   sstables (CASSANDRA-8211)
 * Improve PropertyFileSnitch logging (CASSANDRA-8183)
 * Add DC-aware sequential repair (CASSANDRA-8193)
 * Use live sstables in snapshot repair if possible (CASSANDRA-8312)
 * Fix hints serialized size calculation (CASSANDRA-8587)


2.1.2
 * (cqlsh) parse_for_table_meta errors out on queries with undefined
   grammars (CASSANDRA-8262)
 * (cqlsh) Fix SELECT ... TOKEN() function broken in C* 2.1.1 (CASSANDRA-8258)
 * Fix Cassandra crash when running on JDK8 update 40 (CASSANDRA-8209)
 * Optimize partitioner tokens (CASSANDRA-8230)
 * Improve compaction of repaired/unrepaired sstables (CASSANDRA-8004)
 * Make cache serializers pluggable (CASSANDRA-8096)
 * Fix issues with CONTAINS (KEY) queries on secondary indexes
   (CASSANDRA-8147)
 * Fix read-rate tracking of sstables for some queries (CASSANDRA-8239)
 * Fix default timestamp in QueryOptions (CASSANDRA-8246)
 * Set socket timeout when reading remote version (CASSANDRA-8188)
 * Refactor how we track live size (CASSANDRA-7852)
 * Make sure unfinished compaction files are removed (CASSANDRA-8124)
 * Fix shutdown when run as Windows service (CASSANDRA-8136)
 * Fix DESCRIBE TABLE with custom indexes (CASSANDRA-8031)
 * Fix race in RecoveryManagerTest (CASSANDRA-8176)
 * Avoid IllegalArgumentException while sorting sstables in
   IndexSummaryManager (CASSANDRA-8182)
 * Shutdown JVM on file descriptor exhaustion (CASSANDRA-7579)
 * Add 'die' policy for commit log and disk failure (CASSANDRA-7927)
 * Fix installing as service on Windows (CASSANDRA-8115)
 * Fix CREATE TABLE for CQL2 (CASSANDRA-8144)
 * Avoid boxing in ColumnStats min/max trackers (CASSANDRA-8109)
Merged from 2.0:
 * Correctly handle non-text column names in cql3 (CASSANDRA-8178)
 * Fix deletion for indexes on primary key columns (CASSANDRA-8206)
 * Add 'nodetool statusgossip' (CASSANDRA-8125)
 * Improve client notification that nodes are ready for requests (CASSANDRA-7510)
 * Handle negative timestamp in writetime method (CASSANDRA-8139)
 * Pig: Remove errant LIMIT clause in CqlNativeStorage (CASSANDRA-8166)
 * Throw ConfigurationException when hsha is used with the default
   rpc_max_threads setting of 'unlimited' (CASSANDRA-8116)
 * Allow concurrent writing of the same table in the same JVM using
   CQLSSTableWriter (CASSANDRA-7463)
 * Fix totalDiskSpaceUsed calculation (CASSANDRA-8205)


2.1.1
 * Fix spin loop in AtomicSortedColumns (CASSANDRA-7546)
 * Dont notify when replacing tmplink files (CASSANDRA-8157)
 * Fix validation with multiple CONTAINS clause (CASSANDRA-8131)
 * Fix validation of collections in TriggerExecutor (CASSANDRA-8146)
 * Fix IllegalArgumentException when a list of IN values containing tuples
   is passed as a single arg to a prepared statement with the v1 or v2
   protocol (CASSANDRA-8062)
 * Fix ClassCastException in DISTINCT query on static columns with
   query paging (CASSANDRA-8108)
 * Fix NPE on null nested UDT inside a set (CASSANDRA-8105)
 * Fix exception when querying secondary index on set items or map keys
   when some clustering columns are specified (CASSANDRA-8073)
 * Send proper error response when there is an error during native
   protocol message decode (CASSANDRA-8118)
 * Gossip should ignore generation numbers too far in the future (CASSANDRA-8113)
 * Fix NPE when creating a table with frozen sets, lists (CASSANDRA-8104)
 * Fix high memory use due to tracking reads on incrementally opened sstable
   readers (CASSANDRA-8066)
 * Fix EXECUTE request with skipMetadata=false returning no metadata
   (CASSANDRA-8054)
 * Allow concurrent use of CQLBulkOutputFormat (CASSANDRA-7776)
 * Shutdown JVM on OOM (CASSANDRA-7507)
 * Upgrade netty version and enable epoll event loop (CASSANDRA-7761)
 * Don't duplicate sstables smaller than split size when using
   the sstablesplitter tool (CASSANDRA-7616)
 * Avoid re-parsing already prepared statements (CASSANDRA-7923)
 * Fix some Thrift slice deletions and updates of COMPACT STORAGE
   tables with some clustering columns omitted (CASSANDRA-7990)
 * Fix filtering for CONTAINS on sets (CASSANDRA-8033)
 * Properly track added size (CASSANDRA-7239)
 * Allow compilation in java 8 (CASSANDRA-7208)
 * Fix Assertion error on RangeTombstoneList diff (CASSANDRA-8013)
 * Release references to overlapping sstables during compaction (CASSANDRA-7819)
 * Send notification when opening compaction results early (CASSANDRA-8034)
 * Make native server start block until properly bound (CASSANDRA-7885)
 * (cqlsh) Fix IPv6 support (CASSANDRA-7988)
 * Ignore fat clients when checking for endpoint collision (CASSANDRA-7939)
 * Make sstablerepairedset take a list of files (CASSANDRA-7995)
 * (cqlsh) Tab completeion for indexes on map keys (CASSANDRA-7972)
 * (cqlsh) Fix UDT field selection in select clause (CASSANDRA-7891)
 * Fix resource leak in event of corrupt sstable
 * (cqlsh) Add command line option for cqlshrc file path (CASSANDRA-7131)
 * Provide visibility into prepared statements churn (CASSANDRA-7921, CASSANDRA-7930)
 * Invalidate prepared statements when their keyspace or table is
   dropped (CASSANDRA-7566)
 * cassandra-stress: fix support for NetworkTopologyStrategy (CASSANDRA-7945)
 * Fix saving caches when a table is dropped (CASSANDRA-7784)
 * Add better error checking of new stress profile (CASSANDRA-7716)
 * Use ThreadLocalRandom and remove FBUtilities.threadLocalRandom (CASSANDRA-7934)
 * Prevent operator mistakes due to simultaneous bootstrap (CASSANDRA-7069)
 * cassandra-stress supports whitelist mode for node config (CASSANDRA-7658)
 * GCInspector more closely tracks GC; cassandra-stress and nodetool report it (CASSANDRA-7916)
 * nodetool won't output bogus ownership info without a keyspace (CASSANDRA-7173)
 * Add human readable option to nodetool commands (CASSANDRA-5433)
 * Don't try to set repairedAt on old sstables (CASSANDRA-7913)
 * Add metrics for tracking PreparedStatement use (CASSANDRA-7719)
 * (cqlsh) tab-completion for triggers (CASSANDRA-7824)
 * (cqlsh) Support for query paging (CASSANDRA-7514)
 * (cqlsh) Show progress of COPY operations (CASSANDRA-7789)
 * Add syntax to remove multiple elements from a map (CASSANDRA-6599)
 * Support non-equals conditions in lightweight transactions (CASSANDRA-6839)
 * Add IF [NOT] EXISTS to create/drop triggers (CASSANDRA-7606)
 * (cqlsh) Display the current logged-in user (CASSANDRA-7785)
 * (cqlsh) Don't ignore CTRL-C during COPY FROM execution (CASSANDRA-7815)
 * (cqlsh) Order UDTs according to cross-type dependencies in DESCRIBE
   output (CASSANDRA-7659)
 * (cqlsh) Fix handling of CAS statement results (CASSANDRA-7671)
 * (cqlsh) COPY TO/FROM improvements (CASSANDRA-7405)
 * Support list index operations with conditions (CASSANDRA-7499)
 * Add max live/tombstoned cells to nodetool cfstats output (CASSANDRA-7731)
 * Validate IPv6 wildcard addresses properly (CASSANDRA-7680)
 * (cqlsh) Error when tracing query (CASSANDRA-7613)
 * Avoid IOOBE when building SyntaxError message snippet (CASSANDRA-7569)
 * SSTableExport uses correct validator to create string representation of partition
   keys (CASSANDRA-7498)
 * Avoid NPEs when receiving type changes for an unknown keyspace (CASSANDRA-7689)
 * Add support for custom 2i validation (CASSANDRA-7575)
 * Pig support for hadoop CqlInputFormat (CASSANDRA-6454)
 * Add duration mode to cassandra-stress (CASSANDRA-7468)
 * Add listen_interface and rpc_interface options (CASSANDRA-7417)
 * Improve schema merge performance (CASSANDRA-7444)
 * Adjust MT depth based on # of partition validating (CASSANDRA-5263)
 * Optimise NativeCell comparisons (CASSANDRA-6755)
 * Configurable client timeout for cqlsh (CASSANDRA-7516)
 * Include snippet of CQL query near syntax error in messages (CASSANDRA-7111)
 * Make repair -pr work with -local (CASSANDRA-7450)
 * Fix error in sstableloader with -cph > 1 (CASSANDRA-8007)
 * Fix snapshot repair error on indexed tables (CASSANDRA-8020)
 * Do not exit nodetool repair when receiving JMX NOTIF_LOST (CASSANDRA-7909)
 * Stream to private IP when available (CASSANDRA-8084)
Merged from 2.0:
 * Reject conditions on DELETE unless full PK is given (CASSANDRA-6430)
 * Properly reject the token function DELETE (CASSANDRA-7747)
 * Force batchlog replay before decommissioning a node (CASSANDRA-7446)
 * Fix hint replay with many accumulated expired hints (CASSANDRA-6998)
 * Fix duplicate results in DISTINCT queries on static columns with query
   paging (CASSANDRA-8108)
 * Add DateTieredCompactionStrategy (CASSANDRA-6602)
 * Properly validate ascii and utf8 string literals in CQL queries (CASSANDRA-8101)
 * (cqlsh) Fix autocompletion for alter keyspace (CASSANDRA-8021)
 * Create backup directories for commitlog archiving during startup (CASSANDRA-8111)
 * Reduce totalBlockFor() for LOCAL_* consistency levels (CASSANDRA-8058)
 * Fix merging schemas with re-dropped keyspaces (CASSANDRA-7256)
 * Fix counters in supercolumns during live upgrades from 1.2 (CASSANDRA-7188)
 * Notify DT subscribers when a column family is truncated (CASSANDRA-8088)
 * Add sanity check of $JAVA on startup (CASSANDRA-7676)
 * Schedule fat client schema pull on join (CASSANDRA-7993)
 * Don't reset nodes' versions when closing IncomingTcpConnections
   (CASSANDRA-7734)
 * Record the real messaging version in all cases in OutboundTcpConnection
   (CASSANDRA-8057)
 * SSL does not work in cassandra-cli (CASSANDRA-7899)
 * Fix potential exception when using ReversedType in DynamicCompositeType
   (CASSANDRA-7898)
 * Better validation of collection values (CASSANDRA-7833)
 * Track min/max timestamps correctly (CASSANDRA-7969)
 * Fix possible overflow while sorting CL segments for replay (CASSANDRA-7992)
 * Increase nodetool Xmx (CASSANDRA-7956)
 * Archive any commitlog segments present at startup (CASSANDRA-6904)
 * CrcCheckChance should adjust based on live CFMetadata not 
   sstable metadata (CASSANDRA-7978)
 * token() should only accept columns in the partitioning
   key order (CASSANDRA-6075)
 * Add method to invalidate permission cache via JMX (CASSANDRA-7977)
 * Allow propagating multiple gossip states atomically (CASSANDRA-6125)
 * Log exceptions related to unclean native protocol client disconnects
   at DEBUG or INFO (CASSANDRA-7849)
 * Allow permissions cache to be set via JMX (CASSANDRA-7698)
 * Include schema_triggers CF in readable system resources (CASSANDRA-7967)
 * Fix RowIndexEntry to report correct serializedSize (CASSANDRA-7948)
 * Make CQLSSTableWriter sync within partitions (CASSANDRA-7360)
 * Potentially use non-local replicas in CqlConfigHelper (CASSANDRA-7906)
 * Explicitly disallow mixing multi-column and single-column
   relations on clustering columns (CASSANDRA-7711)
 * Better error message when condition is set on PK column (CASSANDRA-7804)
 * Don't send schema change responses and events for no-op DDL
   statements (CASSANDRA-7600)
 * (Hadoop) fix cluster initialisation for a split fetching (CASSANDRA-7774)
 * Throw InvalidRequestException when queries contain relations on entire
   collection columns (CASSANDRA-7506)
 * (cqlsh) enable CTRL-R history search with libedit (CASSANDRA-7577)
 * (Hadoop) allow ACFRW to limit nodes to local DC (CASSANDRA-7252)
 * (cqlsh) cqlsh should automatically disable tracing when selecting
   from system_traces (CASSANDRA-7641)
 * (Hadoop) Add CqlOutputFormat (CASSANDRA-6927)
 * Don't depend on cassandra config for nodetool ring (CASSANDRA-7508)
 * (cqlsh) Fix failing cqlsh formatting tests (CASSANDRA-7703)
 * Fix IncompatibleClassChangeError from hadoop2 (CASSANDRA-7229)
 * Add 'nodetool sethintedhandoffthrottlekb' (CASSANDRA-7635)
 * (cqlsh) Add tab-completion for CREATE/DROP USER IF [NOT] EXISTS (CASSANDRA-7611)
 * Catch errors when the JVM pulls the rug out from GCInspector (CASSANDRA-5345)
 * cqlsh fails when version number parts are not int (CASSANDRA-7524)
 * Fix NPE when table dropped during streaming (CASSANDRA-7946)
 * Fix wrong progress when streaming uncompressed (CASSANDRA-7878)
 * Fix possible infinite loop in creating repair range (CASSANDRA-7983)
 * Fix unit in nodetool for streaming throughput (CASSANDRA-7375)
Merged from 1.2:
 * Don't index tombstones (CASSANDRA-7828)
 * Improve PasswordAuthenticator default super user setup (CASSANDRA-7788)


2.1.0
 * (cqlsh) Removed "ALTER TYPE <name> RENAME TO <name>" from tab-completion
   (CASSANDRA-7895)
 * Fixed IllegalStateException in anticompaction (CASSANDRA-7892)
 * cqlsh: DESCRIBE support for frozen UDTs, tuples (CASSANDRA-7863)
 * Avoid exposing internal classes over JMX (CASSANDRA-7879)
 * Add null check for keys when freezing collection (CASSANDRA-7869)
 * Improve stress workload realism (CASSANDRA-7519)
Merged from 2.0:
 * Configure system.paxos with LeveledCompactionStrategy (CASSANDRA-7753)
 * Fix ALTER clustering column type from DateType to TimestampType when
   using DESC clustering order (CASSANRDA-7797)
 * Throw EOFException if we run out of chunks in compressed datafile
   (CASSANDRA-7664)
 * Fix PRSI handling of CQL3 row markers for row cleanup (CASSANDRA-7787)
 * Fix dropping collection when it's the last regular column (CASSANDRA-7744)
 * Make StreamReceiveTask thread safe and gc friendly (CASSANDRA-7795)
 * Validate empty cell names from counter updates (CASSANDRA-7798)
Merged from 1.2:
 * Don't allow compacted sstables to be marked as compacting (CASSANDRA-7145)
 * Track expired tombstones (CASSANDRA-7810)


2.1.0-rc7
 * Add frozen keyword and require UDT to be frozen (CASSANDRA-7857)
 * Track added sstable size correctly (CASSANDRA-7239)
 * (cqlsh) Fix case insensitivity (CASSANDRA-7834)
 * Fix failure to stream ranges when moving (CASSANDRA-7836)
 * Correctly remove tmplink files (CASSANDRA-7803)
 * (cqlsh) Fix column name formatting for functions, CAS operations,
   and UDT field selections (CASSANDRA-7806)
 * (cqlsh) Fix COPY FROM handling of null/empty primary key
   values (CASSANDRA-7792)
 * Fix ordering of static cells (CASSANDRA-7763)
Merged from 2.0:
 * Forbid re-adding dropped counter columns (CASSANDRA-7831)
 * Fix CFMetaData#isThriftCompatible() for PK-only tables (CASSANDRA-7832)
 * Always reject inequality on the partition key without token()
   (CASSANDRA-7722)
 * Always send Paxos commit to all replicas (CASSANDRA-7479)
 * Make disruptor_thrift_server invocation pool configurable (CASSANDRA-7594)
 * Make repair no-op when RF=1 (CASSANDRA-7864)


2.1.0-rc6
 * Fix OOM issue from netty caching over time (CASSANDRA-7743)
 * json2sstable couldn't import JSON for CQL table (CASSANDRA-7477)
 * Invalidate all caches on table drop (CASSANDRA-7561)
 * Skip strict endpoint selection for ranges if RF == nodes (CASSANRA-7765)
 * Fix Thrift range filtering without 2ary index lookups (CASSANDRA-7741)
 * Add tracing entries about concurrent range requests (CASSANDRA-7599)
 * (cqlsh) Fix DESCRIBE for NTS keyspaces (CASSANDRA-7729)
 * Remove netty buffer ref-counting (CASSANDRA-7735)
 * Pass mutated cf to index updater for use by PRSI (CASSANDRA-7742)
 * Include stress yaml example in release and deb (CASSANDRA-7717)
 * workaround for netty issue causing corrupted data off the wire (CASSANDRA-7695)
 * cqlsh DESC CLUSTER fails retrieving ring information (CASSANDRA-7687)
 * Fix binding null values inside UDT (CASSANDRA-7685)
 * Fix UDT field selection with empty fields (CASSANDRA-7670)
 * Bogus deserialization of static cells from sstable (CASSANDRA-7684)
 * Fix NPE on compaction leftover cleanup for dropped table (CASSANDRA-7770)
Merged from 2.0:
 * Fix race condition in StreamTransferTask that could lead to
   infinite loops and premature sstable deletion (CASSANDRA-7704)
 * (cqlsh) Wait up to 10 sec for a tracing session (CASSANDRA-7222)
 * Fix NPE in FileCacheService.sizeInBytes (CASSANDRA-7756)
 * Remove duplicates from StorageService.getJoiningNodes (CASSANDRA-7478)
 * Clone token map outside of hot gossip loops (CASSANDRA-7758)
 * Fix MS expiring map timeout for Paxos messages (CASSANDRA-7752)
 * Do not flush on truncate if durable_writes is false (CASSANDRA-7750)
 * Give CRR a default input_cql Statement (CASSANDRA-7226)
 * Better error message when adding a collection with the same name
   than a previously dropped one (CASSANDRA-6276)
 * Fix validation when adding static columns (CASSANDRA-7730)
 * (Thrift) fix range deletion of supercolumns (CASSANDRA-7733)
 * Fix potential AssertionError in RangeTombstoneList (CASSANDRA-7700)
 * Validate arguments of blobAs* functions (CASSANDRA-7707)
 * Fix potential AssertionError with 2ndary indexes (CASSANDRA-6612)
 * Avoid logging CompactionInterrupted at ERROR (CASSANDRA-7694)
 * Minor leak in sstable2jon (CASSANDRA-7709)
 * Add cassandra.auto_bootstrap system property (CASSANDRA-7650)
 * Update java driver (for hadoop) (CASSANDRA-7618)
 * Remove CqlPagingRecordReader/CqlPagingInputFormat (CASSANDRA-7570)
 * Support connecting to ipv6 jmx with nodetool (CASSANDRA-7669)


2.1.0-rc5
 * Reject counters inside user types (CASSANDRA-7672)
 * Switch to notification-based GCInspector (CASSANDRA-7638)
 * (cqlsh) Handle nulls in UDTs and tuples correctly (CASSANDRA-7656)
 * Don't use strict consistency when replacing (CASSANDRA-7568)
 * Fix min/max cell name collection on 2.0 SSTables with range
   tombstones (CASSANDRA-7593)
 * Tolerate min/max cell names of different lengths (CASSANDRA-7651)
 * Filter cached results correctly (CASSANDRA-7636)
 * Fix tracing on the new SEPExecutor (CASSANDRA-7644)
 * Remove shuffle and taketoken (CASSANDRA-7601)
 * Clean up Windows batch scripts (CASSANDRA-7619)
 * Fix native protocol drop user type notification (CASSANDRA-7571)
 * Give read access to system.schema_usertypes to all authenticated users
   (CASSANDRA-7578)
 * (cqlsh) Fix cqlsh display when zero rows are returned (CASSANDRA-7580)
 * Get java version correctly when JAVA_TOOL_OPTIONS is set (CASSANDRA-7572)
 * Fix NPE when dropping index from non-existent keyspace, AssertionError when
   dropping non-existent index with IF EXISTS (CASSANDRA-7590)
 * Fix sstablelevelresetter hang (CASSANDRA-7614)
 * (cqlsh) Fix deserialization of blobs (CASSANDRA-7603)
 * Use "keyspace updated" schema change message for UDT changes in v1 and
   v2 protocols (CASSANDRA-7617)
 * Fix tracing of range slices and secondary index lookups that are local
   to the coordinator (CASSANDRA-7599)
 * Set -Dcassandra.storagedir for all tool shell scripts (CASSANDRA-7587)
 * Don't swap max/min col names when mutating sstable metadata (CASSANDRA-7596)
 * (cqlsh) Correctly handle paged result sets (CASSANDRA-7625)
 * (cqlsh) Improve waiting for a trace to complete (CASSANDRA-7626)
 * Fix tracing of concurrent range slices and 2ary index queries (CASSANDRA-7626)
 * Fix scrub against collection type (CASSANDRA-7665)
Merged from 2.0:
 * Set gc_grace_seconds to seven days for system schema tables (CASSANDRA-7668)
 * SimpleSeedProvider no longer caches seeds forever (CASSANDRA-7663)
 * Always flush on truncate (CASSANDRA-7511)
 * Fix ReversedType(DateType) mapping to native protocol (CASSANDRA-7576)
 * Always merge ranges owned by a single node (CASSANDRA-6930)
 * Track max/min timestamps for range tombstones (CASSANDRA-7647)
 * Fix NPE when listing saved caches dir (CASSANDRA-7632)


2.1.0-rc4
 * Fix word count hadoop example (CASSANDRA-7200)
 * Updated memtable_cleanup_threshold and memtable_flush_writers defaults 
   (CASSANDRA-7551)
 * (Windows) fix startup when WMI memory query fails (CASSANDRA-7505)
 * Anti-compaction proceeds if any part of the repair failed (CASSANDRA-7521)
 * Add missing table name to DROP INDEX responses and notifications (CASSANDRA-7539)
 * Bump CQL version to 3.2.0 and update CQL documentation (CASSANDRA-7527)
 * Fix configuration error message when running nodetool ring (CASSANDRA-7508)
 * Support conditional updates, tuple type, and the v3 protocol in cqlsh (CASSANDRA-7509)
 * Handle queries on multiple secondary index types (CASSANDRA-7525)
 * Fix cqlsh authentication with v3 native protocol (CASSANDRA-7564)
 * Fix NPE when unknown prepared statement ID is used (CASSANDRA-7454)
Merged from 2.0:
 * (Windows) force range-based repair to non-sequential mode (CASSANDRA-7541)
 * Fix range merging when DES scores are zero (CASSANDRA-7535)
 * Warn when SSL certificates have expired (CASSANDRA-7528)
 * Fix error when doing reversed queries with static columns (CASSANDRA-7490)
Merged from 1.2:
 * Set correct stream ID on responses when non-Exception Throwables
   are thrown while handling native protocol messages (CASSANDRA-7470)


2.1.0-rc3
 * Consider expiry when reconciling otherwise equal cells (CASSANDRA-7403)
 * Introduce CQL support for stress tool (CASSANDRA-6146)
 * Fix ClassCastException processing expired messages (CASSANDRA-7496)
 * Fix prepared marker for collections inside UDT (CASSANDRA-7472)
 * Remove left-over populate_io_cache_on_flush and replicate_on_write
   uses (CASSANDRA-7493)
 * (Windows) handle spaces in path names (CASSANDRA-7451)
 * Ensure writes have completed after dropping a table, before recycling
   commit log segments (CASSANDRA-7437)
 * Remove left-over rows_per_partition_to_cache (CASSANDRA-7493)
 * Fix error when CONTAINS is used with a bind marker (CASSANDRA-7502)
 * Properly reject unknown UDT field (CASSANDRA-7484)
Merged from 2.0:
 * Fix CC#collectTimeOrderedData() tombstone optimisations (CASSANDRA-7394)
 * Support DISTINCT for static columns and fix behaviour when DISTINC is
   not use (CASSANDRA-7305).
 * Workaround JVM NPE on JMX bind failure (CASSANDRA-7254)
 * Fix race in FileCacheService RemovalListener (CASSANDRA-7278)
 * Fix inconsistent use of consistencyForCommit that allowed LOCAL_QUORUM
   operations to incorrect become full QUORUM (CASSANDRA-7345)
 * Properly handle unrecognized opcodes and flags (CASSANDRA-7440)
 * (Hadoop) close CqlRecordWriter clients when finished (CASSANDRA-7459)
 * Commit disk failure policy (CASSANDRA-7429)
 * Make sure high level sstables get compacted (CASSANDRA-7414)
 * Fix AssertionError when using empty clustering columns and static columns
   (CASSANDRA-7455)
 * Add option to disable STCS in L0 (CASSANDRA-6621)
 * Upgrade to snappy-java 1.0.5.2 (CASSANDRA-7476)


2.1.0-rc2
 * Fix heap size calculation for CompoundSparseCellName and 
   CompoundSparseCellName.WithCollection (CASSANDRA-7421)
 * Allow counter mutations in UNLOGGED batches (CASSANDRA-7351)
 * Modify reconcile logic to always pick a tombstone over a counter cell
   (CASSANDRA-7346)
 * Avoid incremental compaction on Windows (CASSANDRA-7365)
 * Fix exception when querying a composite-keyed table with a collection index
   (CASSANDRA-7372)
 * Use node's host id in place of counter ids (CASSANDRA-7366)
 * Fix error when doing reversed queries with static columns (CASSANDRA-7490)
 * Backport CASSANDRA-6747 (CASSANDRA-7560)
 * Track max/min timestamps for range tombstones (CASSANDRA-7647)
 * Fix NPE when listing saved caches dir (CASSANDRA-7632)
 * Fix sstableloader unable to connect encrypted node (CASSANDRA-7585)
Merged from 1.2:
 * Clone token map outside of hot gossip loops (CASSANDRA-7758)
 * Add stop method to EmbeddedCassandraService (CASSANDRA-7595)
 * Support connecting to ipv6 jmx with nodetool (CASSANDRA-7669)
 * Set gc_grace_seconds to seven days for system schema tables (CASSANDRA-7668)
 * SimpleSeedProvider no longer caches seeds forever (CASSANDRA-7663)
 * Set correct stream ID on responses when non-Exception Throwables
   are thrown while handling native protocol messages (CASSANDRA-7470)
 * Fix row size miscalculation in LazilyCompactedRow (CASSANDRA-7543)
 * Fix race in background compaction check (CASSANDRA-7745)
 * Don't clear out range tombstones during compaction (CASSANDRA-7808)


2.1.0-rc1
 * Revert flush directory (CASSANDRA-6357)
 * More efficient executor service for fast operations (CASSANDRA-4718)
 * Move less common tools into a new cassandra-tools package (CASSANDRA-7160)
 * Support more concurrent requests in native protocol (CASSANDRA-7231)
 * Add tab-completion to debian nodetool packaging (CASSANDRA-6421)
 * Change concurrent_compactors defaults (CASSANDRA-7139)
 * Add PowerShell Windows launch scripts (CASSANDRA-7001)
 * Make commitlog archive+restore more robust (CASSANDRA-6974)
 * Fix marking commitlogsegments clean (CASSANDRA-6959)
 * Add snapshot "manifest" describing files included (CASSANDRA-6326)
 * Parallel streaming for sstableloader (CASSANDRA-3668)
 * Fix bugs in supercolumns handling (CASSANDRA-7138)
 * Fix ClassClassException on composite dense tables (CASSANDRA-7112)
 * Cleanup and optimize collation and slice iterators (CASSANDRA-7107)
 * Upgrade NBHM lib (CASSANDRA-7128)
 * Optimize netty server (CASSANDRA-6861)
 * Fix repair hang when given CF does not exist (CASSANDRA-7189)
 * Allow c* to be shutdown in an embedded mode (CASSANDRA-5635)
 * Add server side batching to native transport (CASSANDRA-5663)
 * Make batchlog replay asynchronous (CASSANDRA-6134)
 * remove unused classes (CASSANDRA-7197)
 * Limit user types to the keyspace they are defined in (CASSANDRA-6643)
 * Add validate method to CollectionType (CASSANDRA-7208)
 * New serialization format for UDT values (CASSANDRA-7209, CASSANDRA-7261)
 * Fix nodetool netstats (CASSANDRA-7270)
 * Fix potential ClassCastException in HintedHandoffManager (CASSANDRA-7284)
 * Use prepared statements internally (CASSANDRA-6975)
 * Fix broken paging state with prepared statement (CASSANDRA-7120)
 * Fix IllegalArgumentException in CqlStorage (CASSANDRA-7287)
 * Allow nulls/non-existant fields in UDT (CASSANDRA-7206)
 * Add Thrift MultiSliceRequest (CASSANDRA-6757, CASSANDRA-7027)
 * Handle overlapping MultiSlices (CASSANDRA-7279)
 * Fix DataOutputTest on Windows (CASSANDRA-7265)
 * Embedded sets in user defined data-types are not updating (CASSANDRA-7267)
 * Add tuple type to CQL/native protocol (CASSANDRA-7248)
 * Fix CqlPagingRecordReader on tables with few rows (CASSANDRA-7322)
Merged from 2.0:
 * Copy compaction options to make sure they are reloaded (CASSANDRA-7290)
 * Add option to do more aggressive tombstone compactions (CASSANDRA-6563)
 * Don't try to compact already-compacting files in HHOM (CASSANDRA-7288)
 * Always reallocate buffers in HSHA (CASSANDRA-6285)
 * (Hadoop) support authentication in CqlRecordReader (CASSANDRA-7221)
 * (Hadoop) Close java driver Cluster in CQLRR.close (CASSANDRA-7228)
 * Warn when 'USING TIMESTAMP' is used on a CAS BATCH (CASSANDRA-7067)
 * return all cpu values from BackgroundActivityMonitor.readAndCompute (CASSANDRA-7183)
 * Correctly delete scheduled range xfers (CASSANDRA-7143)
 * return all cpu values from BackgroundActivityMonitor.readAndCompute (CASSANDRA-7183)  
 * reduce garbage creation in calculatePendingRanges (CASSANDRA-7191)
 * fix c* launch issues on Russian os's due to output of linux 'free' cmd (CASSANDRA-6162)
 * Fix disabling autocompaction (CASSANDRA-7187)
 * Fix potential NumberFormatException when deserializing IntegerType (CASSANDRA-7088)
 * cqlsh can't tab-complete disabling compaction (CASSANDRA-7185)
 * cqlsh: Accept and execute CQL statement(s) from command-line parameter (CASSANDRA-7172)
 * Fix IllegalStateException in CqlPagingRecordReader (CASSANDRA-7198)
 * Fix the InvertedIndex trigger example (CASSANDRA-7211)
 * Add --resolve-ip option to 'nodetool ring' (CASSANDRA-7210)
 * reduce garbage on codec flag deserialization (CASSANDRA-7244) 
 * Fix duplicated error messages on directory creation error at startup (CASSANDRA-5818)
 * Proper null handle for IF with map element access (CASSANDRA-7155)
 * Improve compaction visibility (CASSANDRA-7242)
 * Correctly delete scheduled range xfers (CASSANDRA-7143)
 * Make batchlog replica selection rack-aware (CASSANDRA-6551)
 * Fix CFMetaData#getColumnDefinitionFromColumnName() (CASSANDRA-7074)
 * Fix writetime/ttl functions for static columns (CASSANDRA-7081)
 * Suggest CTRL-C or semicolon after three blank lines in cqlsh (CASSANDRA-7142)
 * Fix 2ndary index queries with DESC clustering order (CASSANDRA-6950)
 * Invalid key cache entries on DROP (CASSANDRA-6525)
 * Fix flapping RecoveryManagerTest (CASSANDRA-7084)
 * Add missing iso8601 patterns for date strings (CASSANDRA-6973)
 * Support selecting multiple rows in a partition using IN (CASSANDRA-6875)
 * Add authentication support to shuffle (CASSANDRA-6484)
 * Swap local and global default read repair chances (CASSANDRA-7320)
 * Add conditional CREATE/DROP USER support (CASSANDRA-7264)
 * Cqlsh counts non-empty lines for "Blank lines" warning (CASSANDRA-7325)
Merged from 1.2:
 * Add Cloudstack snitch (CASSANDRA-7147)
 * Update system.peers correctly when relocating tokens (CASSANDRA-7126)
 * Add Google Compute Engine snitch (CASSANDRA-7132)
 * remove duplicate query for local tokens (CASSANDRA-7182)
 * exit CQLSH with error status code if script fails (CASSANDRA-6344)
 * Fix bug with some IN queries missig results (CASSANDRA-7105)
 * Fix availability validation for LOCAL_ONE CL (CASSANDRA-7319)
 * Hint streaming can cause decommission to fail (CASSANDRA-7219)


2.1.0-beta2
 * Increase default CL space to 8GB (CASSANDRA-7031)
 * Add range tombstones to read repair digests (CASSANDRA-6863)
 * Fix BTree.clear for large updates (CASSANDRA-6943)
 * Fail write instead of logging a warning when unable to append to CL
   (CASSANDRA-6764)
 * Eliminate possibility of CL segment appearing twice in active list 
   (CASSANDRA-6557)
 * Apply DONTNEED fadvise to commitlog segments (CASSANDRA-6759)
 * Switch CRC component to Adler and include it for compressed sstables 
   (CASSANDRA-4165)
 * Allow cassandra-stress to set compaction strategy options (CASSANDRA-6451)
 * Add broadcast_rpc_address option to cassandra.yaml (CASSANDRA-5899)
 * Auto reload GossipingPropertyFileSnitch config (CASSANDRA-5897)
 * Fix overflow of memtable_total_space_in_mb (CASSANDRA-6573)
 * Fix ABTC NPE and apply update function correctly (CASSANDRA-6692)
 * Allow nodetool to use a file or prompt for password (CASSANDRA-6660)
 * Fix AIOOBE when concurrently accessing ABSC (CASSANDRA-6742)
 * Fix assertion error in ALTER TYPE RENAME (CASSANDRA-6705)
 * Scrub should not always clear out repaired status (CASSANDRA-5351)
 * Improve handling of range tombstone for wide partitions (CASSANDRA-6446)
 * Fix ClassCastException for compact table with composites (CASSANDRA-6738)
 * Fix potentially repairing with wrong nodes (CASSANDRA-6808)
 * Change caching option syntax (CASSANDRA-6745)
 * Fix stress to do proper counter reads (CASSANDRA-6835)
 * Fix help message for stress counter_write (CASSANDRA-6824)
 * Fix stress smart Thrift client to pick servers correctly (CASSANDRA-6848)
 * Add logging levels (minimal, normal or verbose) to stress tool (CASSANDRA-6849)
 * Fix race condition in Batch CLE (CASSANDRA-6860)
 * Improve cleanup/scrub/upgradesstables failure handling (CASSANDRA-6774)
 * ByteBuffer write() methods for serializing sstables (CASSANDRA-6781)
 * Proper compare function for CollectionType (CASSANDRA-6783)
 * Update native server to Netty 4 (CASSANDRA-6236)
 * Fix off-by-one error in stress (CASSANDRA-6883)
 * Make OpOrder AutoCloseable (CASSANDRA-6901)
 * Remove sync repair JMX interface (CASSANDRA-6900)
 * Add multiple memory allocation options for memtables (CASSANDRA-6689, 6694)
 * Remove adjusted op rate from stress output (CASSANDRA-6921)
 * Add optimized CF.hasColumns() implementations (CASSANDRA-6941)
 * Serialize batchlog mutations with the version of the target node
   (CASSANDRA-6931)
 * Optimize CounterColumn#reconcile() (CASSANDRA-6953)
 * Properly remove 1.2 sstable support in 2.1 (CASSANDRA-6869)
 * Lock counter cells, not partitions (CASSANDRA-6880)
 * Track presence of legacy counter shards in sstables (CASSANDRA-6888)
 * Ensure safe resource cleanup when replacing sstables (CASSANDRA-6912)
 * Add failure handler to async callback (CASSANDRA-6747)
 * Fix AE when closing SSTable without releasing reference (CASSANDRA-7000)
 * Clean up IndexInfo on keyspace/table drops (CASSANDRA-6924)
 * Only snapshot relative SSTables when sequential repair (CASSANDRA-7024)
 * Require nodetool rebuild_index to specify index names (CASSANDRA-7038)
 * fix cassandra stress errors on reads with native protocol (CASSANDRA-7033)
 * Use OpOrder to guard sstable references for reads (CASSANDRA-6919)
 * Preemptive opening of compaction result (CASSANDRA-6916)
 * Multi-threaded scrub/cleanup/upgradesstables (CASSANDRA-5547)
 * Optimize cellname comparison (CASSANDRA-6934)
 * Native protocol v3 (CASSANDRA-6855)
 * Optimize Cell liveness checks and clean up Cell (CASSANDRA-7119)
 * Support consistent range movements (CASSANDRA-2434)
 * Display min timestamp in sstablemetadata viewer (CASSANDRA-6767)
Merged from 2.0:
 * Avoid race-prone second "scrub" of system keyspace (CASSANDRA-6797)
 * Pool CqlRecordWriter clients by inetaddress rather than Range
   (CASSANDRA-6665)
 * Fix compaction_history timestamps (CASSANDRA-6784)
 * Compare scores of full replica ordering in DES (CASSANDRA-6683)
 * fix CME in SessionInfo updateProgress affecting netstats (CASSANDRA-6577)
 * Allow repairing between specific replicas (CASSANDRA-6440)
 * Allow per-dc enabling of hints (CASSANDRA-6157)
 * Add compatibility for Hadoop 0.2.x (CASSANDRA-5201)
 * Fix EstimatedHistogram races (CASSANDRA-6682)
 * Failure detector correctly converts initial value to nanos (CASSANDRA-6658)
 * Add nodetool taketoken to relocate vnodes (CASSANDRA-4445)
 * Expose bulk loading progress over JMX (CASSANDRA-4757)
 * Correctly handle null with IF conditions and TTL (CASSANDRA-6623)
 * Account for range/row tombstones in tombstone drop
   time histogram (CASSANDRA-6522)
 * Stop CommitLogSegment.close() from calling sync() (CASSANDRA-6652)
 * Make commitlog failure handling configurable (CASSANDRA-6364)
 * Avoid overlaps in LCS (CASSANDRA-6688)
 * Improve support for paginating over composites (CASSANDRA-4851)
 * Fix count(*) queries in a mixed cluster (CASSANDRA-6707)
 * Improve repair tasks(snapshot, differencing) concurrency (CASSANDRA-6566)
 * Fix replaying pre-2.0 commit logs (CASSANDRA-6714)
 * Add static columns to CQL3 (CASSANDRA-6561)
 * Optimize single partition batch statements (CASSANDRA-6737)
 * Disallow post-query re-ordering when paging (CASSANDRA-6722)
 * Fix potential paging bug with deleted columns (CASSANDRA-6748)
 * Fix NPE on BulkLoader caused by losing StreamEvent (CASSANDRA-6636)
 * Fix truncating compression metadata (CASSANDRA-6791)
 * Add CMSClassUnloadingEnabled JVM option (CASSANDRA-6541)
 * Catch memtable flush exceptions during shutdown (CASSANDRA-6735)
 * Fix upgradesstables NPE for non-CF-based indexes (CASSANDRA-6645)
 * Fix UPDATE updating PRIMARY KEY columns implicitly (CASSANDRA-6782)
 * Fix IllegalArgumentException when updating from 1.2 with SuperColumns
   (CASSANDRA-6733)
 * FBUtilities.singleton() should use the CF comparator (CASSANDRA-6778)
 * Fix CQLSStableWriter.addRow(Map<String, Object>) (CASSANDRA-6526)
 * Fix HSHA server introducing corrupt data (CASSANDRA-6285)
 * Fix CAS conditions for COMPACT STORAGE tables (CASSANDRA-6813)
 * Starting threads in OutboundTcpConnectionPool constructor causes race conditions (CASSANDRA-7177)
 * Allow overriding cassandra-rackdc.properties file (CASSANDRA-7072)
 * Set JMX RMI port to 7199 (CASSANDRA-7087)
 * Use LOCAL_QUORUM for data reads at LOCAL_SERIAL (CASSANDRA-6939)
 * Log a warning for large batches (CASSANDRA-6487)
 * Put nodes in hibernate when join_ring is false (CASSANDRA-6961)
 * Avoid early loading of non-system keyspaces before compaction-leftovers 
   cleanup at startup (CASSANDRA-6913)
 * Restrict Windows to parallel repairs (CASSANDRA-6907)
 * (Hadoop) Allow manually specifying start/end tokens in CFIF (CASSANDRA-6436)
 * Fix NPE in MeteredFlusher (CASSANDRA-6820)
 * Fix race processing range scan responses (CASSANDRA-6820)
 * Allow deleting snapshots from dropped keyspaces (CASSANDRA-6821)
 * Add uuid() function (CASSANDRA-6473)
 * Omit tombstones from schema digests (CASSANDRA-6862)
 * Include correct consistencyLevel in LWT timeout (CASSANDRA-6884)
 * Lower chances for losing new SSTables during nodetool refresh and
   ColumnFamilyStore.loadNewSSTables (CASSANDRA-6514)
 * Add support for DELETE ... IF EXISTS to CQL3 (CASSANDRA-5708)
 * Update hadoop_cql3_word_count example (CASSANDRA-6793)
 * Fix handling of RejectedExecution in sync Thrift server (CASSANDRA-6788)
 * Log more information when exceeding tombstone_warn_threshold (CASSANDRA-6865)
 * Fix truncate to not abort due to unreachable fat clients (CASSANDRA-6864)
 * Fix schema concurrency exceptions (CASSANDRA-6841)
 * Fix leaking validator FH in StreamWriter (CASSANDRA-6832)
 * Fix saving triggers to schema (CASSANDRA-6789)
 * Fix trigger mutations when base mutation list is immutable (CASSANDRA-6790)
 * Fix accounting in FileCacheService to allow re-using RAR (CASSANDRA-6838)
 * Fix static counter columns (CASSANDRA-6827)
 * Restore expiring->deleted (cell) compaction optimization (CASSANDRA-6844)
 * Fix CompactionManager.needsCleanup (CASSANDRA-6845)
 * Correctly compare BooleanType values other than 0 and 1 (CASSANDRA-6779)
 * Read message id as string from earlier versions (CASSANDRA-6840)
 * Properly use the Paxos consistency for (non-protocol) batch (CASSANDRA-6837)
 * Add paranoid disk failure option (CASSANDRA-6646)
 * Improve PerRowSecondaryIndex performance (CASSANDRA-6876)
 * Extend triggers to support CAS updates (CASSANDRA-6882)
 * Static columns with IF NOT EXISTS don't always work as expected (CASSANDRA-6873)
 * Fix paging with SELECT DISTINCT (CASSANDRA-6857)
 * Fix UnsupportedOperationException on CAS timeout (CASSANDRA-6923)
 * Improve MeteredFlusher handling of MF-unaffected column families
   (CASSANDRA-6867)
 * Add CqlRecordReader using native pagination (CASSANDRA-6311)
 * Add QueryHandler interface (CASSANDRA-6659)
 * Track liveRatio per-memtable, not per-CF (CASSANDRA-6945)
 * Make sure upgradesstables keeps sstable level (CASSANDRA-6958)
 * Fix LIMIT with static columns (CASSANDRA-6956)
 * Fix clash with CQL column name in thrift validation (CASSANDRA-6892)
 * Fix error with super columns in mixed 1.2-2.0 clusters (CASSANDRA-6966)
 * Fix bad skip of sstables on slice query with composite start/finish (CASSANDRA-6825)
 * Fix unintended update with conditional statement (CASSANDRA-6893)
 * Fix map element access in IF (CASSANDRA-6914)
 * Avoid costly range calculations for range queries on system keyspaces
   (CASSANDRA-6906)
 * Fix SSTable not released if stream session fails (CASSANDRA-6818)
 * Avoid build failure due to ANTLR timeout (CASSANDRA-6991)
 * Queries on compact tables can return more rows that requested (CASSANDRA-7052)
 * USING TIMESTAMP for batches does not work (CASSANDRA-7053)
 * Fix performance regression from CASSANDRA-5614 (CASSANDRA-6949)
 * Ensure that batchlog and hint timeouts do not produce hints (CASSANDRA-7058)
 * Merge groupable mutations in TriggerExecutor#execute() (CASSANDRA-7047)
 * Plug holes in resource release when wiring up StreamSession (CASSANDRA-7073)
 * Re-add parameter columns to tracing session (CASSANDRA-6942)
 * Preserves CQL metadata when updating table from thrift (CASSANDRA-6831)
Merged from 1.2:
 * Fix nodetool display with vnodes (CASSANDRA-7082)
 * Add UNLOGGED, COUNTER options to BATCH documentation (CASSANDRA-6816)
 * add extra SSL cipher suites (CASSANDRA-6613)
 * fix nodetool getsstables for blob PK (CASSANDRA-6803)
 * Fix BatchlogManager#deleteBatch() use of millisecond timestamps
   (CASSANDRA-6822)
 * Continue assassinating even if the endpoint vanishes (CASSANDRA-6787)
 * Schedule schema pulls on change (CASSANDRA-6971)
 * Non-droppable verbs shouldn't be dropped from OTC (CASSANDRA-6980)
 * Shutdown batchlog executor in SS#drain() (CASSANDRA-7025)
 * Fix batchlog to account for CF truncation records (CASSANDRA-6999)
 * Fix CQLSH parsing of functions and BLOB literals (CASSANDRA-7018)
 * Properly load trustore in the native protocol (CASSANDRA-6847)
 * Always clean up references in SerializingCache (CASSANDRA-6994)
 * Don't shut MessagingService down when replacing a node (CASSANDRA-6476)
 * fix npe when doing -Dcassandra.fd_initial_value_ms (CASSANDRA-6751)


2.1.0-beta1
 * Add flush directory distinct from compaction directories (CASSANDRA-6357)
 * Require JNA by default (CASSANDRA-6575)
 * add listsnapshots command to nodetool (CASSANDRA-5742)
 * Introduce AtomicBTreeColumns (CASSANDRA-6271, 6692)
 * Multithreaded commitlog (CASSANDRA-3578)
 * allocate fixed index summary memory pool and resample cold index summaries 
   to use less memory (CASSANDRA-5519)
 * Removed multithreaded compaction (CASSANDRA-6142)
 * Parallelize fetching rows for low-cardinality indexes (CASSANDRA-1337)
 * change logging from log4j to logback (CASSANDRA-5883)
 * switch to LZ4 compression for internode communication (CASSANDRA-5887)
 * Stop using Thrift-generated Index* classes internally (CASSANDRA-5971)
 * Remove 1.2 network compatibility code (CASSANDRA-5960)
 * Remove leveled json manifest migration code (CASSANDRA-5996)
 * Remove CFDefinition (CASSANDRA-6253)
 * Use AtomicIntegerFieldUpdater in RefCountedMemory (CASSANDRA-6278)
 * User-defined types for CQL3 (CASSANDRA-5590)
 * Use of o.a.c.metrics in nodetool (CASSANDRA-5871, 6406)
 * Batch read from OTC's queue and cleanup (CASSANDRA-1632)
 * Secondary index support for collections (CASSANDRA-4511, 6383)
 * SSTable metadata(Stats.db) format change (CASSANDRA-6356)
 * Push composites support in the storage engine
   (CASSANDRA-5417, CASSANDRA-6520)
 * Add snapshot space used to cfstats (CASSANDRA-6231)
 * Add cardinality estimator for key count estimation (CASSANDRA-5906)
 * CF id is changed to be non-deterministic. Data dir/key cache are created
   uniquely for CF id (CASSANDRA-5202)
 * New counters implementation (CASSANDRA-6504)
 * Replace UnsortedColumns, EmptyColumns, TreeMapBackedSortedColumns with new
   ArrayBackedSortedColumns (CASSANDRA-6630, CASSANDRA-6662, CASSANDRA-6690)
 * Add option to use row cache with a given amount of rows (CASSANDRA-5357)
 * Avoid repairing already repaired data (CASSANDRA-5351)
 * Reject counter updates with USING TTL/TIMESTAMP (CASSANDRA-6649)
 * Replace index_interval with min/max_index_interval (CASSANDRA-6379)
 * Lift limitation that order by columns must be selected for IN queries (CASSANDRA-4911)


2.0.5
 * Reduce garbage generated by bloom filter lookups (CASSANDRA-6609)
 * Add ks.cf names to tombstone logging (CASSANDRA-6597)
 * Use LOCAL_QUORUM for LWT operations at LOCAL_SERIAL (CASSANDRA-6495)
 * Wait for gossip to settle before accepting client connections (CASSANDRA-4288)
 * Delete unfinished compaction incrementally (CASSANDRA-6086)
 * Allow specifying custom secondary index options in CQL3 (CASSANDRA-6480)
 * Improve replica pinning for cache efficiency in DES (CASSANDRA-6485)
 * Fix LOCAL_SERIAL from thrift (CASSANDRA-6584)
 * Don't special case received counts in CAS timeout exceptions (CASSANDRA-6595)
 * Add support for 2.1 global counter shards (CASSANDRA-6505)
 * Fix NPE when streaming connection is not yet established (CASSANDRA-6210)
 * Avoid rare duplicate read repair triggering (CASSANDRA-6606)
 * Fix paging discardFirst (CASSANDRA-6555)
 * Fix ArrayIndexOutOfBoundsException in 2ndary index query (CASSANDRA-6470)
 * Release sstables upon rebuilding 2i (CASSANDRA-6635)
 * Add AbstractCompactionStrategy.startup() method (CASSANDRA-6637)
 * SSTableScanner may skip rows during cleanup (CASSANDRA-6638)
 * sstables from stalled repair sessions can resurrect deleted data (CASSANDRA-6503)
 * Switch stress to use ITransportFactory (CASSANDRA-6641)
 * Fix IllegalArgumentException during prepare (CASSANDRA-6592)
 * Fix possible loss of 2ndary index entries during compaction (CASSANDRA-6517)
 * Fix direct Memory on architectures that do not support unaligned long access
   (CASSANDRA-6628)
 * Let scrub optionally skip broken counter partitions (CASSANDRA-5930)
Merged from 1.2:
 * fsync compression metadata (CASSANDRA-6531)
 * Validate CF existence on execution for prepared statement (CASSANDRA-6535)
 * Add ability to throttle batchlog replay (CASSANDRA-6550)
 * Fix executing LOCAL_QUORUM with SimpleStrategy (CASSANDRA-6545)
 * Avoid StackOverflow when using large IN queries (CASSANDRA-6567)
 * Nodetool upgradesstables includes secondary indexes (CASSANDRA-6598)
 * Paginate batchlog replay (CASSANDRA-6569)
 * skip blocking on streaming during drain (CASSANDRA-6603)
 * Improve error message when schema doesn't match loaded sstable (CASSANDRA-6262)
 * Add properties to adjust FD initial value and max interval (CASSANDRA-4375)
 * Fix preparing with batch and delete from collection (CASSANDRA-6607)
 * Fix ABSC reverse iterator's remove() method (CASSANDRA-6629)
 * Handle host ID conflicts properly (CASSANDRA-6615)
 * Move handling of migration event source to solve bootstrap race. (CASSANDRA-6648)
 * Make sure compaction throughput value doesn't overflow with int math (CASSANDRA-6647)


2.0.4
 * Allow removing snapshots of no-longer-existing CFs (CASSANDRA-6418)
 * add StorageService.stopDaemon() (CASSANDRA-4268)
 * add IRE for invalid CF supplied to get_count (CASSANDRA-5701)
 * add client encryption support to sstableloader (CASSANDRA-6378)
 * Fix accept() loop for SSL sockets post-shutdown (CASSANDRA-6468)
 * Fix size-tiered compaction in LCS L0 (CASSANDRA-6496)
 * Fix assertion failure in filterColdSSTables (CASSANDRA-6483)
 * Fix row tombstones in larger-than-memory compactions (CASSANDRA-6008)
 * Fix cleanup ClassCastException (CASSANDRA-6462)
 * Reduce gossip memory use by interning VersionedValue strings (CASSANDRA-6410)
 * Allow specifying datacenters to participate in a repair (CASSANDRA-6218)
 * Fix divide-by-zero in PCI (CASSANDRA-6403)
 * Fix setting last compacted key in the wrong level for LCS (CASSANDRA-6284)
 * Add millisecond precision formats to the timestamp parser (CASSANDRA-6395)
 * Expose a total memtable size metric for a CF (CASSANDRA-6391)
 * cqlsh: handle symlinks properly (CASSANDRA-6425)
 * Fix potential infinite loop when paging query with IN (CASSANDRA-6464)
 * Fix assertion error in AbstractQueryPager.discardFirst (CASSANDRA-6447)
 * Fix streaming older SSTable yields unnecessary tombstones (CASSANDRA-6527)
Merged from 1.2:
 * Improved error message on bad properties in DDL queries (CASSANDRA-6453)
 * Randomize batchlog candidates selection (CASSANDRA-6481)
 * Fix thundering herd on endpoint cache invalidation (CASSANDRA-6345, 6485)
 * Improve batchlog write performance with vnodes (CASSANDRA-6488)
 * cqlsh: quote single quotes in strings inside collections (CASSANDRA-6172)
 * Improve gossip performance for typical messages (CASSANDRA-6409)
 * Throw IRE if a prepared statement has more markers than supported 
   (CASSANDRA-5598)
 * Expose Thread metrics for the native protocol server (CASSANDRA-6234)
 * Change snapshot response message verb to INTERNAL to avoid dropping it 
   (CASSANDRA-6415)
 * Warn when collection read has > 65K elements (CASSANDRA-5428)
 * Fix cache persistence when both row and key cache are enabled 
   (CASSANDRA-6413)
 * (Hadoop) add describe_local_ring (CASSANDRA-6268)
 * Fix handling of concurrent directory creation failure (CASSANDRA-6459)
 * Allow executing CREATE statements multiple times (CASSANDRA-6471)
 * Don't send confusing info with timeouts (CASSANDRA-6491)
 * Don't resubmit counter mutation runnables internally (CASSANDRA-6427)
 * Don't drop local mutations without a hint (CASSANDRA-6510)
 * Don't allow null max_hint_window_in_ms (CASSANDRA-6419)
 * Validate SliceRange start and finish lengths (CASSANDRA-6521)


2.0.3
 * Fix FD leak on slice read path (CASSANDRA-6275)
 * Cancel read meter task when closing SSTR (CASSANDRA-6358)
 * free off-heap IndexSummary during bulk (CASSANDRA-6359)
 * Recover from IOException in accept() thread (CASSANDRA-6349)
 * Improve Gossip tolerance of abnormally slow tasks (CASSANDRA-6338)
 * Fix trying to hint timed out counter writes (CASSANDRA-6322)
 * Allow restoring specific columnfamilies from archived CL (CASSANDRA-4809)
 * Avoid flushing compaction_history after each operation (CASSANDRA-6287)
 * Fix repair assertion error when tombstones expire (CASSANDRA-6277)
 * Skip loading corrupt key cache (CASSANDRA-6260)
 * Fixes for compacting larger-than-memory rows (CASSANDRA-6274)
 * Compact hottest sstables first and optionally omit coldest from
   compaction entirely (CASSANDRA-6109)
 * Fix modifying column_metadata from thrift (CASSANDRA-6182)
 * cqlsh: fix LIST USERS output (CASSANDRA-6242)
 * Add IRequestSink interface (CASSANDRA-6248)
 * Update memtable size while flushing (CASSANDRA-6249)
 * Provide hooks around CQL2/CQL3 statement execution (CASSANDRA-6252)
 * Require Permission.SELECT for CAS updates (CASSANDRA-6247)
 * New CQL-aware SSTableWriter (CASSANDRA-5894)
 * Reject CAS operation when the protocol v1 is used (CASSANDRA-6270)
 * Correctly throw error when frame too large (CASSANDRA-5981)
 * Fix serialization bug in PagedRange with 2ndary indexes (CASSANDRA-6299)
 * Fix CQL3 table validation in Thrift (CASSANDRA-6140)
 * Fix bug missing results with IN clauses (CASSANDRA-6327)
 * Fix paging with reversed slices (CASSANDRA-6343)
 * Set minTimestamp correctly to be able to drop expired sstables (CASSANDRA-6337)
 * Support NaN and Infinity as float literals (CASSANDRA-6003)
 * Remove RF from nodetool ring output (CASSANDRA-6289)
 * Fix attempting to flush empty rows (CASSANDRA-6374)
 * Fix potential out of bounds exception when paging (CASSANDRA-6333)
Merged from 1.2:
 * Optimize FD phi calculation (CASSANDRA-6386)
 * Improve initial FD phi estimate when starting up (CASSANDRA-6385)
 * Don't list CQL3 table in CLI describe even if named explicitely 
   (CASSANDRA-5750)
 * Invalidate row cache when dropping CF (CASSANDRA-6351)
 * add non-jamm path for cached statements (CASSANDRA-6293)
 * add windows bat files for shell commands (CASSANDRA-6145)
 * Require logging in for Thrift CQL2/3 statement preparation (CASSANDRA-6254)
 * restrict max_num_tokens to 1536 (CASSANDRA-6267)
 * Nodetool gets default JMX port from cassandra-env.sh (CASSANDRA-6273)
 * make calculatePendingRanges asynchronous (CASSANDRA-6244)
 * Remove blocking flushes in gossip thread (CASSANDRA-6297)
 * Fix potential socket leak in connectionpool creation (CASSANDRA-6308)
 * Allow LOCAL_ONE/LOCAL_QUORUM to work with SimpleStrategy (CASSANDRA-6238)
 * cqlsh: handle 'null' as session duration (CASSANDRA-6317)
 * Fix json2sstable handling of range tombstones (CASSANDRA-6316)
 * Fix missing one row in reverse query (CASSANDRA-6330)
 * Fix reading expired row value from row cache (CASSANDRA-6325)
 * Fix AssertionError when doing set element deletion (CASSANDRA-6341)
 * Make CL code for the native protocol match the one in C* 2.0
   (CASSANDRA-6347)
 * Disallow altering CQL3 table from thrift (CASSANDRA-6370)
 * Fix size computation of prepared statement (CASSANDRA-6369)


2.0.2
 * Update FailureDetector to use nanontime (CASSANDRA-4925)
 * Fix FileCacheService regressions (CASSANDRA-6149)
 * Never return WriteTimeout for CL.ANY (CASSANDRA-6132)
 * Fix race conditions in bulk loader (CASSANDRA-6129)
 * Add configurable metrics reporting (CASSANDRA-4430)
 * drop queries exceeding a configurable number of tombstones (CASSANDRA-6117)
 * Track and persist sstable read activity (CASSANDRA-5515)
 * Fixes for speculative retry (CASSANDRA-5932, CASSANDRA-6194)
 * Improve memory usage of metadata min/max column names (CASSANDRA-6077)
 * Fix thrift validation refusing row markers on CQL3 tables (CASSANDRA-6081)
 * Fix insertion of collections with CAS (CASSANDRA-6069)
 * Correctly send metadata on SELECT COUNT (CASSANDRA-6080)
 * Track clients' remote addresses in ClientState (CASSANDRA-6070)
 * Create snapshot dir if it does not exist when migrating
   leveled manifest (CASSANDRA-6093)
 * make sequential nodetool repair the default (CASSANDRA-5950)
 * Add more hooks for compaction strategy implementations (CASSANDRA-6111)
 * Fix potential NPE on composite 2ndary indexes (CASSANDRA-6098)
 * Delete can potentially be skipped in batch (CASSANDRA-6115)
 * Allow alter keyspace on system_traces (CASSANDRA-6016)
 * Disallow empty column names in cql (CASSANDRA-6136)
 * Use Java7 file-handling APIs and fix file moving on Windows (CASSANDRA-5383)
 * Save compaction history to system keyspace (CASSANDRA-5078)
 * Fix NPE if StorageService.getOperationMode() is executed before full startup (CASSANDRA-6166)
 * CQL3: support pre-epoch longs for TimestampType (CASSANDRA-6212)
 * Add reloadtriggers command to nodetool (CASSANDRA-4949)
 * cqlsh: ignore empty 'value alias' in DESCRIBE (CASSANDRA-6139)
 * Fix sstable loader (CASSANDRA-6205)
 * Reject bootstrapping if the node already exists in gossip (CASSANDRA-5571)
 * Fix NPE while loading paxos state (CASSANDRA-6211)
 * cqlsh: add SHOW SESSION <tracing-session> command (CASSANDRA-6228)
Merged from 1.2:
 * (Hadoop) Require CFRR batchSize to be at least 2 (CASSANDRA-6114)
 * Add a warning for small LCS sstable size (CASSANDRA-6191)
 * Add ability to list specific KS/CF combinations in nodetool cfstats (CASSANDRA-4191)
 * Mark CF clean if a mutation raced the drop and got it marked dirty (CASSANDRA-5946)
 * Add a LOCAL_ONE consistency level (CASSANDRA-6202)
 * Limit CQL prepared statement cache by size instead of count (CASSANDRA-6107)
 * Tracing should log write failure rather than raw exceptions (CASSANDRA-6133)
 * lock access to TM.endpointToHostIdMap (CASSANDRA-6103)
 * Allow estimated memtable size to exceed slab allocator size (CASSANDRA-6078)
 * Start MeteredFlusher earlier to prevent OOM during CL replay (CASSANDRA-6087)
 * Avoid sending Truncate command to fat clients (CASSANDRA-6088)
 * Allow where clause conditions to be in parenthesis (CASSANDRA-6037)
 * Do not open non-ssl storage port if encryption option is all (CASSANDRA-3916)
 * Move batchlog replay to its own executor (CASSANDRA-6079)
 * Add tombstone debug threshold and histogram (CASSANDRA-6042, 6057)
 * Enable tcp keepalive on incoming connections (CASSANDRA-4053)
 * Fix fat client schema pull NPE (CASSANDRA-6089)
 * Fix memtable flushing for indexed tables (CASSANDRA-6112)
 * Fix skipping columns with multiple slices (CASSANDRA-6119)
 * Expose connected thrift + native client counts (CASSANDRA-5084)
 * Optimize auth setup (CASSANDRA-6122)
 * Trace index selection (CASSANDRA-6001)
 * Update sstablesPerReadHistogram to use biased sampling (CASSANDRA-6164)
 * Log UnknownColumnfamilyException when closing socket (CASSANDRA-5725)
 * Properly error out on CREATE INDEX for counters table (CASSANDRA-6160)
 * Handle JMX notification failure for repair (CASSANDRA-6097)
 * (Hadoop) Fetch no more than 128 splits in parallel (CASSANDRA-6169)
 * stress: add username/password authentication support (CASSANDRA-6068)
 * Fix indexed queries with row cache enabled on parent table (CASSANDRA-5732)
 * Fix compaction race during columnfamily drop (CASSANDRA-5957)
 * Fix validation of empty column names for compact tables (CASSANDRA-6152)
 * Skip replaying mutations that pass CRC but fail to deserialize (CASSANDRA-6183)
 * Rework token replacement to use replace_address (CASSANDRA-5916)
 * Fix altering column types (CASSANDRA-6185)
 * cqlsh: fix CREATE/ALTER WITH completion (CASSANDRA-6196)
 * add windows bat files for shell commands (CASSANDRA-6145)
 * Fix potential stack overflow during range tombstones insertion (CASSANDRA-6181)
 * (Hadoop) Make LOCAL_ONE the default consistency level (CASSANDRA-6214)


2.0.1
 * Fix bug that could allow reading deleted data temporarily (CASSANDRA-6025)
 * Improve memory use defaults (CASSANDRA-6059)
 * Make ThriftServer more easlly extensible (CASSANDRA-6058)
 * Remove Hadoop dependency from ITransportFactory (CASSANDRA-6062)
 * add file_cache_size_in_mb setting (CASSANDRA-5661)
 * Improve error message when yaml contains invalid properties (CASSANDRA-5958)
 * Improve leveled compaction's ability to find non-overlapping L0 compactions
   to work on concurrently (CASSANDRA-5921)
 * Notify indexer of columns shadowed by range tombstones (CASSANDRA-5614)
 * Log Merkle tree stats (CASSANDRA-2698)
 * Switch from crc32 to adler32 for compressed sstable checksums (CASSANDRA-5862)
 * Improve offheap memcpy performance (CASSANDRA-5884)
 * Use a range aware scanner for cleanup (CASSANDRA-2524)
 * Cleanup doesn't need to inspect sstables that contain only local data
   (CASSANDRA-5722)
 * Add ability for CQL3 to list partition keys (CASSANDRA-4536)
 * Improve native protocol serialization (CASSANDRA-5664)
 * Upgrade Thrift to 0.9.1 (CASSANDRA-5923)
 * Require superuser status for adding triggers (CASSANDRA-5963)
 * Make standalone scrubber handle old and new style leveled manifest
   (CASSANDRA-6005)
 * Fix paxos bugs (CASSANDRA-6012, 6013, 6023)
 * Fix paged ranges with multiple replicas (CASSANDRA-6004)
 * Fix potential AssertionError during tracing (CASSANDRA-6041)
 * Fix NPE in sstablesplit (CASSANDRA-6027)
 * Migrate pre-2.0 key/value/column aliases to system.schema_columns
   (CASSANDRA-6009)
 * Paging filter empty rows too agressively (CASSANDRA-6040)
 * Support variadic parameters for IN clauses (CASSANDRA-4210)
 * cqlsh: return the result of CAS writes (CASSANDRA-5796)
 * Fix validation of IN clauses with 2ndary indexes (CASSANDRA-6050)
 * Support named bind variables in CQL (CASSANDRA-6033)
Merged from 1.2:
 * Allow cache-keys-to-save to be set at runtime (CASSANDRA-5980)
 * Avoid second-guessing out-of-space state (CASSANDRA-5605)
 * Tuning knobs for dealing with large blobs and many CFs (CASSANDRA-5982)
 * (Hadoop) Fix CQLRW for thrift tables (CASSANDRA-6002)
 * Fix possible divide-by-zero in HHOM (CASSANDRA-5990)
 * Allow local batchlog writes for CL.ANY (CASSANDRA-5967)
 * Upgrade metrics-core to version 2.2.0 (CASSANDRA-5947)
 * Fix CqlRecordWriter with composite keys (CASSANDRA-5949)
 * Add snitch, schema version, cluster, partitioner to JMX (CASSANDRA-5881)
 * Allow disabling SlabAllocator (CASSANDRA-5935)
 * Make user-defined compaction JMX blocking (CASSANDRA-4952)
 * Fix streaming does not transfer wrapped range (CASSANDRA-5948)
 * Fix loading index summary containing empty key (CASSANDRA-5965)
 * Correctly handle limits in CompositesSearcher (CASSANDRA-5975)
 * Pig: handle CQL collections (CASSANDRA-5867)
 * Pass the updated cf to the PRSI index() method (CASSANDRA-5999)
 * Allow empty CQL3 batches (as no-op) (CASSANDRA-5994)
 * Support null in CQL3 functions (CASSANDRA-5910)
 * Replace the deprecated MapMaker with CacheLoader (CASSANDRA-6007)
 * Add SSTableDeletingNotification to DataTracker (CASSANDRA-6010)
 * Fix snapshots in use get deleted during snapshot repair (CASSANDRA-6011)
 * Move hints and exception count to o.a.c.metrics (CASSANDRA-6017)
 * Fix memory leak in snapshot repair (CASSANDRA-6047)
 * Fix sstable2sjon for CQL3 tables (CASSANDRA-5852)


2.0.0
 * Fix thrift validation when inserting into CQL3 tables (CASSANDRA-5138)
 * Fix periodic memtable flushing behavior with clean memtables (CASSANDRA-5931)
 * Fix dateOf() function for pre-2.0 timestamp columns (CASSANDRA-5928)
 * Fix SSTable unintentionally loads BF when opened for batch (CASSANDRA-5938)
 * Add stream session progress to JMX (CASSANDRA-4757)
 * Fix NPE during CAS operation (CASSANDRA-5925)
Merged from 1.2:
 * Fix getBloomFilterDiskSpaceUsed for AlwaysPresentFilter (CASSANDRA-5900)
 * Don't announce schema version until we've loaded the changes locally
   (CASSANDRA-5904)
 * Fix to support off heap bloom filters size greater than 2 GB (CASSANDRA-5903)
 * Properly handle parsing huge map and set literals (CASSANDRA-5893)


2.0.0-rc2
 * enable vnodes by default (CASSANDRA-5869)
 * fix CAS contention timeout (CASSANDRA-5830)
 * fix HsHa to respect max frame size (CASSANDRA-4573)
 * Fix (some) 2i on composite components omissions (CASSANDRA-5851)
 * cqlsh: add DESCRIBE FULL SCHEMA variant (CASSANDRA-5880)
Merged from 1.2:
 * Correctly validate sparse composite cells in scrub (CASSANDRA-5855)
 * Add KeyCacheHitRate metric to CF metrics (CASSANDRA-5868)
 * cqlsh: add support for multiline comments (CASSANDRA-5798)
 * Handle CQL3 SELECT duplicate IN restrictions on clustering columns
   (CASSANDRA-5856)


2.0.0-rc1
 * improve DecimalSerializer performance (CASSANDRA-5837)
 * fix potential spurious wakeup in AsyncOneResponse (CASSANDRA-5690)
 * fix schema-related trigger issues (CASSANDRA-5774)
 * Better validation when accessing CQL3 table from thrift (CASSANDRA-5138)
 * Fix assertion error during repair (CASSANDRA-5801)
 * Fix range tombstone bug (CASSANDRA-5805)
 * DC-local CAS (CASSANDRA-5797)
 * Add a native_protocol_version column to the system.local table (CASSANRDA-5819)
 * Use index_interval from cassandra.yaml when upgraded (CASSANDRA-5822)
 * Fix buffer underflow on socket close (CASSANDRA-5792)
Merged from 1.2:
 * Fix reading DeletionTime from 1.1-format sstables (CASSANDRA-5814)
 * cqlsh: add collections support to COPY (CASSANDRA-5698)
 * retry important messages for any IOException (CASSANDRA-5804)
 * Allow empty IN relations in SELECT/UPDATE/DELETE statements (CASSANDRA-5626)
 * cqlsh: fix crashing on Windows due to libedit detection (CASSANDRA-5812)
 * fix bulk-loading compressed sstables (CASSANDRA-5820)
 * (Hadoop) fix quoting in CqlPagingRecordReader and CqlRecordWriter 
   (CASSANDRA-5824)
 * update default LCS sstable size to 160MB (CASSANDRA-5727)
 * Allow compacting 2Is via nodetool (CASSANDRA-5670)
 * Hex-encode non-String keys in OPP (CASSANDRA-5793)
 * nodetool history logging (CASSANDRA-5823)
 * (Hadoop) fix support for Thrift tables in CqlPagingRecordReader 
   (CASSANDRA-5752)
 * add "all time blocked" to StatusLogger output (CASSANDRA-5825)
 * Future-proof inter-major-version schema migrations (CASSANDRA-5845)
 * (Hadoop) add CqlPagingRecordReader support for ReversedType in Thrift table
   (CASSANDRA-5718)
 * Add -no-snapshot option to scrub (CASSANDRA-5891)
 * Fix to support off heap bloom filters size greater than 2 GB (CASSANDRA-5903)
 * Properly handle parsing huge map and set literals (CASSANDRA-5893)
 * Fix LCS L0 compaction may overlap in L1 (CASSANDRA-5907)
 * New sstablesplit tool to split large sstables offline (CASSANDRA-4766)
 * Fix potential deadlock in native protocol server (CASSANDRA-5926)
 * Disallow incompatible type change in CQL3 (CASSANDRA-5882)
Merged from 1.1:
 * Correctly validate sparse composite cells in scrub (CASSANDRA-5855)


2.0.0-beta2
 * Replace countPendingHints with Hints Created metric (CASSANDRA-5746)
 * Allow nodetool with no args, and with help to run without a server (CASSANDRA-5734)
 * Cleanup AbstractType/TypeSerializer classes (CASSANDRA-5744)
 * Remove unimplemented cli option schema-mwt (CASSANDRA-5754)
 * Support range tombstones in thrift (CASSANDRA-5435)
 * Normalize table-manipulating CQL3 statements' class names (CASSANDRA-5759)
 * cqlsh: add missing table options to DESCRIBE output (CASSANDRA-5749)
 * Fix assertion error during repair (CASSANDRA-5757)
 * Fix bulkloader (CASSANDRA-5542)
 * Add LZ4 compression to the native protocol (CASSANDRA-5765)
 * Fix bugs in the native protocol v2 (CASSANDRA-5770)
 * CAS on 'primary key only' table (CASSANDRA-5715)
 * Support streaming SSTables of old versions (CASSANDRA-5772)
 * Always respect protocol version in native protocol (CASSANDRA-5778)
 * Fix ConcurrentModificationException during streaming (CASSANDRA-5782)
 * Update deletion timestamp in Commit#updatesWithPaxosTime (CASSANDRA-5787)
 * Thrift cas() method crashes if input columns are not sorted (CASSANDRA-5786)
 * Order columns names correctly when querying for CAS (CASSANDRA-5788)
 * Fix streaming retry (CASSANDRA-5775)
Merged from 1.2:
 * if no seeds can be a reached a node won't start in a ring by itself (CASSANDRA-5768)
 * add cassandra.unsafesystem property (CASSANDRA-5704)
 * (Hadoop) quote identifiers in CqlPagingRecordReader (CASSANDRA-5763)
 * Add replace_node functionality for vnodes (CASSANDRA-5337)
 * Add timeout events to query traces (CASSANDRA-5520)
 * Fix serialization of the LEFT gossip value (CASSANDRA-5696)
 * Pig: support for cql3 tables (CASSANDRA-5234)
 * Fix skipping range tombstones with reverse queries (CASSANDRA-5712)
 * Expire entries out of ThriftSessionManager (CASSANDRA-5719)
 * Don't keep ancestor information in memory (CASSANDRA-5342)
 * Expose native protocol server status in nodetool info (CASSANDRA-5735)
 * Fix pathetic performance of range tombstones (CASSANDRA-5677)
 * Fix querying with an empty (impossible) range (CASSANDRA-5573)
 * cqlsh: handle CUSTOM 2i in DESCRIBE output (CASSANDRA-5760)
 * Fix minor bug in Range.intersects(Bound) (CASSANDRA-5771)
 * cqlsh: handle disabled compression in DESCRIBE output (CASSANDRA-5766)
 * Ensure all UP events are notified on the native protocol (CASSANDRA-5769)
 * Fix formatting of sstable2json with multiple -k arguments (CASSANDRA-5781)
 * Don't rely on row marker for queries in general to hide lost markers
   after TTL expires (CASSANDRA-5762)
 * Sort nodetool help output (CASSANDRA-5776)
 * Fix column expiring during 2 phases compaction (CASSANDRA-5799)
 * now() is being rejected in INSERTs when inside collections (CASSANDRA-5795)


2.0.0-beta1
 * Add support for indexing clustered columns (CASSANDRA-5125)
 * Removed on-heap row cache (CASSANDRA-5348)
 * use nanotime consistently for node-local timeouts (CASSANDRA-5581)
 * Avoid unnecessary second pass on name-based queries (CASSANDRA-5577)
 * Experimental triggers (CASSANDRA-1311)
 * JEMalloc support for off-heap allocation (CASSANDRA-3997)
 * Single-pass compaction (CASSANDRA-4180)
 * Removed token range bisection (CASSANDRA-5518)
 * Removed compatibility with pre-1.2.5 sstables and network messages
   (CASSANDRA-5511)
 * removed PBSPredictor (CASSANDRA-5455)
 * CAS support (CASSANDRA-5062, 5441, 5442, 5443, 5619, 5667)
 * Leveled compaction performs size-tiered compactions in L0 
   (CASSANDRA-5371, 5439)
 * Add yaml network topology snitch for mixed ec2/other envs (CASSANDRA-5339)
 * Log when a node is down longer than the hint window (CASSANDRA-4554)
 * Optimize tombstone creation for ExpiringColumns (CASSANDRA-4917)
 * Improve LeveledScanner work estimation (CASSANDRA-5250, 5407)
 * Replace compaction lock with runWithCompactionsDisabled (CASSANDRA-3430)
 * Change Message IDs to ints (CASSANDRA-5307)
 * Move sstable level information into the Stats component, removing the
   need for a separate Manifest file (CASSANDRA-4872)
 * avoid serializing to byte[] on commitlog append (CASSANDRA-5199)
 * make index_interval configurable per columnfamily (CASSANDRA-3961, CASSANDRA-5650)
 * add default_time_to_live (CASSANDRA-3974)
 * add memtable_flush_period_in_ms (CASSANDRA-4237)
 * replace supercolumns internally by composites (CASSANDRA-3237, 5123)
 * upgrade thrift to 0.9.0 (CASSANDRA-3719)
 * drop unnecessary keyspace parameter from user-defined compaction API 
   (CASSANDRA-5139)
 * more robust solution to incomplete compactions + counters (CASSANDRA-5151)
 * Change order of directory searching for c*.in.sh (CASSANDRA-3983)
 * Add tool to reset SSTable compaction level for LCS (CASSANDRA-5271)
 * Allow custom configuration loader (CASSANDRA-5045)
 * Remove memory emergency pressure valve logic (CASSANDRA-3534)
 * Reduce request latency with eager retry (CASSANDRA-4705)
 * cqlsh: Remove ASSUME command (CASSANDRA-5331)
 * Rebuild BF when loading sstables if bloom_filter_fp_chance
   has changed since compaction (CASSANDRA-5015)
 * remove row-level bloom filters (CASSANDRA-4885)
 * Change Kernel Page Cache skipping into row preheating (disabled by default)
   (CASSANDRA-4937)
 * Improve repair by deciding on a gcBefore before sending
   out TreeRequests (CASSANDRA-4932)
 * Add an official way to disable compactions (CASSANDRA-5074)
 * Reenable ALTER TABLE DROP with new semantics (CASSANDRA-3919)
 * Add binary protocol versioning (CASSANDRA-5436)
 * Swap THshaServer for TThreadedSelectorServer (CASSANDRA-5530)
 * Add alias support to SELECT statement (CASSANDRA-5075)
 * Don't create empty RowMutations in CommitLogReplayer (CASSANDRA-5541)
 * Use range tombstones when dropping cfs/columns from schema (CASSANDRA-5579)
 * cqlsh: drop CQL2/CQL3-beta support (CASSANDRA-5585)
 * Track max/min column names in sstables to be able to optimize slice
   queries (CASSANDRA-5514, CASSANDRA-5595, CASSANDRA-5600)
 * Binary protocol: allow batching already prepared statements (CASSANDRA-4693)
 * Allow preparing timestamp, ttl and limit in CQL3 queries (CASSANDRA-4450)
 * Support native link w/o JNA in Java7 (CASSANDRA-3734)
 * Use SASL authentication in binary protocol v2 (CASSANDRA-5545)
 * Replace Thrift HsHa with LMAX Disruptor based implementation (CASSANDRA-5582)
 * cqlsh: Add row count to SELECT output (CASSANDRA-5636)
 * Include a timestamp with all read commands to determine column expiration
   (CASSANDRA-5149)
 * Streaming 2.0 (CASSANDRA-5286, 5699)
 * Conditional create/drop ks/table/index statements in CQL3 (CASSANDRA-2737)
 * more pre-table creation property validation (CASSANDRA-5693)
 * Redesign repair messages (CASSANDRA-5426)
 * Fix ALTER RENAME post-5125 (CASSANDRA-5702)
 * Disallow renaming a 2ndary indexed column (CASSANDRA-5705)
 * Rename Table to Keyspace (CASSANDRA-5613)
 * Ensure changing column_index_size_in_kb on different nodes don't corrupt the
   sstable (CASSANDRA-5454)
 * Move resultset type information into prepare, not execute (CASSANDRA-5649)
 * Auto paging in binary protocol (CASSANDRA-4415, 5714)
 * Don't tie client side use of AbstractType to JDBC (CASSANDRA-4495)
 * Adds new TimestampType to replace DateType (CASSANDRA-5723, CASSANDRA-5729)
Merged from 1.2:
 * make starting native protocol server idempotent (CASSANDRA-5728)
 * Fix loading key cache when a saved entry is no longer valid (CASSANDRA-5706)
 * Fix serialization of the LEFT gossip value (CASSANDRA-5696)
 * cqlsh: Don't show 'null' in place of empty values (CASSANDRA-5675)
 * Race condition in detecting version on a mixed 1.1/1.2 cluster
   (CASSANDRA-5692)
 * Fix skipping range tombstones with reverse queries (CASSANDRA-5712)
 * Expire entries out of ThriftSessionManager (CASSANRDA-5719)
 * Don't keep ancestor information in memory (CASSANDRA-5342)
 * cqlsh: fix handling of semicolons inside BATCH queries (CASSANDRA-5697)


1.2.6
 * Fix tracing when operation completes before all responses arrive 
   (CASSANDRA-5668)
 * Fix cross-DC mutation forwarding (CASSANDRA-5632)
 * Reduce SSTableLoader memory usage (CASSANDRA-5555)
 * Scale hinted_handoff_throttle_in_kb to cluster size (CASSANDRA-5272)
 * (Hadoop) Add CQL3 input/output formats (CASSANDRA-4421, 5622)
 * (Hadoop) Fix InputKeyRange in CFIF (CASSANDRA-5536)
 * Fix dealing with ridiculously large max sstable sizes in LCS (CASSANDRA-5589)
 * Ignore pre-truncate hints (CASSANDRA-4655)
 * Move System.exit on OOM into a separate thread (CASSANDRA-5273)
 * Write row markers when serializing schema (CASSANDRA-5572)
 * Check only SSTables for the requested range when streaming (CASSANDRA-5569)
 * Improve batchlog replay behavior and hint ttl handling (CASSANDRA-5314)
 * Exclude localTimestamp from validation for tombstones (CASSANDRA-5398)
 * cqlsh: add custom prompt support (CASSANDRA-5539)
 * Reuse prepared statements in hot auth queries (CASSANDRA-5594)
 * cqlsh: add vertical output option (see EXPAND) (CASSANDRA-5597)
 * Add a rate limit option to stress (CASSANDRA-5004)
 * have BulkLoader ignore snapshots directories (CASSANDRA-5587) 
 * fix SnitchProperties logging context (CASSANDRA-5602)
 * Expose whether jna is enabled and memory is locked via JMX (CASSANDRA-5508)
 * cqlsh: fix COPY FROM with ReversedType (CASSANDRA-5610)
 * Allow creating CUSTOM indexes on collections (CASSANDRA-5615)
 * Evaluate now() function at execution time (CASSANDRA-5616)
 * Expose detailed read repair metrics (CASSANDRA-5618)
 * Correct blob literal + ReversedType parsing (CASSANDRA-5629)
 * Allow GPFS to prefer the internal IP like EC2MRS (CASSANDRA-5630)
 * fix help text for -tspw cassandra-cli (CASSANDRA-5643)
 * don't throw away initial causes exceptions for internode encryption issues 
   (CASSANDRA-5644)
 * Fix message spelling errors for cql select statements (CASSANDRA-5647)
 * Suppress custom exceptions thru jmx (CASSANDRA-5652)
 * Update CREATE CUSTOM INDEX syntax (CASSANDRA-5639)
 * Fix PermissionDetails.equals() method (CASSANDRA-5655)
 * Never allow partition key ranges in CQL3 without token() (CASSANDRA-5666)
 * Gossiper incorrectly drops AppState for an upgrading node (CASSANDRA-5660)
 * Connection thrashing during multi-region ec2 during upgrade, due to 
   messaging version (CASSANDRA-5669)
 * Avoid over reconnecting in EC2MRS (CASSANDRA-5678)
 * Fix ReadResponseSerializer.serializedSize() for digest reads (CASSANDRA-5476)
 * allow sstable2json on 2i CFs (CASSANDRA-5694)
Merged from 1.1:
 * Remove buggy thrift max message length option (CASSANDRA-5529)
 * Fix NPE in Pig's widerow mode (CASSANDRA-5488)
 * Add split size parameter to Pig and disable split combination (CASSANDRA-5544)


1.2.5
 * make BytesToken.toString only return hex bytes (CASSANDRA-5566)
 * Ensure that submitBackground enqueues at least one task (CASSANDRA-5554)
 * fix 2i updates with identical values and timestamps (CASSANDRA-5540)
 * fix compaction throttling bursty-ness (CASSANDRA-4316)
 * reduce memory consumption of IndexSummary (CASSANDRA-5506)
 * remove per-row column name bloom filters (CASSANDRA-5492)
 * Include fatal errors in trace events (CASSANDRA-5447)
 * Ensure that PerRowSecondaryIndex is notified of row-level deletes
   (CASSANDRA-5445)
 * Allow empty blob literals in CQL3 (CASSANDRA-5452)
 * Fix streaming RangeTombstones at column index boundary (CASSANDRA-5418)
 * Fix preparing statements when current keyspace is not set (CASSANDRA-5468)
 * Fix SemanticVersion.isSupportedBy minor/patch handling (CASSANDRA-5496)
 * Don't provide oldCfId for post-1.1 system cfs (CASSANDRA-5490)
 * Fix primary range ignores replication strategy (CASSANDRA-5424)
 * Fix shutdown of binary protocol server (CASSANDRA-5507)
 * Fix repair -snapshot not working (CASSANDRA-5512)
 * Set isRunning flag later in binary protocol server (CASSANDRA-5467)
 * Fix use of CQL3 functions with descending clustering order (CASSANDRA-5472)
 * Disallow renaming columns one at a time for thrift table in CQL3
   (CASSANDRA-5531)
 * cqlsh: add CLUSTERING ORDER BY support to DESCRIBE (CASSANDRA-5528)
 * Add custom secondary index support to CQL3 (CASSANDRA-5484)
 * Fix repair hanging silently on unexpected error (CASSANDRA-5229)
 * Fix Ec2Snitch regression introduced by CASSANDRA-5171 (CASSANDRA-5432)
 * Add nodetool enablebackup/disablebackup (CASSANDRA-5556)
 * cqlsh: fix DESCRIBE after case insensitive USE (CASSANDRA-5567)
Merged from 1.1
 * Add retry mechanism to OTC for non-droppable_verbs (CASSANDRA-5393)
 * Use allocator information to improve memtable memory usage estimate
   (CASSANDRA-5497)
 * Fix trying to load deleted row into row cache on startup (CASSANDRA-4463)
 * fsync leveled manifest to avoid corruption (CASSANDRA-5535)
 * Fix Bound intersection computation (CASSANDRA-5551)
 * sstablescrub now respects max memory size in cassandra.in.sh (CASSANDRA-5562)


1.2.4
 * Ensure that PerRowSecondaryIndex updates see the most recent values
   (CASSANDRA-5397)
 * avoid duplicate index entries ind PrecompactedRow and 
   ParallelCompactionIterable (CASSANDRA-5395)
 * remove the index entry on oldColumn when new column is a tombstone 
   (CASSANDRA-5395)
 * Change default stream throughput from 400 to 200 mbps (CASSANDRA-5036)
 * Gossiper logs DOWN for symmetry with UP (CASSANDRA-5187)
 * Fix mixing prepared statements between keyspaces (CASSANDRA-5352)
 * Fix consistency level during bootstrap - strike 3 (CASSANDRA-5354)
 * Fix transposed arguments in AlreadyExistsException (CASSANDRA-5362)
 * Improve asynchronous hint delivery (CASSANDRA-5179)
 * Fix Guava dependency version (12.0 -> 13.0.1) for Maven (CASSANDRA-5364)
 * Validate that provided CQL3 collection value are < 64K (CASSANDRA-5355)
 * Make upgradeSSTable skip current version sstables by default (CASSANDRA-5366)
 * Optimize min/max timestamp collection (CASSANDRA-5373)
 * Invalid streamId in cql binary protocol when using invalid CL 
   (CASSANDRA-5164)
 * Fix validation for IN where clauses with collections (CASSANDRA-5376)
 * Copy resultSet on count query to avoid ConcurrentModificationException 
   (CASSANDRA-5382)
 * Correctly typecheck in CQL3 even with ReversedType (CASSANDRA-5386)
 * Fix streaming compressed files when using encryption (CASSANDRA-5391)
 * cassandra-all 1.2.0 pom missing netty dependency (CASSANDRA-5392)
 * Fix writetime/ttl functions on null values (CASSANDRA-5341)
 * Fix NPE during cql3 select with token() (CASSANDRA-5404)
 * IndexHelper.skipBloomFilters won't skip non-SHA filters (CASSANDRA-5385)
 * cqlsh: Print maps ordered by key, sort sets (CASSANDRA-5413)
 * Add null syntax support in CQL3 for inserts (CASSANDRA-3783)
 * Allow unauthenticated set_keyspace() calls (CASSANDRA-5423)
 * Fix potential incremental backups race (CASSANDRA-5410)
 * Fix prepared BATCH statements with batch-level timestamps (CASSANDRA-5415)
 * Allow overriding superuser setup delay (CASSANDRA-5430)
 * cassandra-shuffle with JMX usernames and passwords (CASSANDRA-5431)
Merged from 1.1:
 * cli: Quote ks and cf names in schema output when needed (CASSANDRA-5052)
 * Fix bad default for min/max timestamp in SSTableMetadata (CASSANDRA-5372)
 * Fix cf name extraction from manifest in Directories.migrateFile() 
   (CASSANDRA-5242)
 * Support pluggable internode authentication (CASSANDRA-5401)


1.2.3
 * add check for sstable overlap within a level on startup (CASSANDRA-5327)
 * replace ipv6 colons in jmx object names (CASSANDRA-5298, 5328)
 * Avoid allocating SSTableBoundedScanner during repair when the range does 
   not intersect the sstable (CASSANDRA-5249)
 * Don't lowercase property map keys (this breaks NTS) (CASSANDRA-5292)
 * Fix composite comparator with super columns (CASSANDRA-5287)
 * Fix insufficient validation of UPDATE queries against counter cfs
   (CASSANDRA-5300)
 * Fix PropertyFileSnitch default DC/Rack behavior (CASSANDRA-5285)
 * Handle null values when executing prepared statement (CASSANDRA-5081)
 * Add netty to pom dependencies (CASSANDRA-5181)
 * Include type arguments in Thrift CQLPreparedResult (CASSANDRA-5311)
 * Fix compaction not removing columns when bf_fp_ratio is 1 (CASSANDRA-5182)
 * cli: Warn about missing CQL3 tables in schema descriptions (CASSANDRA-5309)
 * Re-enable unknown option in replication/compaction strategies option for
   backward compatibility (CASSANDRA-4795)
 * Add binary protocol support to stress (CASSANDRA-4993)
 * cqlsh: Fix COPY FROM value quoting and null handling (CASSANDRA-5305)
 * Fix repair -pr for vnodes (CASSANDRA-5329)
 * Relax CL for auth queries for non-default users (CASSANDRA-5310)
 * Fix AssertionError during repair (CASSANDRA-5245)
 * Don't announce migrations to pre-1.2 nodes (CASSANDRA-5334)
Merged from 1.1:
 * Update offline scrub for 1.0 -> 1.1 directory structure (CASSANDRA-5195)
 * add tmp flag to Descriptor hashcode (CASSANDRA-4021)
 * fix logging of "Found table data in data directories" when only system tables
   are present (CASSANDRA-5289)
 * cli: Add JMX authentication support (CASSANDRA-5080)
 * nodetool: ability to repair specific range (CASSANDRA-5280)
 * Fix possible assertion triggered in SliceFromReadCommand (CASSANDRA-5284)
 * cqlsh: Add inet type support on Windows (ipv4-only) (CASSANDRA-4801)
 * Fix race when initializing ColumnFamilyStore (CASSANDRA-5350)
 * Add UseTLAB JVM flag (CASSANDRA-5361)


1.2.2
 * fix potential for multiple concurrent compactions of the same sstables
   (CASSANDRA-5256)
 * avoid no-op caching of byte[] on commitlog append (CASSANDRA-5199)
 * fix symlinks under data dir not working (CASSANDRA-5185)
 * fix bug in compact storage metadata handling (CASSANDRA-5189)
 * Validate login for USE queries (CASSANDRA-5207)
 * cli: remove default username and password (CASSANDRA-5208)
 * configure populate_io_cache_on_flush per-CF (CASSANDRA-4694)
 * allow configuration of internode socket buffer (CASSANDRA-3378)
 * Make sstable directory picking blacklist-aware again (CASSANDRA-5193)
 * Correctly expire gossip states for edge cases (CASSANDRA-5216)
 * Improve handling of directory creation failures (CASSANDRA-5196)
 * Expose secondary indicies to the rest of nodetool (CASSANDRA-4464)
 * Binary protocol: avoid sending notification for 0.0.0.0 (CASSANDRA-5227)
 * add UseCondCardMark XX jvm settings on jdk 1.7 (CASSANDRA-4366)
 * CQL3 refactor to allow conversion function (CASSANDRA-5226)
 * Fix drop of sstables in some circumstance (CASSANDRA-5232)
 * Implement caching of authorization results (CASSANDRA-4295)
 * Add support for LZ4 compression (CASSANDRA-5038)
 * Fix missing columns in wide rows queries (CASSANDRA-5225)
 * Simplify auth setup and make system_auth ks alterable (CASSANDRA-5112)
 * Stop compactions from hanging during bootstrap (CASSANDRA-5244)
 * fix compressed streaming sending extra chunk (CASSANDRA-5105)
 * Add CQL3-based implementations of IAuthenticator and IAuthorizer
   (CASSANDRA-4898)
 * Fix timestamp-based tomstone removal logic (CASSANDRA-5248)
 * cli: Add JMX authentication support (CASSANDRA-5080)
 * Fix forceFlush behavior (CASSANDRA-5241)
 * cqlsh: Add username autocompletion (CASSANDRA-5231)
 * Fix CQL3 composite partition key error (CASSANDRA-5240)
 * Allow IN clause on last clustering key (CASSANDRA-5230)
Merged from 1.1:
 * fix start key/end token validation for wide row iteration (CASSANDRA-5168)
 * add ConfigHelper support for Thrift frame and max message sizes (CASSANDRA-5188)
 * fix nodetool repair not fail on node down (CASSANDRA-5203)
 * always collect tombstone hints (CASSANDRA-5068)
 * Fix error when sourcing file in cqlsh (CASSANDRA-5235)


1.2.1
 * stream undelivered hints on decommission (CASSANDRA-5128)
 * GossipingPropertyFileSnitch loads saved dc/rack info if needed (CASSANDRA-5133)
 * drain should flush system CFs too (CASSANDRA-4446)
 * add inter_dc_tcp_nodelay setting (CASSANDRA-5148)
 * re-allow wrapping ranges for start_token/end_token range pairitspwng (CASSANDRA-5106)
 * fix validation compaction of empty rows (CASSANDRA-5136)
 * nodetool methods to enable/disable hint storage/delivery (CASSANDRA-4750)
 * disallow bloom filter false positive chance of 0 (CASSANDRA-5013)
 * add threadpool size adjustment methods to JMXEnabledThreadPoolExecutor and 
   CompactionManagerMBean (CASSANDRA-5044)
 * fix hinting for dropped local writes (CASSANDRA-4753)
 * off-heap cache doesn't need mutable column container (CASSANDRA-5057)
 * apply disk_failure_policy to bad disks on initial directory creation 
   (CASSANDRA-4847)
 * Optimize name-based queries to use ArrayBackedSortedColumns (CASSANDRA-5043)
 * Fall back to old manifest if most recent is unparseable (CASSANDRA-5041)
 * pool [Compressed]RandomAccessReader objects on the partitioned read path
   (CASSANDRA-4942)
 * Add debug logging to list filenames processed by Directories.migrateFile 
   method (CASSANDRA-4939)
 * Expose black-listed directories via JMX (CASSANDRA-4848)
 * Log compaction merge counts (CASSANDRA-4894)
 * Minimize byte array allocation by AbstractData{Input,Output} (CASSANDRA-5090)
 * Add SSL support for the binary protocol (CASSANDRA-5031)
 * Allow non-schema system ks modification for shuffle to work (CASSANDRA-5097)
 * cqlsh: Add default limit to SELECT statements (CASSANDRA-4972)
 * cqlsh: fix DESCRIBE for 1.1 cfs in CQL3 (CASSANDRA-5101)
 * Correctly gossip with nodes >= 1.1.7 (CASSANDRA-5102)
 * Ensure CL guarantees on digest mismatch (CASSANDRA-5113)
 * Validate correctly selects on composite partition key (CASSANDRA-5122)
 * Fix exception when adding collection (CASSANDRA-5117)
 * Handle states for non-vnode clusters correctly (CASSANDRA-5127)
 * Refuse unrecognized replication and compaction strategy options (CASSANDRA-4795)
 * Pick the correct value validator in sstable2json for cql3 tables (CASSANDRA-5134)
 * Validate login for describe_keyspace, describe_keyspaces and set_keyspace
   (CASSANDRA-5144)
 * Fix inserting empty maps (CASSANDRA-5141)
 * Don't remove tokens from System table for node we know (CASSANDRA-5121)
 * fix streaming progress report for compresed files (CASSANDRA-5130)
 * Coverage analysis for low-CL queries (CASSANDRA-4858)
 * Stop interpreting dates as valid timeUUID value (CASSANDRA-4936)
 * Adds E notation for floating point numbers (CASSANDRA-4927)
 * Detect (and warn) unintentional use of the cql2 thrift methods when cql3 was
   intended (CASSANDRA-5172)
 * cli: Quote ks and cf names in schema output when needed (CASSANDRA-5052)
 * Fix cf name extraction from manifest in Directories.migrateFile() (CASSANDRA-5242)
 * Replace mistaken usage of commons-logging with slf4j (CASSANDRA-5464)
 * Ensure Jackson dependency matches lib (CASSANDRA-5126)
 * Expose droppable tombstone ratio stats over JMX (CASSANDRA-5159)
Merged from 1.1:
 * Simplify CompressedRandomAccessReader to work around JDK FD bug (CASSANDRA-5088)
 * Improve handling a changing target throttle rate mid-compaction (CASSANDRA-5087)
 * Pig: correctly decode row keys in widerow mode (CASSANDRA-5098)
 * nodetool repair command now prints progress (CASSANDRA-4767)
 * fix user defined compaction to run against 1.1 data directory (CASSANDRA-5118)
 * Fix CQL3 BATCH authorization caching (CASSANDRA-5145)
 * fix get_count returns incorrect value with TTL (CASSANDRA-5099)
 * better handling for mid-compaction failure (CASSANDRA-5137)
 * convert default marshallers list to map for better readability (CASSANDRA-5109)
 * fix ConcurrentModificationException in getBootstrapSource (CASSANDRA-5170)
 * fix sstable maxtimestamp for row deletes and pre-1.1.1 sstables (CASSANDRA-5153)
 * Fix thread growth on node removal (CASSANDRA-5175)
 * Make Ec2Region's datacenter name configurable (CASSANDRA-5155)


1.2.0
 * Disallow counters in collections (CASSANDRA-5082)
 * cqlsh: add unit tests (CASSANDRA-3920)
 * fix default bloom_filter_fp_chance for LeveledCompactionStrategy (CASSANDRA-5093)
Merged from 1.1:
 * add validation for get_range_slices with start_key and end_token (CASSANDRA-5089)


1.2.0-rc2
 * fix nodetool ownership display with vnodes (CASSANDRA-5065)
 * cqlsh: add DESCRIBE KEYSPACES command (CASSANDRA-5060)
 * Fix potential infinite loop when reloading CFS (CASSANDRA-5064)
 * Fix SimpleAuthorizer example (CASSANDRA-5072)
 * cqlsh: force CL.ONE for tracing and system.schema* queries (CASSANDRA-5070)
 * Includes cassandra-shuffle in the debian package (CASSANDRA-5058)
Merged from 1.1:
 * fix multithreaded compaction deadlock (CASSANDRA-4492)
 * fix temporarily missing schema after upgrade from pre-1.1.5 (CASSANDRA-5061)
 * Fix ALTER TABLE overriding compression options with defaults
   (CASSANDRA-4996, 5066)
 * fix specifying and altering crc_check_chance (CASSANDRA-5053)
 * fix Murmur3Partitioner ownership% calculation (CASSANDRA-5076)
 * Don't expire columns sooner than they should in 2ndary indexes (CASSANDRA-5079)


1.2-rc1
 * rename rpc_timeout settings to request_timeout (CASSANDRA-5027)
 * add BF with 0.1 FP to LCS by default (CASSANDRA-5029)
 * Fix preparing insert queries (CASSANDRA-5016)
 * Fix preparing queries with counter increment (CASSANDRA-5022)
 * Fix preparing updates with collections (CASSANDRA-5017)
 * Don't generate UUID based on other node address (CASSANDRA-5002)
 * Fix message when trying to alter a clustering key type (CASSANDRA-5012)
 * Update IAuthenticator to match the new IAuthorizer (CASSANDRA-5003)
 * Fix inserting only a key in CQL3 (CASSANDRA-5040)
 * Fix CQL3 token() function when used with strings (CASSANDRA-5050)
Merged from 1.1:
 * reduce log spam from invalid counter shards (CASSANDRA-5026)
 * Improve schema propagation performance (CASSANDRA-5025)
 * Fix for IndexHelper.IndexFor throws OOB Exception (CASSANDRA-5030)
 * cqlsh: make it possible to describe thrift CFs (CASSANDRA-4827)
 * cqlsh: fix timestamp formatting on some platforms (CASSANDRA-5046)


1.2-beta3
 * make consistency level configurable in cqlsh (CASSANDRA-4829)
 * fix cqlsh rendering of blob fields (CASSANDRA-4970)
 * fix cqlsh DESCRIBE command (CASSANDRA-4913)
 * save truncation position in system table (CASSANDRA-4906)
 * Move CompressionMetadata off-heap (CASSANDRA-4937)
 * allow CLI to GET cql3 columnfamily data (CASSANDRA-4924)
 * Fix rare race condition in getExpireTimeForEndpoint (CASSANDRA-4402)
 * acquire references to overlapping sstables during compaction so bloom filter
   doesn't get free'd prematurely (CASSANDRA-4934)
 * Don't share slice query filter in CQL3 SelectStatement (CASSANDRA-4928)
 * Separate tracing from Log4J (CASSANDRA-4861)
 * Exclude gcable tombstones from merkle-tree computation (CASSANDRA-4905)
 * Better printing of AbstractBounds for tracing (CASSANDRA-4931)
 * Optimize mostRecentTombstone check in CC.collectAllData (CASSANDRA-4883)
 * Change stream session ID to UUID to avoid collision from same node (CASSANDRA-4813)
 * Use Stats.db when bulk loading if present (CASSANDRA-4957)
 * Skip repair on system_trace and keyspaces with RF=1 (CASSANDRA-4956)
 * (cql3) Remove arbitrary SELECT limit (CASSANDRA-4918)
 * Correctly handle prepared operation on collections (CASSANDRA-4945)
 * Fix CQL3 LIMIT (CASSANDRA-4877)
 * Fix Stress for CQL3 (CASSANDRA-4979)
 * Remove cassandra specific exceptions from JMX interface (CASSANDRA-4893)
 * (CQL3) Force using ALLOW FILTERING on potentially inefficient queries (CASSANDRA-4915)
 * (cql3) Fix adding column when the table has collections (CASSANDRA-4982)
 * (cql3) Fix allowing collections with compact storage (CASSANDRA-4990)
 * (cql3) Refuse ttl/writetime function on collections (CASSANDRA-4992)
 * Replace IAuthority with new IAuthorizer (CASSANDRA-4874)
 * clqsh: fix KEY pseudocolumn escaping when describing Thrift tables
   in CQL3 mode (CASSANDRA-4955)
 * add basic authentication support for Pig CassandraStorage (CASSANDRA-3042)
 * fix CQL2 ALTER TABLE compaction_strategy_class altering (CASSANDRA-4965)
Merged from 1.1:
 * Fall back to old describe_splits if d_s_ex is not available (CASSANDRA-4803)
 * Improve error reporting when streaming ranges fail (CASSANDRA-5009)
 * Fix cqlsh timestamp formatting of timezone info (CASSANDRA-4746)
 * Fix assertion failure with leveled compaction (CASSANDRA-4799)
 * Check for null end_token in get_range_slice (CASSANDRA-4804)
 * Remove all remnants of removed nodes (CASSANDRA-4840)
 * Add aut-reloading of the log4j file in debian package (CASSANDRA-4855)
 * Fix estimated row cache entry size (CASSANDRA-4860)
 * reset getRangeSlice filter after finishing a row for get_paged_slice
   (CASSANDRA-4919)
 * expunge row cache post-truncate (CASSANDRA-4940)
 * Allow static CF definition with compact storage (CASSANDRA-4910)
 * Fix endless loop/compaction of schema_* CFs due to broken timestamps (CASSANDRA-4880)
 * Fix 'wrong class type' assertion in CounterColumn (CASSANDRA-4976)


1.2-beta2
 * fp rate of 1.0 disables BF entirely; LCS defaults to 1.0 (CASSANDRA-4876)
 * off-heap bloom filters for row keys (CASSANDRA_4865)
 * add extension point for sstable components (CASSANDRA-4049)
 * improve tracing output (CASSANDRA-4852, 4862)
 * make TRACE verb droppable (CASSANDRA-4672)
 * fix BulkLoader recognition of CQL3 columnfamilies (CASSANDRA-4755)
 * Sort commitlog segments for replay by id instead of mtime (CASSANDRA-4793)
 * Make hint delivery asynchronous (CASSANDRA-4761)
 * Pluggable Thrift transport factories for CLI and cqlsh (CASSANDRA-4609, 4610)
 * cassandra-cli: allow Double value type to be inserted to a column (CASSANDRA-4661)
 * Add ability to use custom TServerFactory implementations (CASSANDRA-4608)
 * optimize batchlog flushing to skip successful batches (CASSANDRA-4667)
 * include metadata for system keyspace itself in schema tables (CASSANDRA-4416)
 * add check to PropertyFileSnitch to verify presence of location for
   local node (CASSANDRA-4728)
 * add PBSPredictor consistency modeler (CASSANDRA-4261)
 * remove vestiges of Thrift unframed mode (CASSANDRA-4729)
 * optimize single-row PK lookups (CASSANDRA-4710)
 * adjust blockFor calculation to account for pending ranges due to node 
   movement (CASSANDRA-833)
 * Change CQL version to 3.0.0 and stop accepting 3.0.0-beta1 (CASSANDRA-4649)
 * (CQL3) Make prepared statement global instead of per connection 
   (CASSANDRA-4449)
 * Fix scrubbing of CQL3 created tables (CASSANDRA-4685)
 * (CQL3) Fix validation when using counter and regular columns in the same 
   table (CASSANDRA-4706)
 * Fix bug starting Cassandra with simple authentication (CASSANDRA-4648)
 * Add support for batchlog in CQL3 (CASSANDRA-4545, 4738)
 * Add support for multiple column family outputs in CFOF (CASSANDRA-4208)
 * Support repairing only the local DC nodes (CASSANDRA-4747)
 * Use rpc_address for binary protocol and change default port (CASSANDRA-4751)
 * Fix use of collections in prepared statements (CASSANDRA-4739)
 * Store more information into peers table (CASSANDRA-4351, 4814)
 * Configurable bucket size for size tiered compaction (CASSANDRA-4704)
 * Run leveled compaction in parallel (CASSANDRA-4310)
 * Fix potential NPE during CFS reload (CASSANDRA-4786)
 * Composite indexes may miss results (CASSANDRA-4796)
 * Move consistency level to the protocol level (CASSANDRA-4734, 4824)
 * Fix Subcolumn slice ends not respected (CASSANDRA-4826)
 * Fix Assertion error in cql3 select (CASSANDRA-4783)
 * Fix list prepend logic (CQL3) (CASSANDRA-4835)
 * Add booleans as literals in CQL3 (CASSANDRA-4776)
 * Allow renaming PK columns in CQL3 (CASSANDRA-4822)
 * Fix binary protocol NEW_NODE event (CASSANDRA-4679)
 * Fix potential infinite loop in tombstone compaction (CASSANDRA-4781)
 * Remove system tables accounting from schema (CASSANDRA-4850)
 * (cql3) Force provided columns in clustering key order in 
   'CLUSTERING ORDER BY' (CASSANDRA-4881)
 * Fix composite index bug (CASSANDRA-4884)
 * Fix short read protection for CQL3 (CASSANDRA-4882)
 * Add tracing support to the binary protocol (CASSANDRA-4699)
 * (cql3) Don't allow prepared marker inside collections (CASSANDRA-4890)
 * Re-allow order by on non-selected columns (CASSANDRA-4645)
 * Bug when composite index is created in a table having collections (CASSANDRA-4909)
 * log index scan subject in CompositesSearcher (CASSANDRA-4904)
Merged from 1.1:
 * add get[Row|Key]CacheEntries to CacheServiceMBean (CASSANDRA-4859)
 * fix get_paged_slice to wrap to next row correctly (CASSANDRA-4816)
 * fix indexing empty column values (CASSANDRA-4832)
 * allow JdbcDate to compose null Date objects (CASSANDRA-4830)
 * fix possible stackoverflow when compacting 1000s of sstables
   (CASSANDRA-4765)
 * fix wrong leveled compaction progress calculation (CASSANDRA-4807)
 * add a close() method to CRAR to prevent leaking file descriptors (CASSANDRA-4820)
 * fix potential infinite loop in get_count (CASSANDRA-4833)
 * fix compositeType.{get/from}String methods (CASSANDRA-4842)
 * (CQL) fix CREATE COLUMNFAMILY permissions check (CASSANDRA-4864)
 * Fix DynamicCompositeType same type comparison (CASSANDRA-4711)
 * Fix duplicate SSTable reference when stream session failed (CASSANDRA-3306)
 * Allow static CF definition with compact storage (CASSANDRA-4910)
 * Fix endless loop/compaction of schema_* CFs due to broken timestamps (CASSANDRA-4880)
 * Fix 'wrong class type' assertion in CounterColumn (CASSANDRA-4976)


1.2-beta1
 * add atomic_batch_mutate (CASSANDRA-4542, -4635)
 * increase default max_hint_window_in_ms to 3h (CASSANDRA-4632)
 * include message initiation time to replicas so they can more
   accurately drop timed-out requests (CASSANDRA-2858)
 * fix clientutil.jar dependencies (CASSANDRA-4566)
 * optimize WriteResponse (CASSANDRA-4548)
 * new metrics (CASSANDRA-4009)
 * redesign KEYS indexes to avoid read-before-write (CASSANDRA-2897)
 * debug tracing (CASSANDRA-1123)
 * parallelize row cache loading (CASSANDRA-4282)
 * Make compaction, flush JBOD-aware (CASSANDRA-4292)
 * run local range scans on the read stage (CASSANDRA-3687)
 * clean up ioexceptions (CASSANDRA-2116)
 * add disk_failure_policy (CASSANDRA-2118)
 * Introduce new json format with row level deletion (CASSANDRA-4054)
 * remove redundant "name" column from schema_keyspaces (CASSANDRA-4433)
 * improve "nodetool ring" handling of multi-dc clusters (CASSANDRA-3047)
 * update NTS calculateNaturalEndpoints to be O(N log N) (CASSANDRA-3881)
 * split up rpc timeout by operation type (CASSANDRA-2819)
 * rewrite key cache save/load to use only sequential i/o (CASSANDRA-3762)
 * update MS protocol with a version handshake + broadcast address id
   (CASSANDRA-4311)
 * multithreaded hint replay (CASSANDRA-4189)
 * add inter-node message compression (CASSANDRA-3127)
 * remove COPP (CASSANDRA-2479)
 * Track tombstone expiration and compact when tombstone content is
   higher than a configurable threshold, default 20% (CASSANDRA-3442, 4234)
 * update MurmurHash to version 3 (CASSANDRA-2975)
 * (CLI) track elapsed time for `delete' operation (CASSANDRA-4060)
 * (CLI) jline version is bumped to 1.0 to properly  support
   'delete' key function (CASSANDRA-4132)
 * Save IndexSummary into new SSTable 'Summary' component (CASSANDRA-2392, 4289)
 * Add support for range tombstones (CASSANDRA-3708)
 * Improve MessagingService efficiency (CASSANDRA-3617)
 * Avoid ID conflicts from concurrent schema changes (CASSANDRA-3794)
 * Set thrift HSHA server thread limit to unlimited by default (CASSANDRA-4277)
 * Avoids double serialization of CF id in RowMutation messages
   (CASSANDRA-4293)
 * stream compressed sstables directly with java nio (CASSANDRA-4297)
 * Support multiple ranges in SliceQueryFilter (CASSANDRA-3885)
 * Add column metadata to system column families (CASSANDRA-4018)
 * (cql3) Always use composite types by default (CASSANDRA-4329)
 * (cql3) Add support for set, map and list (CASSANDRA-3647)
 * Validate date type correctly (CASSANDRA-4441)
 * (cql3) Allow definitions with only a PK (CASSANDRA-4361)
 * (cql3) Add support for row key composites (CASSANDRA-4179)
 * improve DynamicEndpointSnitch by using reservoir sampling (CASSANDRA-4038)
 * (cql3) Add support for 2ndary indexes (CASSANDRA-3680)
 * (cql3) fix defining more than one PK to be invalid (CASSANDRA-4477)
 * remove schema agreement checking from all external APIs (Thrift, CQL and CQL3) (CASSANDRA-4487)
 * add Murmur3Partitioner and make it default for new installations (CASSANDRA-3772, 4621)
 * (cql3) update pseudo-map syntax to use map syntax (CASSANDRA-4497)
 * Finer grained exceptions hierarchy and provides error code with exceptions (CASSANDRA-3979)
 * Adds events push to binary protocol (CASSANDRA-4480)
 * Rewrite nodetool help (CASSANDRA-2293)
 * Make CQL3 the default for CQL (CASSANDRA-4640)
 * update stress tool to be able to use CQL3 (CASSANDRA-4406)
 * Accept all thrift update on CQL3 cf but don't expose their metadata (CASSANDRA-4377)
 * Replace Throttle with Guava's RateLimiter for HintedHandOff (CASSANDRA-4541)
 * fix counter add/get using CQL2 and CQL3 in stress tool (CASSANDRA-4633)
 * Add sstable count per level to cfstats (CASSANDRA-4537)
 * (cql3) Add ALTER KEYSPACE statement (CASSANDRA-4611)
 * (cql3) Allow defining default consistency levels (CASSANDRA-4448)
 * (cql3) Fix queries using LIMIT missing results (CASSANDRA-4579)
 * fix cross-version gossip messaging (CASSANDRA-4576)
 * added inet data type (CASSANDRA-4627)


1.1.6
 * Wait for writes on synchronous read digest mismatch (CASSANDRA-4792)
 * fix commitlog replay for nanotime-infected sstables (CASSANDRA-4782)
 * preflight check ttl for maximum of 20 years (CASSANDRA-4771)
 * (Pig) fix widerow input with single column rows (CASSANDRA-4789)
 * Fix HH to compact with correct gcBefore, which avoids wiping out
   undelivered hints (CASSANDRA-4772)
 * LCS will merge up to 32 L0 sstables as intended (CASSANDRA-4778)
 * NTS will default unconfigured DC replicas to zero (CASSANDRA-4675)
 * use default consistency level in counter validation if none is
   explicitly provide (CASSANDRA-4700)
 * Improve IAuthority interface by introducing fine-grained
   access permissions and grant/revoke commands (CASSANDRA-4490, 4644)
 * fix assumption error in CLI when updating/describing keyspace 
   (CASSANDRA-4322)
 * Adds offline sstablescrub to debian packaging (CASSANDRA-4642)
 * Automatic fixing of overlapping leveled sstables (CASSANDRA-4644)
 * fix error when using ORDER BY with extended selections (CASSANDRA-4689)
 * (CQL3) Fix validation for IN queries for non-PK cols (CASSANDRA-4709)
 * fix re-created keyspace disappering after 1.1.5 upgrade 
   (CASSANDRA-4698, 4752)
 * (CLI) display elapsed time in 2 fraction digits (CASSANDRA-3460)
 * add authentication support to sstableloader (CASSANDRA-4712)
 * Fix CQL3 'is reversed' logic (CASSANDRA-4716, 4759)
 * (CQL3) Don't return ReversedType in result set metadata (CASSANDRA-4717)
 * Backport adding AlterKeyspace statement (CASSANDRA-4611)
 * (CQL3) Correcty accept upper-case data types (CASSANDRA-4770)
 * Add binary protocol events for schema changes (CASSANDRA-4684)
Merged from 1.0:
 * Switch from NBHM to CHM in MessagingService's callback map, which
   prevents OOM in long-running instances (CASSANDRA-4708)


1.1.5
 * add SecondaryIndex.reload API (CASSANDRA-4581)
 * use millis + atomicint for commitlog segment creation instead of
   nanotime, which has issues under some hypervisors (CASSANDRA-4601)
 * fix FD leak in slice queries (CASSANDRA-4571)
 * avoid recursion in leveled compaction (CASSANDRA-4587)
 * increase stack size under Java7 to 180K
 * Log(info) schema changes (CASSANDRA-4547)
 * Change nodetool setcachecapcity to manipulate global caches (CASSANDRA-4563)
 * (cql3) fix setting compaction strategy (CASSANDRA-4597)
 * fix broken system.schema_* timestamps on system startup (CASSANDRA-4561)
 * fix wrong skip of cache saving (CASSANDRA-4533)
 * Avoid NPE when lost+found is in data dir (CASSANDRA-4572)
 * Respect five-minute flush moratorium after initial CL replay (CASSANDRA-4474)
 * Adds ntp as recommended in debian packaging (CASSANDRA-4606)
 * Configurable transport in CF Record{Reader|Writer} (CASSANDRA-4558)
 * (cql3) fix potential NPE with both equal and unequal restriction (CASSANDRA-4532)
 * (cql3) improves ORDER BY validation (CASSANDRA-4624)
 * Fix potential deadlock during counter writes (CASSANDRA-4578)
 * Fix cql error with ORDER BY when using IN (CASSANDRA-4612)
Merged from 1.0:
 * increase Xss to 160k to accomodate latest 1.6 JVMs (CASSANDRA-4602)
 * fix toString of hint destination tokens (CASSANDRA-4568)
 * Fix multiple values for CurrentLocal NodeID (CASSANDRA-4626)


1.1.4
 * fix offline scrub to catch >= out of order rows (CASSANDRA-4411)
 * fix cassandra-env.sh on RHEL and other non-dash-based systems 
   (CASSANDRA-4494)
Merged from 1.0:
 * (Hadoop) fix setting key length for old-style mapred api (CASSANDRA-4534)
 * (Hadoop) fix iterating through a resultset consisting entirely
   of tombstoned rows (CASSANDRA-4466)


1.1.3
 * (cqlsh) add COPY TO (CASSANDRA-4434)
 * munmap commitlog segments before rename (CASSANDRA-4337)
 * (JMX) rename getRangeKeySample to sampleKeyRange to avoid returning
   multi-MB results as an attribute (CASSANDRA-4452)
 * flush based on data size, not throughput; overwritten columns no 
   longer artificially inflate liveRatio (CASSANDRA-4399)
 * update default commitlog segment size to 32MB and total commitlog
   size to 32/1024 MB for 32/64 bit JVMs, respectively (CASSANDRA-4422)
 * avoid using global partitioner to estimate ranges in index sstables
   (CASSANDRA-4403)
 * restore pre-CASSANDRA-3862 approach to removing expired tombstones
   from row cache during compaction (CASSANDRA-4364)
 * (stress) support for CQL prepared statements (CASSANDRA-3633)
 * Correctly catch exception when Snappy cannot be loaded (CASSANDRA-4400)
 * (cql3) Support ORDER BY when IN condition is given in WHERE clause (CASSANDRA-4327)
 * (cql3) delete "component_index" column on DROP TABLE call (CASSANDRA-4420)
 * change nanoTime() to currentTimeInMillis() in schema related code (CASSANDRA-4432)
 * add a token generation tool (CASSANDRA-3709)
 * Fix LCS bug with sstable containing only 1 row (CASSANDRA-4411)
 * fix "Can't Modify Index Name" problem on CF update (CASSANDRA-4439)
 * Fix assertion error in getOverlappingSSTables during repair (CASSANDRA-4456)
 * fix nodetool's setcompactionthreshold command (CASSANDRA-4455)
 * Ensure compacted files are never used, to avoid counter overcount (CASSANDRA-4436)
Merged from 1.0:
 * Push the validation of secondary index values to the SecondaryIndexManager (CASSANDRA-4240)
 * allow dropping columns shadowed by not-yet-expired supercolumn or row
   tombstones in PrecompactedRow (CASSANDRA-4396)


1.1.2
 * Fix cleanup not deleting index entries (CASSANDRA-4379)
 * Use correct partitioner when saving + loading caches (CASSANDRA-4331)
 * Check schema before trying to export sstable (CASSANDRA-2760)
 * Raise a meaningful exception instead of NPE when PFS encounters
   an unconfigured node + no default (CASSANDRA-4349)
 * fix bug in sstable blacklisting with LCS (CASSANDRA-4343)
 * LCS no longer promotes tiny sstables out of L0 (CASSANDRA-4341)
 * skip tombstones during hint replay (CASSANDRA-4320)
 * fix NPE in compactionstats (CASSANDRA-4318)
 * enforce 1m min keycache for auto (CASSANDRA-4306)
 * Have DeletedColumn.isMFD always return true (CASSANDRA-4307)
 * (cql3) exeption message for ORDER BY constraints said primary filter can be
    an IN clause, which is misleading (CASSANDRA-4319)
 * (cql3) Reject (not yet supported) creation of 2ndardy indexes on tables with
   composite primary keys (CASSANDRA-4328)
 * Set JVM stack size to 160k for java 7 (CASSANDRA-4275)
 * cqlsh: add COPY command to load data from CSV flat files (CASSANDRA-4012)
 * CFMetaData.fromThrift to throw ConfigurationException upon error (CASSANDRA-4353)
 * Use CF comparator to sort indexed columns in SecondaryIndexManager
   (CASSANDRA-4365)
 * add strategy_options to the KSMetaData.toString() output (CASSANDRA-4248)
 * (cql3) fix range queries containing unqueried results (CASSANDRA-4372)
 * (cql3) allow updating column_alias types (CASSANDRA-4041)
 * (cql3) Fix deletion bug (CASSANDRA-4193)
 * Fix computation of overlapping sstable for leveled compaction (CASSANDRA-4321)
 * Improve scrub and allow to run it offline (CASSANDRA-4321)
 * Fix assertionError in StorageService.bulkLoad (CASSANDRA-4368)
 * (cqlsh) add option to authenticate to a keyspace at startup (CASSANDRA-4108)
 * (cqlsh) fix ASSUME functionality (CASSANDRA-4352)
 * Fix ColumnFamilyRecordReader to not return progress > 100% (CASSANDRA-3942)
Merged from 1.0:
 * Set gc_grace on index CF to 0 (CASSANDRA-4314)


1.1.1
 * add populate_io_cache_on_flush option (CASSANDRA-2635)
 * allow larger cache capacities than 2GB (CASSANDRA-4150)
 * add getsstables command to nodetool (CASSANDRA-4199)
 * apply parent CF compaction settings to secondary index CFs (CASSANDRA-4280)
 * preserve commitlog size cap when recycling segments at startup
   (CASSANDRA-4201)
 * (Hadoop) fix split generation regression (CASSANDRA-4259)
 * ignore min/max compactions settings in LCS, while preserving
   behavior that min=max=0 disables autocompaction (CASSANDRA-4233)
 * log number of rows read from saved cache (CASSANDRA-4249)
 * calculate exact size required for cleanup operations (CASSANDRA-1404)
 * avoid blocking additional writes during flush when the commitlog
   gets behind temporarily (CASSANDRA-1991)
 * enable caching on index CFs based on data CF cache setting (CASSANDRA-4197)
 * warn on invalid replication strategy creation options (CASSANDRA-4046)
 * remove [Freeable]Memory finalizers (CASSANDRA-4222)
 * include tombstone size in ColumnFamily.size, which can prevent OOM
   during sudden mass delete operations by yielding a nonzero liveRatio
   (CASSANDRA-3741)
 * Open 1 sstableScanner per level for leveled compaction (CASSANDRA-4142)
 * Optimize reads when row deletion timestamps allow us to restrict
   the set of sstables we check (CASSANDRA-4116)
 * add support for commitlog archiving and point-in-time recovery
   (CASSANDRA-3690)
 * avoid generating redundant compaction tasks during streaming
   (CASSANDRA-4174)
 * add -cf option to nodetool snapshot, and takeColumnFamilySnapshot to
   StorageService mbean (CASSANDRA-556)
 * optimize cleanup to drop entire sstables where possible (CASSANDRA-4079)
 * optimize truncate when autosnapshot is disabled (CASSANDRA-4153)
 * update caches to use byte[] keys to reduce memory overhead (CASSANDRA-3966)
 * add column limit to cli (CASSANDRA-3012, 4098)
 * clean up and optimize DataOutputBuffer, used by CQL compression and
   CompositeType (CASSANDRA-4072)
 * optimize commitlog checksumming (CASSANDRA-3610)
 * identify and blacklist corrupted SSTables from future compactions 
   (CASSANDRA-2261)
 * Move CfDef and KsDef validation out of thrift (CASSANDRA-4037)
 * Expose API to repair a user provided range (CASSANDRA-3912)
 * Add way to force the cassandra-cli to refresh its schema (CASSANDRA-4052)
 * Avoid having replicate on write tasks stacking up at CL.ONE (CASSANDRA-2889)
 * (cql3) Backwards compatibility for composite comparators in non-cql3-aware
   clients (CASSANDRA-4093)
 * (cql3) Fix order by for reversed queries (CASSANDRA-4160)
 * (cql3) Add ReversedType support (CASSANDRA-4004)
 * (cql3) Add timeuuid type (CASSANDRA-4194)
 * (cql3) Minor fixes (CASSANDRA-4185)
 * (cql3) Fix prepared statement in BATCH (CASSANDRA-4202)
 * (cql3) Reduce the list of reserved keywords (CASSANDRA-4186)
 * (cql3) Move max/min compaction thresholds to compaction strategy options
   (CASSANDRA-4187)
 * Fix exception during move when localhost is the only source (CASSANDRA-4200)
 * (cql3) Allow paging through non-ordered partitioner results (CASSANDRA-3771)
 * (cql3) Fix drop index (CASSANDRA-4192)
 * (cql3) Don't return range ghosts anymore (CASSANDRA-3982)
 * fix re-creating Keyspaces/ColumnFamilies with the same name as dropped
   ones (CASSANDRA-4219)
 * fix SecondaryIndex LeveledManifest save upon snapshot (CASSANDRA-4230)
 * fix missing arrayOffset in FBUtilities.hash (CASSANDRA-4250)
 * (cql3) Add name of parameters in CqlResultSet (CASSANDRA-4242)
 * (cql3) Correctly validate order by queries (CASSANDRA-4246)
 * rename stress to cassandra-stress for saner packaging (CASSANDRA-4256)
 * Fix exception on colum metadata with non-string comparator (CASSANDRA-4269)
 * Check for unknown/invalid compression options (CASSANDRA-4266)
 * (cql3) Adds simple access to column timestamp and ttl (CASSANDRA-4217)
 * (cql3) Fix range queries with secondary indexes (CASSANDRA-4257)
 * Better error messages from improper input in cli (CASSANDRA-3865)
 * Try to stop all compaction upon Keyspace or ColumnFamily drop (CASSANDRA-4221)
 * (cql3) Allow keyspace properties to contain hyphens (CASSANDRA-4278)
 * (cql3) Correctly validate keyspace access in create table (CASSANDRA-4296)
 * Avoid deadlock in migration stage (CASSANDRA-3882)
 * Take supercolumn names and deletion info into account in memtable throughput
   (CASSANDRA-4264)
 * Add back backward compatibility for old style replication factor (CASSANDRA-4294)
 * Preserve compatibility with pre-1.1 index queries (CASSANDRA-4262)
Merged from 1.0:
 * Fix super columns bug where cache is not updated (CASSANDRA-4190)
 * fix maxTimestamp to include row tombstones (CASSANDRA-4116)
 * (CLI) properly handle quotes in create/update keyspace commands (CASSANDRA-4129)
 * Avoids possible deadlock during bootstrap (CASSANDRA-4159)
 * fix stress tool that hangs forever on timeout or error (CASSANDRA-4128)
 * stress tool to return appropriate exit code on failure (CASSANDRA-4188)
 * fix compaction NPE when out of disk space and assertions disabled
   (CASSANDRA-3985)
 * synchronize LCS getEstimatedTasks to avoid CME (CASSANDRA-4255)
 * ensure unique streaming session id's (CASSANDRA-4223)
 * kick off background compaction when min/max thresholds change 
   (CASSANDRA-4279)
 * improve ability of STCS.getBuckets to deal with 100s of 1000s of
   sstables, such as when convertinb back from LCS (CASSANDRA-4287)
 * Oversize integer in CQL throws NumberFormatException (CASSANDRA-4291)
 * fix 1.0.x node join to mixed version cluster, other nodes >= 1.1 (CASSANDRA-4195)
 * Fix LCS splitting sstable base on uncompressed size (CASSANDRA-4419)
 * Push the validation of secondary index values to the SecondaryIndexManager (CASSANDRA-4240)
 * Don't purge columns during upgradesstables (CASSANDRA-4462)
 * Make cqlsh work with piping (CASSANDRA-4113)
 * Validate arguments for nodetool decommission (CASSANDRA-4061)
 * Report thrift status in nodetool info (CASSANDRA-4010)


1.1.0-final
 * average a reduced liveRatio estimate with the previous one (CASSANDRA-4065)
 * Allow KS and CF names up to 48 characters (CASSANDRA-4157)
 * fix stress build (CASSANDRA-4140)
 * add time remaining estimate to nodetool compactionstats (CASSANDRA-4167)
 * (cql) fix NPE in cql3 ALTER TABLE (CASSANDRA-4163)
 * (cql) Add support for CL.TWO and CL.THREE in CQL (CASSANDRA-4156)
 * (cql) Fix type in CQL3 ALTER TABLE preventing update (CASSANDRA-4170)
 * (cql) Throw invalid exception from CQL3 on obsolete options (CASSANDRA-4171)
 * (cqlsh) fix recognizing uppercase SELECT keyword (CASSANDRA-4161)
 * Pig: wide row support (CASSANDRA-3909)
Merged from 1.0:
 * avoid streaming empty files with bulk loader if sstablewriter errors out
   (CASSANDRA-3946)


1.1-rc1
 * Include stress tool in binary builds (CASSANDRA-4103)
 * (Hadoop) fix wide row iteration when last row read was deleted
   (CASSANDRA-4154)
 * fix read_repair_chance to really default to 0.1 in the cli (CASSANDRA-4114)
 * Adds caching and bloomFilterFpChange to CQL options (CASSANDRA-4042)
 * Adds posibility to autoconfigure size of the KeyCache (CASSANDRA-4087)
 * fix KEYS index from skipping results (CASSANDRA-3996)
 * Remove sliced_buffer_size_in_kb dead option (CASSANDRA-4076)
 * make loadNewSStable preserve sstable version (CASSANDRA-4077)
 * Respect 1.0 cache settings as much as possible when upgrading 
   (CASSANDRA-4088)
 * relax path length requirement for sstable files when upgrading on 
   non-Windows platforms (CASSANDRA-4110)
 * fix terminination of the stress.java when errors were encountered
   (CASSANDRA-4128)
 * Move CfDef and KsDef validation out of thrift (CASSANDRA-4037)
 * Fix get_paged_slice (CASSANDRA-4136)
 * CQL3: Support slice with exclusive start and stop (CASSANDRA-3785)
Merged from 1.0:
 * support PropertyFileSnitch in bulk loader (CASSANDRA-4145)
 * add auto_snapshot option allowing disabling snapshot before drop/truncate
   (CASSANDRA-3710)
 * allow short snitch names (CASSANDRA-4130)


1.1-beta2
 * rename loaded sstables to avoid conflicts with local snapshots
   (CASSANDRA-3967)
 * start hint replay as soon as FD notifies that the target is back up
   (CASSANDRA-3958)
 * avoid unproductive deserializing of cached rows during compaction
   (CASSANDRA-3921)
 * fix concurrency issues with CQL keyspace creation (CASSANDRA-3903)
 * Show Effective Owership via Nodetool ring <keyspace> (CASSANDRA-3412)
 * Update ORDER BY syntax for CQL3 (CASSANDRA-3925)
 * Fix BulkRecordWriter to not throw NPE if reducer gets no map data from Hadoop (CASSANDRA-3944)
 * Fix bug with counters in super columns (CASSANDRA-3821)
 * Remove deprecated merge_shard_chance (CASSANDRA-3940)
 * add a convenient way to reset a node's schema (CASSANDRA-2963)
 * fix for intermittent SchemaDisagreementException (CASSANDRA-3884)
 * CLI `list <CF>` to limit number of columns and their order (CASSANDRA-3012)
 * ignore deprecated KsDef/CfDef/ColumnDef fields in native schema (CASSANDRA-3963)
 * CLI to report when unsupported column_metadata pair was given (CASSANDRA-3959)
 * reincarnate removed and deprecated KsDef/CfDef attributes (CASSANDRA-3953)
 * Fix race between writes and read for cache (CASSANDRA-3862)
 * perform static initialization of StorageProxy on start-up (CASSANDRA-3797)
 * support trickling fsync() on writes (CASSANDRA-3950)
 * expose counters for unavailable/timeout exceptions given to thrift clients (CASSANDRA-3671)
 * avoid quadratic startup time in LeveledManifest (CASSANDRA-3952)
 * Add type information to new schema_ columnfamilies and remove thrift
   serialization for schema (CASSANDRA-3792)
 * add missing column validator options to the CLI help (CASSANDRA-3926)
 * skip reading saved key cache if CF's caching strategy is NONE or ROWS_ONLY (CASSANDRA-3954)
 * Unify migration code (CASSANDRA-4017)
Merged from 1.0:
 * cqlsh: guess correct version of Python for Arch Linux (CASSANDRA-4090)
 * (CLI) properly handle quotes in create/update keyspace commands (CASSANDRA-4129)
 * Avoids possible deadlock during bootstrap (CASSANDRA-4159)
 * fix stress tool that hangs forever on timeout or error (CASSANDRA-4128)
 * Fix super columns bug where cache is not updated (CASSANDRA-4190)
 * stress tool to return appropriate exit code on failure (CASSANDRA-4188)


1.0.9
 * improve index sampling performance (CASSANDRA-4023)
 * always compact away deleted hints immediately after handoff (CASSANDRA-3955)
 * delete hints from dropped ColumnFamilies on handoff instead of
   erroring out (CASSANDRA-3975)
 * add CompositeType ref to the CLI doc for create/update column family (CASSANDRA-3980)
 * Pig: support Counter ColumnFamilies (CASSANDRA-3973)
 * Pig: Composite column support (CASSANDRA-3684)
 * Avoid NPE during repair when a keyspace has no CFs (CASSANDRA-3988)
 * Fix division-by-zero error on get_slice (CASSANDRA-4000)
 * don't change manifest level for cleanup, scrub, and upgradesstables
   operations under LeveledCompactionStrategy (CASSANDRA-3989, 4112)
 * fix race leading to super columns assertion failure (CASSANDRA-3957)
 * fix NPE on invalid CQL delete command (CASSANDRA-3755)
 * allow custom types in CLI's assume command (CASSANDRA-4081)
 * fix totalBytes count for parallel compactions (CASSANDRA-3758)
 * fix intermittent NPE in get_slice (CASSANDRA-4095)
 * remove unnecessary asserts in native code interfaces (CASSANDRA-4096)
 * Validate blank keys in CQL to avoid assertion errors (CASSANDRA-3612)
 * cqlsh: fix bad decoding of some column names (CASSANDRA-4003)
 * cqlsh: fix incorrect padding with unicode chars (CASSANDRA-4033)
 * Fix EC2 snitch incorrectly reporting region (CASSANDRA-4026)
 * Shut down thrift during decommission (CASSANDRA-4086)
 * Expose nodetool cfhistograms for 2ndary indexes (CASSANDRA-4063)
Merged from 0.8:
 * Fix ConcurrentModificationException in gossiper (CASSANDRA-4019)


1.1-beta1
 * (cqlsh)
   + add SOURCE and CAPTURE commands, and --file option (CASSANDRA-3479)
   + add ALTER COLUMNFAMILY WITH (CASSANDRA-3523)
   + bundle Python dependencies with Cassandra (CASSANDRA-3507)
   + added to Debian package (CASSANDRA-3458)
   + display byte data instead of erroring out on decode failure 
     (CASSANDRA-3874)
 * add nodetool rebuild_index (CASSANDRA-3583)
 * add nodetool rangekeysample (CASSANDRA-2917)
 * Fix streaming too much data during move operations (CASSANDRA-3639)
 * Nodetool and CLI connect to localhost by default (CASSANDRA-3568)
 * Reduce memory used by primary index sample (CASSANDRA-3743)
 * (Hadoop) separate input/output configurations (CASSANDRA-3197, 3765)
 * avoid returning internal Cassandra classes over JMX (CASSANDRA-2805)
 * add row-level isolation via SnapTree (CASSANDRA-2893)
 * Optimize key count estimation when opening sstable on startup
   (CASSANDRA-2988)
 * multi-dc replication optimization supporting CL > ONE (CASSANDRA-3577)
 * add command to stop compactions (CASSANDRA-1740, 3566, 3582)
 * multithreaded streaming (CASSANDRA-3494)
 * removed in-tree redhat spec (CASSANDRA-3567)
 * "defragment" rows for name-based queries under STCS, again (CASSANDRA-2503)
 * Recycle commitlog segments for improved performance 
   (CASSANDRA-3411, 3543, 3557, 3615)
 * update size-tiered compaction to prioritize small tiers (CASSANDRA-2407)
 * add message expiration logic to OutboundTcpConnection (CASSANDRA-3005)
 * off-heap cache to use sun.misc.Unsafe instead of JNA (CASSANDRA-3271)
 * EACH_QUORUM is only supported for writes (CASSANDRA-3272)
 * replace compactionlock use in schema migration by checking CFS.isValid
   (CASSANDRA-3116)
 * recognize that "SELECT first ... *" isn't really "SELECT *" (CASSANDRA-3445)
 * Use faster bytes comparison (CASSANDRA-3434)
 * Bulk loader is no longer a fat client, (HADOOP) bulk load output format
   (CASSANDRA-3045)
 * (Hadoop) add support for KeyRange.filter
 * remove assumption that keys and token are in bijection
   (CASSANDRA-1034, 3574, 3604)
 * always remove endpoints from delevery queue in HH (CASSANDRA-3546)
 * fix race between cf flush and its 2ndary indexes flush (CASSANDRA-3547)
 * fix potential race in AES when a repair fails (CASSANDRA-3548)
 * Remove columns shadowed by a deleted container even when we cannot purge
   (CASSANDRA-3538)
 * Improve memtable slice iteration performance (CASSANDRA-3545)
 * more efficient allocation of small bloom filters (CASSANDRA-3618)
 * Use separate writer thread in SSTableSimpleUnsortedWriter (CASSANDRA-3619)
 * fsync the directory after new sstable or commitlog segment are created (CASSANDRA-3250)
 * fix minor issues reported by FindBugs (CASSANDRA-3658)
 * global key/row caches (CASSANDRA-3143, 3849)
 * optimize memtable iteration during range scan (CASSANDRA-3638)
 * introduce 'crc_check_chance' in CompressionParameters to support
   a checksum percentage checking chance similarly to read-repair (CASSANDRA-3611)
 * a way to deactivate global key/row cache on per-CF basis (CASSANDRA-3667)
 * fix LeveledCompactionStrategy broken because of generation pre-allocation
   in LeveledManifest (CASSANDRA-3691)
 * finer-grained control over data directories (CASSANDRA-2749)
 * Fix ClassCastException during hinted handoff (CASSANDRA-3694)
 * Upgrade Thrift to 0.7 (CASSANDRA-3213)
 * Make stress.java insert operation to use microseconds (CASSANDRA-3725)
 * Allows (internally) doing a range query with a limit of columns instead of
   rows (CASSANDRA-3742)
 * Allow rangeSlice queries to be start/end inclusive/exclusive (CASSANDRA-3749)
 * Fix BulkLoader to support new SSTable layout and add stream
   throttling to prevent an NPE when there is no yaml config (CASSANDRA-3752)
 * Allow concurrent schema migrations (CASSANDRA-1391, 3832)
 * Add SnapshotCommand to trigger snapshot on remote node (CASSANDRA-3721)
 * Make CFMetaData conversions to/from thrift/native schema inverses
   (CASSANDRA_3559)
 * Add initial code for CQL 3.0-beta (CASSANDRA-2474, 3781, 3753)
 * Add wide row support for ColumnFamilyInputFormat (CASSANDRA-3264)
 * Allow extending CompositeType comparator (CASSANDRA-3657)
 * Avoids over-paging during get_count (CASSANDRA-3798)
 * Add new command to rebuild a node without (repair) merkle tree calculations
   (CASSANDRA-3483, 3922)
 * respect not only row cache capacity but caching mode when
   trying to read data (CASSANDRA-3812)
 * fix system tests (CASSANDRA-3827)
 * CQL support for altering row key type in ALTER TABLE (CASSANDRA-3781)
 * turn compression on by default (CASSANDRA-3871)
 * make hexToBytes refuse invalid input (CASSANDRA-2851)
 * Make secondary indexes CF inherit compression and compaction from their
   parent CF (CASSANDRA-3877)
 * Finish cleanup up tombstone purge code (CASSANDRA-3872)
 * Avoid NPE on aboarted stream-out sessions (CASSANDRA-3904)
 * BulkRecordWriter throws NPE for counter columns (CASSANDRA-3906)
 * Support compression using BulkWriter (CASSANDRA-3907)


1.0.8
 * fix race between cleanup and flush on secondary index CFSes (CASSANDRA-3712)
 * avoid including non-queried nodes in rangeslice read repair
   (CASSANDRA-3843)
 * Only snapshot CF being compacted for snapshot_before_compaction 
   (CASSANDRA-3803)
 * Log active compactions in StatusLogger (CASSANDRA-3703)
 * Compute more accurate compaction score per level (CASSANDRA-3790)
 * Return InvalidRequest when using a keyspace that doesn't exist
   (CASSANDRA-3764)
 * disallow user modification of System keyspace (CASSANDRA-3738)
 * allow using sstable2json on secondary index data (CASSANDRA-3738)
 * (cqlsh) add DESCRIBE COLUMNFAMILIES (CASSANDRA-3586)
 * (cqlsh) format blobs correctly and use colors to improve output
   readability (CASSANDRA-3726)
 * synchronize BiMap of bootstrapping tokens (CASSANDRA-3417)
 * show index options in CLI (CASSANDRA-3809)
 * add optional socket timeout for streaming (CASSANDRA-3838)
 * fix truncate not to leave behind non-CFS backed secondary indexes
   (CASSANDRA-3844)
 * make CLI `show schema` to use output stream directly instead
   of StringBuilder (CASSANDRA-3842)
 * remove the wait on hint future during write (CASSANDRA-3870)
 * (cqlsh) ignore missing CfDef opts (CASSANDRA-3933)
 * (cqlsh) look for cqlshlib relative to realpath (CASSANDRA-3767)
 * Fix short read protection (CASSANDRA-3934)
 * Make sure infered and actual schema match (CASSANDRA-3371)
 * Fix NPE during HH delivery (CASSANDRA-3677)
 * Don't put boostrapping node in 'hibernate' status (CASSANDRA-3737)
 * Fix double quotes in windows bat files (CASSANDRA-3744)
 * Fix bad validator lookup (CASSANDRA-3789)
 * Fix soft reset in EC2MultiRegionSnitch (CASSANDRA-3835)
 * Don't leave zombie connections with THSHA thrift server (CASSANDRA-3867)
 * (cqlsh) fix deserialization of data (CASSANDRA-3874)
 * Fix removetoken force causing an inconsistent state (CASSANDRA-3876)
 * Fix ahndling of some types with Pig (CASSANDRA-3886)
 * Don't allow to drop the system keyspace (CASSANDRA-3759)
 * Make Pig deletes disabled by default and configurable (CASSANDRA-3628)
Merged from 0.8:
 * (Pig) fix CassandraStorage to use correct comparator in Super ColumnFamily
   case (CASSANDRA-3251)
 * fix thread safety issues in commitlog replay, primarily affecting
   systems with many (100s) of CF definitions (CASSANDRA-3751)
 * Fix relevant tombstone ignored with super columns (CASSANDRA-3875)


1.0.7
 * fix regression in HH page size calculation (CASSANDRA-3624)
 * retry failed stream on IOException (CASSANDRA-3686)
 * allow configuring bloom_filter_fp_chance (CASSANDRA-3497)
 * attempt hint delivery every ten minutes, or when failure detector
   notifies us that a node is back up, whichever comes first.  hint
   handoff throttle delay default changed to 1ms, from 50 (CASSANDRA-3554)
 * add nodetool setstreamthroughput (CASSANDRA-3571)
 * fix assertion when dropping a columnfamily with no sstables (CASSANDRA-3614)
 * more efficient allocation of small bloom filters (CASSANDRA-3618)
 * CLibrary.createHardLinkWithExec() to check for errors (CASSANDRA-3101)
 * Avoid creating empty and non cleaned writer during compaction (CASSANDRA-3616)
 * stop thrift service in shutdown hook so we can quiesce MessagingService
   (CASSANDRA-3335)
 * (CQL) compaction_strategy_options and compression_parameters for
   CREATE COLUMNFAMILY statement (CASSANDRA-3374)
 * Reset min/max compaction threshold when creating size tiered compaction
   strategy (CASSANDRA-3666)
 * Don't ignore IOException during compaction (CASSANDRA-3655)
 * Fix assertion error for CF with gc_grace=0 (CASSANDRA-3579)
 * Shutdown ParallelCompaction reducer executor after use (CASSANDRA-3711)
 * Avoid < 0 value for pending tasks in leveled compaction (CASSANDRA-3693)
 * (Hadoop) Support TimeUUID in Pig CassandraStorage (CASSANDRA-3327)
 * Check schema is ready before continuing boostrapping (CASSANDRA-3629)
 * Catch overflows during parsing of chunk_length_kb (CASSANDRA-3644)
 * Improve stream protocol mismatch errors (CASSANDRA-3652)
 * Avoid multiple thread doing HH to the same target (CASSANDRA-3681)
 * Add JMX property for rp_timeout_in_ms (CASSANDRA-2940)
 * Allow DynamicCompositeType to compare component of different types
   (CASSANDRA-3625)
 * Flush non-cfs backed secondary indexes (CASSANDRA-3659)
 * Secondary Indexes should report memory consumption (CASSANDRA-3155)
 * fix for SelectStatement start/end key are not set correctly
   when a key alias is involved (CASSANDRA-3700)
 * fix CLI `show schema` command insert of an extra comma in
   column_metadata (CASSANDRA-3714)
Merged from 0.8:
 * avoid logging (harmless) exception when GC takes < 1ms (CASSANDRA-3656)
 * prevent new nodes from thinking down nodes are up forever (CASSANDRA-3626)
 * use correct list of replicas for LOCAL_QUORUM reads when read repair
   is disabled (CASSANDRA-3696)
 * block on flush before compacting hints (may prevent OOM) (CASSANDRA-3733)


1.0.6
 * (CQL) fix cqlsh support for replicate_on_write (CASSANDRA-3596)
 * fix adding to leveled manifest after streaming (CASSANDRA-3536)
 * filter out unavailable cipher suites when using encryption (CASSANDRA-3178)
 * (HADOOP) add old-style api support for CFIF and CFRR (CASSANDRA-2799)
 * Support TimeUUIDType column names in Stress.java tool (CASSANDRA-3541)
 * (CQL) INSERT/UPDATE/DELETE/TRUNCATE commands should allow CF names to
   be qualified by keyspace (CASSANDRA-3419)
 * always remove endpoints from delevery queue in HH (CASSANDRA-3546)
 * fix race between cf flush and its 2ndary indexes flush (CASSANDRA-3547)
 * fix potential race in AES when a repair fails (CASSANDRA-3548)
 * fix default value validation usage in CLI SET command (CASSANDRA-3553)
 * Optimize componentsFor method for compaction and startup time
   (CASSANDRA-3532)
 * (CQL) Proper ColumnFamily metadata validation on CREATE COLUMNFAMILY 
   (CASSANDRA-3565)
 * fix compression "chunk_length_kb" option to set correct kb value for 
   thrift/avro (CASSANDRA-3558)
 * fix missing response during range slice repair (CASSANDRA-3551)
 * 'describe ring' moved from CLI to nodetool and available through JMX (CASSANDRA-3220)
 * add back partitioner to sstable metadata (CASSANDRA-3540)
 * fix NPE in get_count for counters (CASSANDRA-3601)
Merged from 0.8:
 * remove invalid assertion that table was opened before dropping it
   (CASSANDRA-3580)
 * range and index scans now only send requests to enough replicas to
   satisfy requested CL + RR (CASSANDRA-3598)
 * use cannonical host for local node in nodetool info (CASSANDRA-3556)
 * remove nonlocal DC write optimization since it only worked with
   CL.ONE or CL.LOCAL_QUORUM (CASSANDRA-3577, 3585)
 * detect misuses of CounterColumnType (CASSANDRA-3422)
 * turn off string interning in json2sstable, take 2 (CASSANDRA-2189)
 * validate compression parameters on add/update of the ColumnFamily 
   (CASSANDRA-3573)
 * Check for 0.0.0.0 is incorrect in CFIF (CASSANDRA-3584)
 * Increase vm.max_map_count in debian packaging (CASSANDRA-3563)
 * gossiper will never add itself to saved endpoints (CASSANDRA-3485)


1.0.5
 * revert CASSANDRA-3407 (see CASSANDRA-3540)
 * fix assertion error while forwarding writes to local nodes (CASSANDRA-3539)


1.0.4
 * fix self-hinting of timed out read repair updates and make hinted handoff
   less prone to OOMing a coordinator (CASSANDRA-3440)
 * expose bloom filter sizes via JMX (CASSANDRA-3495)
 * enforce RP tokens 0..2**127 (CASSANDRA-3501)
 * canonicalize paths exposed through JMX (CASSANDRA-3504)
 * fix "liveSize" stat when sstables are removed (CASSANDRA-3496)
 * add bloom filter FP rates to nodetool cfstats (CASSANDRA-3347)
 * record partitioner in sstable metadata component (CASSANDRA-3407)
 * add new upgradesstables nodetool command (CASSANDRA-3406)
 * skip --debug requirement to see common exceptions in CLI (CASSANDRA-3508)
 * fix incorrect query results due to invalid max timestamp (CASSANDRA-3510)
 * make sstableloader recognize compressed sstables (CASSANDRA-3521)
 * avoids race in OutboundTcpConnection in multi-DC setups (CASSANDRA-3530)
 * use SETLOCAL in cassandra.bat (CASSANDRA-3506)
 * fix ConcurrentModificationException in Table.all() (CASSANDRA-3529)
Merged from 0.8:
 * fix concurrence issue in the FailureDetector (CASSANDRA-3519)
 * fix array out of bounds error in counter shard removal (CASSANDRA-3514)
 * avoid dropping tombstones when they might still be needed to shadow
   data in a different sstable (CASSANDRA-2786)


1.0.3
 * revert name-based query defragmentation aka CASSANDRA-2503 (CASSANDRA-3491)
 * fix invalidate-related test failures (CASSANDRA-3437)
 * add next-gen cqlsh to bin/ (CASSANDRA-3188, 3131, 3493)
 * (CQL) fix handling of rows with no columns (CASSANDRA-3424, 3473)
 * fix querying supercolumns by name returning only a subset of
   subcolumns or old subcolumn versions (CASSANDRA-3446)
 * automatically compute sha1 sum for uncompressed data files (CASSANDRA-3456)
 * fix reading metadata/statistics component for version < h (CASSANDRA-3474)
 * add sstable forward-compatibility (CASSANDRA-3478)
 * report compression ratio in CFSMBean (CASSANDRA-3393)
 * fix incorrect size exception during streaming of counters (CASSANDRA-3481)
 * (CQL) fix for counter decrement syntax (CASSANDRA-3418)
 * Fix race introduced by CASSANDRA-2503 (CASSANDRA-3482)
 * Fix incomplete deletion of delivered hints (CASSANDRA-3466)
 * Avoid rescheduling compactions when no compaction was executed 
   (CASSANDRA-3484)
 * fix handling of the chunk_length_kb compression options (CASSANDRA-3492)
Merged from 0.8:
 * fix updating CF row_cache_provider (CASSANDRA-3414)
 * CFMetaData.convertToThrift method to set RowCacheProvider (CASSANDRA-3405)
 * acquire compactionlock during truncate (CASSANDRA-3399)
 * fix displaying cfdef entries for super columnfamilies (CASSANDRA-3415)
 * Make counter shard merging thread safe (CASSANDRA-3178)
 * Revert CASSANDRA-2855
 * Fix bug preventing the use of efficient cross-DC writes (CASSANDRA-3472)
 * `describe ring` command for CLI (CASSANDRA-3220)
 * (Hadoop) skip empty rows when entire row is requested, redux (CASSANDRA-2855)


1.0.2
 * "defragment" rows for name-based queries under STCS (CASSANDRA-2503)
 * Add timing information to cassandra-cli GET/SET/LIST queries (CASSANDRA-3326)
 * Only create one CompressionMetadata object per sstable (CASSANDRA-3427)
 * cleanup usage of StorageService.setMode() (CASSANDRA-3388)
 * Avoid large array allocation for compressed chunk offsets (CASSANDRA-3432)
 * fix DecimalType bytebuffer marshalling (CASSANDRA-3421)
 * fix bug that caused first column in per row indexes to be ignored 
   (CASSANDRA-3441)
 * add JMX call to clean (failed) repair sessions (CASSANDRA-3316)
 * fix sstableloader reference acquisition bug (CASSANDRA-3438)
 * fix estimated row size regression (CASSANDRA-3451)
 * make sure we don't return more columns than asked (CASSANDRA-3303, 3395)
Merged from 0.8:
 * acquire compactionlock during truncate (CASSANDRA-3399)
 * fix displaying cfdef entries for super columnfamilies (CASSANDRA-3415)


1.0.1
 * acquire references during index build to prevent delete problems
   on Windows (CASSANDRA-3314)
 * describe_ring should include datacenter/topology information (CASSANDRA-2882)
 * Thrift sockets are not properly buffered (CASSANDRA-3261)
 * performance improvement for bytebufferutil compare function (CASSANDRA-3286)
 * add system.versions ColumnFamily (CASSANDRA-3140)
 * reduce network copies (CASSANDRA-3333, 3373)
 * limit nodetool to 32MB of heap (CASSANDRA-3124)
 * (CQL) update parser to accept "timestamp" instead of "date" (CASSANDRA-3149)
 * Fix CLI `show schema` to include "compression_options" (CASSANDRA-3368)
 * Snapshot to include manifest under LeveledCompactionStrategy (CASSANDRA-3359)
 * (CQL) SELECT query should allow CF name to be qualified by keyspace (CASSANDRA-3130)
 * (CQL) Fix internal application error specifying 'using consistency ...'
   in lower case (CASSANDRA-3366)
 * fix Deflate compression when compression actually makes the data bigger
   (CASSANDRA-3370)
 * optimize UUIDGen to avoid lock contention on InetAddress.getLocalHost 
   (CASSANDRA-3387)
 * tolerate index being dropped mid-mutation (CASSANDRA-3334, 3313)
 * CompactionManager is now responsible for checking for new candidates
   post-task execution, enabling more consistent leveled compaction 
   (CASSANDRA-3391)
 * Cache HSHA threads (CASSANDRA-3372)
 * use CF/KS names as snapshot prefix for drop + truncate operations
   (CASSANDRA-2997)
 * Break bloom filters up to avoid heap fragmentation (CASSANDRA-2466)
 * fix cassandra hanging on jsvc stop (CASSANDRA-3302)
 * Avoid leveled compaction getting blocked on errors (CASSANDRA-3408)
 * Make reloading the compaction strategy safe (CASSANDRA-3409)
 * ignore 0.8 hints even if compaction begins before we try to purge
   them (CASSANDRA-3385)
 * remove procrun (bin\daemon) from Cassandra source tree and 
   artifacts (CASSANDRA-3331)
 * make cassandra compile under JDK7 (CASSANDRA-3275)
 * remove dependency of clientutil.jar to FBUtilities (CASSANDRA-3299)
 * avoid truncation errors by using long math on long values (CASSANDRA-3364)
 * avoid clock drift on some Windows machine (CASSANDRA-3375)
 * display cache provider in cli 'describe keyspace' command (CASSANDRA-3384)
 * fix incomplete topology information in describe_ring (CASSANDRA-3403)
 * expire dead gossip states based on time (CASSANDRA-2961)
 * improve CompactionTask extensibility (CASSANDRA-3330)
 * Allow one leveled compaction task to kick off another (CASSANDRA-3363)
 * allow encryption only between datacenters (CASSANDRA-2802)
Merged from 0.8:
 * fix truncate allowing data to be replayed post-restart (CASSANDRA-3297)
 * make iwriter final in IndexWriter to avoid NPE (CASSANDRA-2863)
 * (CQL) update grammar to require key clause in DELETE statement
   (CASSANDRA-3349)
 * (CQL) allow numeric keyspace names in USE statement (CASSANDRA-3350)
 * (Hadoop) skip empty rows when slicing the entire row (CASSANDRA-2855)
 * Fix handling of tombstone by SSTableExport/Import (CASSANDRA-3357)
 * fix ColumnIndexer to use long offsets (CASSANDRA-3358)
 * Improved CLI exceptions (CASSANDRA-3312)
 * Fix handling of tombstone by SSTableExport/Import (CASSANDRA-3357)
 * Only count compaction as active (for throttling) when they have
   successfully acquired the compaction lock (CASSANDRA-3344)
 * Display CLI version string on startup (CASSANDRA-3196)
 * (Hadoop) make CFIF try rpc_address or fallback to listen_address
   (CASSANDRA-3214)
 * (Hadoop) accept comma delimited lists of initial thrift connections
   (CASSANDRA-3185)
 * ColumnFamily min_compaction_threshold should be >= 2 (CASSANDRA-3342)
 * (Pig) add 0.8+ types and key validation type in schema (CASSANDRA-3280)
 * Fix completely removing column metadata using CLI (CASSANDRA-3126)
 * CLI `describe cluster;` output should be on separate lines for separate versions
   (CASSANDRA-3170)
 * fix changing durable_writes keyspace option during CF creation
   (CASSANDRA-3292)
 * avoid locking on update when no indexes are involved (CASSANDRA-3386)
 * fix assertionError during repair with ordered partitioners (CASSANDRA-3369)
 * correctly serialize key_validation_class for avro (CASSANDRA-3391)
 * don't expire counter tombstone after streaming (CASSANDRA-3394)
 * prevent nodes that failed to join from hanging around forever 
   (CASSANDRA-3351)
 * remove incorrect optimization from slice read path (CASSANDRA-3390)
 * Fix race in AntiEntropyService (CASSANDRA-3400)


1.0.0-final
 * close scrubbed sstable fd before deleting it (CASSANDRA-3318)
 * fix bug preventing obsolete commitlog segments from being removed
   (CASSANDRA-3269)
 * tolerate whitespace in seed CDL (CASSANDRA-3263)
 * Change default heap thresholds to max(min(1/2 ram, 1G), min(1/4 ram, 8GB))
   (CASSANDRA-3295)
 * Fix broken CompressedRandomAccessReaderTest (CASSANDRA-3298)
 * (CQL) fix type information returned for wildcard queries (CASSANDRA-3311)
 * add estimated tasks to LeveledCompactionStrategy (CASSANDRA-3322)
 * avoid including compaction cache-warming in keycache stats (CASSANDRA-3325)
 * run compaction and hinted handoff threads at MIN_PRIORITY (CASSANDRA-3308)
 * default hsha thrift server to cpu core count in rpc pool (CASSANDRA-3329)
 * add bin\daemon to binary tarball for Windows service (CASSANDRA-3331)
 * Fix places where uncompressed size of sstables was use in place of the
   compressed one (CASSANDRA-3338)
 * Fix hsha thrift server (CASSANDRA-3346)
 * Make sure repair only stream needed sstables (CASSANDRA-3345)


1.0.0-rc2
 * Log a meaningful warning when a node receives a message for a repair session
   that doesn't exist anymore (CASSANDRA-3256)
 * test for NUMA policy support as well as numactl presence (CASSANDRA-3245)
 * Fix FD leak when internode encryption is enabled (CASSANDRA-3257)
 * Remove incorrect assertion in mergeIterator (CASSANDRA-3260)
 * FBUtilities.hexToBytes(String) to throw NumberFormatException when string
   contains non-hex characters (CASSANDRA-3231)
 * Keep SimpleSnitch proximity ordering unchanged from what the Strategy
   generates, as intended (CASSANDRA-3262)
 * remove Scrub from compactionstats when finished (CASSANDRA-3255)
 * fix counter entry in jdbc TypesMap (CASSANDRA-3268)
 * fix full queue scenario for ParallelCompactionIterator (CASSANDRA-3270)
 * fix bootstrap process (CASSANDRA-3285)
 * don't try delivering hints if when there isn't any (CASSANDRA-3176)
 * CLI documentation change for ColumnFamily `compression_options` (CASSANDRA-3282)
 * ignore any CF ids sent by client for adding CF/KS (CASSANDRA-3288)
 * remove obsolete hints on first startup (CASSANDRA-3291)
 * use correct ISortedColumns for time-optimized reads (CASSANDRA-3289)
 * Evict gossip state immediately when a token is taken over by a new IP 
   (CASSANDRA-3259)


1.0.0-rc1
 * Update CQL to generate microsecond timestamps by default (CASSANDRA-3227)
 * Fix counting CFMetadata towards Memtable liveRatio (CASSANDRA-3023)
 * Kill server on wrapped OOME such as from FileChannel.map (CASSANDRA-3201)
 * remove unnecessary copy when adding to row cache (CASSANDRA-3223)
 * Log message when a full repair operation completes (CASSANDRA-3207)
 * Fix streamOutSession keeping sstables references forever if the remote end
   dies (CASSANDRA-3216)
 * Remove dynamic_snitch boolean from example configuration (defaulting to 
   true) and set default badness threshold to 0.1 (CASSANDRA-3229)
 * Base choice of random or "balanced" token on bootstrap on whether
   schema definitions were found (CASSANDRA-3219)
 * Fixes for LeveledCompactionStrategy score computation, prioritization,
   scheduling, and performance (CASSANDRA-3224, 3234)
 * parallelize sstable open at server startup (CASSANDRA-2988)
 * fix handling of exceptions writing to OutboundTcpConnection (CASSANDRA-3235)
 * Allow using quotes in "USE <keyspace>;" CLI command (CASSANDRA-3208)
 * Don't allow any cache loading exceptions to halt startup (CASSANDRA-3218)
 * Fix sstableloader --ignores option (CASSANDRA-3247)
 * File descriptor limit increased in packaging (CASSANDRA-3206)
 * Fix deadlock in commit log during flush (CASSANDRA-3253) 


1.0.0-beta1
 * removed binarymemtable (CASSANDRA-2692)
 * add commitlog_total_space_in_mb to prevent fragmented logs (CASSANDRA-2427)
 * removed commitlog_rotation_threshold_in_mb configuration (CASSANDRA-2771)
 * make AbstractBounds.normalize de-overlapp overlapping ranges (CASSANDRA-2641)
 * replace CollatingIterator, ReducingIterator with MergeIterator 
   (CASSANDRA-2062)
 * Fixed the ability to set compaction strategy in cli using create column 
   family command (CASSANDRA-2778)
 * clean up tmp files after failed compaction (CASSANDRA-2468)
 * restrict repair streaming to specific columnfamilies (CASSANDRA-2280)
 * don't bother persisting columns shadowed by a row tombstone (CASSANDRA-2589)
 * reset CF and SC deletion times after gc_grace (CASSANDRA-2317)
 * optimize away seek when compacting wide rows (CASSANDRA-2879)
 * single-pass streaming (CASSANDRA-2677, 2906, 2916, 3003)
 * use reference counting for deleting sstables instead of relying on GC
   (CASSANDRA-2521, 3179)
 * store hints as serialized mutations instead of pointers to data row
   (CASSANDRA-2045)
 * store hints in the coordinator node instead of in the closest replica 
   (CASSANDRA-2914)
 * add row_cache_keys_to_save CF option (CASSANDRA-1966)
 * check column family validity in nodetool repair (CASSANDRA-2933)
 * use lazy initialization instead of class initialization in NodeId
   (CASSANDRA-2953)
 * add paging to get_count (CASSANDRA-2894)
 * fix "short reads" in [multi]get (CASSANDRA-2643, 3157, 3192)
 * add optional compression for sstables (CASSANDRA-47, 2994, 3001, 3128)
 * add scheduler JMX metrics (CASSANDRA-2962)
 * add block level checksum for compressed data (CASSANDRA-1717)
 * make column family backed column map pluggable and introduce unsynchronized
   ArrayList backed one to speedup reads (CASSANDRA-2843, 3165, 3205)
 * refactoring of the secondary index api (CASSANDRA-2982)
 * make CL > ONE reads wait for digest reconciliation before returning
   (CASSANDRA-2494)
 * fix missing logging for some exceptions (CASSANDRA-2061)
 * refactor and optimize ColumnFamilyStore.files(...) and Descriptor.fromFilename(String)
   and few other places responsible for work with SSTable files (CASSANDRA-3040)
 * Stop reading from sstables once we know we have the most recent columns,
   for query-by-name requests (CASSANDRA-2498)
 * Add query-by-column mode to stress.java (CASSANDRA-3064)
 * Add "install" command to cassandra.bat (CASSANDRA-292)
 * clean up KSMetadata, CFMetadata from unnecessary
   Thrift<->Avro conversion methods (CASSANDRA-3032)
 * Add timeouts to client request schedulers (CASSANDRA-3079, 3096)
 * Cli to use hashes rather than array of hashes for strategy options (CASSANDRA-3081)
 * LeveledCompactionStrategy (CASSANDRA-1608, 3085, 3110, 3087, 3145, 3154, 3182)
 * Improvements of the CLI `describe` command (CASSANDRA-2630)
 * reduce window where dropped CF sstables may not be deleted (CASSANDRA-2942)
 * Expose gossip/FD info to JMX (CASSANDRA-2806)
 * Fix streaming over SSL when compressed SSTable involved (CASSANDRA-3051)
 * Add support for pluggable secondary index implementations (CASSANDRA-3078)
 * remove compaction_thread_priority setting (CASSANDRA-3104)
 * generate hints for replicas that timeout, not just replicas that are known
   to be down before starting (CASSANDRA-2034)
 * Add throttling for internode streaming (CASSANDRA-3080)
 * make the repair of a range repair all replica (CASSANDRA-2610, 3194)
 * expose the ability to repair the first range (as returned by the
   partitioner) of a node (CASSANDRA-2606)
 * Streams Compression (CASSANDRA-3015)
 * add ability to use multiple threads during a single compaction
   (CASSANDRA-2901)
 * make AbstractBounds.normalize support overlapping ranges (CASSANDRA-2641)
 * fix of the CQL count() behavior (CASSANDRA-3068)
 * use TreeMap backed column families for the SSTable simple writers
   (CASSANDRA-3148)
 * fix inconsistency of the CLI syntax when {} should be used instead of [{}]
   (CASSANDRA-3119)
 * rename CQL type names to match expected SQL behavior (CASSANDRA-3149, 3031)
 * Arena-based allocation for memtables (CASSANDRA-2252, 3162, 3163, 3168)
 * Default RR chance to 0.1 (CASSANDRA-3169)
 * Add RowLevel support to secondary index API (CASSANDRA-3147)
 * Make SerializingCacheProvider the default if JNA is available (CASSANDRA-3183)
 * Fix backwards compatibilty for CQL memtable properties (CASSANDRA-3190)
 * Add five-minute delay before starting compactions on a restarted server
   (CASSANDRA-3181)
 * Reduce copies done for intra-host messages (CASSANDRA-1788, 3144)
 * support of compaction strategy option for stress.java (CASSANDRA-3204)
 * make memtable throughput and column count thresholds no-ops (CASSANDRA-2449)
 * Return schema information along with the resultSet in CQL (CASSANDRA-2734)
 * Add new DecimalType (CASSANDRA-2883)
 * Fix assertion error in RowRepairResolver (CASSANDRA-3156)
 * Reduce unnecessary high buffer sizes (CASSANDRA-3171)
 * Pluggable compaction strategy (CASSANDRA-1610)
 * Add new broadcast_address config option (CASSANDRA-2491)


0.8.7
 * Kill server on wrapped OOME such as from FileChannel.map (CASSANDRA-3201)
 * Allow using quotes in "USE <keyspace>;" CLI command (CASSANDRA-3208)
 * Log message when a full repair operation completes (CASSANDRA-3207)
 * Don't allow any cache loading exceptions to halt startup (CASSANDRA-3218)
 * Fix sstableloader --ignores option (CASSANDRA-3247)
 * File descriptor limit increased in packaging (CASSANDRA-3206)
 * Log a meaningfull warning when a node receive a message for a repair session
   that doesn't exist anymore (CASSANDRA-3256)
 * Fix FD leak when internode encryption is enabled (CASSANDRA-3257)
 * FBUtilities.hexToBytes(String) to throw NumberFormatException when string
   contains non-hex characters (CASSANDRA-3231)
 * Keep SimpleSnitch proximity ordering unchanged from what the Strategy
   generates, as intended (CASSANDRA-3262)
 * remove Scrub from compactionstats when finished (CASSANDRA-3255)
 * Fix tool .bat files when CASSANDRA_HOME contains spaces (CASSANDRA-3258)
 * Force flush of status table when removing/updating token (CASSANDRA-3243)
 * Evict gossip state immediately when a token is taken over by a new IP (CASSANDRA-3259)
 * Fix bug where the failure detector can take too long to mark a host
   down (CASSANDRA-3273)
 * (Hadoop) allow wrapping ranges in queries (CASSANDRA-3137)
 * (Hadoop) check all interfaces for a match with split location
   before falling back to random replica (CASSANDRA-3211)
 * (Hadoop) Make Pig storage handle implements LoadMetadata (CASSANDRA-2777)
 * (Hadoop) Fix exception during PIG 'dump' (CASSANDRA-2810)
 * Fix stress COUNTER_GET option (CASSANDRA-3301)
 * Fix missing fields in CLI `show schema` output (CASSANDRA-3304)
 * Nodetool no longer leaks threads and closes JMX connections (CASSANDRA-3309)
 * fix truncate allowing data to be replayed post-restart (CASSANDRA-3297)
 * Move SimpleAuthority and SimpleAuthenticator to examples (CASSANDRA-2922)
 * Fix handling of tombstone by SSTableExport/Import (CASSANDRA-3357)
 * Fix transposition in cfHistograms (CASSANDRA-3222)
 * Allow using number as DC name when creating keyspace in CQL (CASSANDRA-3239)
 * Force flush of system table after updating/removing a token (CASSANDRA-3243)


0.8.6
 * revert CASSANDRA-2388
 * change TokenRange.endpoints back to listen/broadcast address to match
   pre-1777 behavior, and add TokenRange.rpc_endpoints instead (CASSANDRA-3187)
 * avoid trying to watch cassandra-topology.properties when loaded from jar
   (CASSANDRA-3138)
 * prevent users from creating keyspaces with LocalStrategy replication
   (CASSANDRA-3139)
 * fix CLI `show schema;` to output correct keyspace definition statement
   (CASSANDRA-3129)
 * CustomTThreadPoolServer to log TTransportException at DEBUG level
   (CASSANDRA-3142)
 * allow topology sort to work with non-unique rack names between 
   datacenters (CASSANDRA-3152)
 * Improve caching of same-version Messages on digest and repair paths
   (CASSANDRA-3158)
 * Randomize choice of first replica for counter increment (CASSANDRA-2890)
 * Fix using read_repair_chance instead of merge_shard_change (CASSANDRA-3202)
 * Avoid streaming data to nodes that already have it, on move as well as
   decommission (CASSANDRA-3041)
 * Fix divide by zero error in GCInspector (CASSANDRA-3164)
 * allow quoting of the ColumnFamily name in CLI `create column family`
   statement (CASSANDRA-3195)
 * Fix rolling upgrade from 0.7 to 0.8 problem (CASSANDRA-3166)
 * Accomodate missing encryption_options in IncomingTcpConnection.stream
   (CASSANDRA-3212)


0.8.5
 * fix NPE when encryption_options is unspecified (CASSANDRA-3007)
 * include column name in validation failure exceptions (CASSANDRA-2849)
 * make sure truncate clears out the commitlog so replay won't re-
   populate with truncated data (CASSANDRA-2950)
 * fix NPE when debug logging is enabled and dropped CF is present
   in a commitlog segment (CASSANDRA-3021)
 * fix cassandra.bat when CASSANDRA_HOME contains spaces (CASSANDRA-2952)
 * fix to SSTableSimpleUnsortedWriter bufferSize calculation (CASSANDRA-3027)
 * make cleanup and normal compaction able to skip empty rows
   (rows containing nothing but expired tombstones) (CASSANDRA-3039)
 * work around native memory leak in com.sun.management.GarbageCollectorMXBean
   (CASSANDRA-2868)
 * validate that column names in column_metadata are not equal to key_alias
   on create/update of the ColumnFamily and CQL 'ALTER' statement (CASSANDRA-3036)
 * return an InvalidRequestException if an indexed column is assigned
   a value larger than 64KB (CASSANDRA-3057)
 * fix of numeric-only and string column names handling in CLI "drop index" 
   (CASSANDRA-3054)
 * prune index scan resultset back to original request for lazy
   resultset expansion case (CASSANDRA-2964)
 * (Hadoop) fail jobs when Cassandra node has failed but TaskTracker
   has not (CASSANDRA-2388)
 * fix dynamic snitch ignoring nodes when read_repair_chance is zero
   (CASSANDRA-2662)
 * avoid retaining references to dropped CFS objects in 
   CompactionManager.estimatedCompactions (CASSANDRA-2708)
 * expose rpc timeouts per host in MessagingServiceMBean (CASSANDRA-2941)
 * avoid including cwd in classpath for deb and rpm packages (CASSANDRA-2881)
 * remove gossip state when a new IP takes over a token (CASSANDRA-3071)
 * allow sstable2json to work on index sstable files (CASSANDRA-3059)
 * always hint counters (CASSANDRA-3099)
 * fix log4j initialization in EmbeddedCassandraService (CASSANDRA-2857)
 * remove gossip state when a new IP takes over a token (CASSANDRA-3071)
 * work around native memory leak in com.sun.management.GarbageCollectorMXBean
    (CASSANDRA-2868)
 * fix UnavailableException with writes at CL.EACH_QUORM (CASSANDRA-3084)
 * fix parsing of the Keyspace and ColumnFamily names in numeric
   and string representations in CLI (CASSANDRA-3075)
 * fix corner cases in Range.differenceToFetch (CASSANDRA-3084)
 * fix ip address String representation in the ring cache (CASSANDRA-3044)
 * fix ring cache compatibility when mixing pre-0.8.4 nodes with post-
   in the same cluster (CASSANDRA-3023)
 * make repair report failure when a node participating dies (instead of
   hanging forever) (CASSANDRA-2433)
 * fix handling of the empty byte buffer by ReversedType (CASSANDRA-3111)
 * Add validation that Keyspace names are case-insensitively unique (CASSANDRA-3066)
 * catch invalid key_validation_class before instantiating UpdateColumnFamily (CASSANDRA-3102)
 * make Range and Bounds objects client-safe (CASSANDRA-3108)
 * optionally skip log4j configuration (CASSANDRA-3061)
 * bundle sstableloader with the debian package (CASSANDRA-3113)
 * don't try to build secondary indexes when there is none (CASSANDRA-3123)
 * improve SSTableSimpleUnsortedWriter speed for large rows (CASSANDRA-3122)
 * handle keyspace arguments correctly in nodetool snapshot (CASSANDRA-3038)
 * Fix SSTableImportTest on windows (CASSANDRA-3043)
 * expose compactionThroughputMbPerSec through JMX (CASSANDRA-3117)
 * log keyspace and CF of large rows being compacted


0.8.4
 * change TokenRing.endpoints to be a list of rpc addresses instead of 
   listen/broadcast addresses (CASSANDRA-1777)
 * include files-to-be-streamed in StreamInSession.getSources (CASSANDRA-2972)
 * use JAVA env var in cassandra-env.sh (CASSANDRA-2785, 2992)
 * avoid doing read for no-op replicate-on-write at CL=1 (CASSANDRA-2892)
 * refuse counter write for CL.ANY (CASSANDRA-2990)
 * switch back to only logging recent dropped messages (CASSANDRA-3004)
 * always deserialize RowMutation for counters (CASSANDRA-3006)
 * ignore saved replication_factor strategy_option for NTS (CASSANDRA-3011)
 * make sure pre-truncate CL segments are discarded (CASSANDRA-2950)


0.8.3
 * add ability to drop local reads/writes that are going to timeout
   (CASSANDRA-2943)
 * revamp token removal process, keep gossip states for 3 days (CASSANDRA-2496)
 * don't accept extra args for 0-arg nodetool commands (CASSANDRA-2740)
 * log unavailableexception details at debug level (CASSANDRA-2856)
 * expose data_dir though jmx (CASSANDRA-2770)
 * don't include tmp files as sstable when create cfs (CASSANDRA-2929)
 * log Java classpath on startup (CASSANDRA-2895)
 * keep gossipped version in sync with actual on migration coordinator 
   (CASSANDRA-2946)
 * use lazy initialization instead of class initialization in NodeId
   (CASSANDRA-2953)
 * check column family validity in nodetool repair (CASSANDRA-2933)
 * speedup bytes to hex conversions dramatically (CASSANDRA-2850)
 * Flush memtables on shutdown when durable writes are disabled 
   (CASSANDRA-2958)
 * improved POSIX compatibility of start scripts (CASsANDRA-2965)
 * add counter support to Hadoop InputFormat (CASSANDRA-2981)
 * fix bug where dirty commitlog segments were removed (and avoid keeping 
   segments with no post-flush activity permanently dirty) (CASSANDRA-2829)
 * fix throwing exception with batch mutation of counter super columns
   (CASSANDRA-2949)
 * ignore system tables during repair (CASSANDRA-2979)
 * throw exception when NTS is given replication_factor as an option
   (CASSANDRA-2960)
 * fix assertion error during compaction of counter CFs (CASSANDRA-2968)
 * avoid trying to create index names, when no index exists (CASSANDRA-2867)
 * don't sample the system table when choosing a bootstrap token
   (CASSANDRA-2825)
 * gossiper notifies of local state changes (CASSANDRA-2948)
 * add asynchronous and half-sync/half-async (hsha) thrift servers 
   (CASSANDRA-1405)
 * fix potential use of free'd native memory in SerializingCache 
   (CASSANDRA-2951)
 * prune index scan resultset back to original request for lazy
   resultset expansion case (CASSANDRA-2964)
 * (Hadoop) fail jobs when Cassandra node has failed but TaskTracker
    has not (CASSANDRA-2388)


0.8.2
 * CQL: 
   - include only one row per unique key for IN queries (CASSANDRA-2717)
   - respect client timestamp on full row deletions (CASSANDRA-2912)
 * improve thread-safety in StreamOutSession (CASSANDRA-2792)
 * allow deleting a row and updating indexed columns in it in the
   same mutation (CASSANDRA-2773)
 * Expose number of threads blocked on submitting memtable to flush
   in JMX (CASSANDRA-2817)
 * add ability to return "endpoints" to nodetool (CASSANDRA-2776)
 * Add support for multiple (comma-delimited) coordinator addresses
   to ColumnFamilyInputFormat (CASSANDRA-2807)
 * fix potential NPE while scheduling read repair for range slice
   (CASSANDRA-2823)
 * Fix race in SystemTable.getCurrentLocalNodeId (CASSANDRA-2824)
 * Correctly set default for replicate_on_write (CASSANDRA-2835)
 * improve nodetool compactionstats formatting (CASSANDRA-2844)
 * fix index-building status display (CASSANDRA-2853)
 * fix CLI perpetuating obsolete KsDef.replication_factor (CASSANDRA-2846)
 * improve cli treatment of multiline comments (CASSANDRA-2852)
 * handle row tombstones correctly in EchoedRow (CASSANDRA-2786)
 * add MessagingService.get[Recently]DroppedMessages and
   StorageService.getExceptionCount (CASSANDRA-2804)
 * fix possibility of spurious UnavailableException for LOCAL_QUORUM
   reads with dynamic snitch + read repair disabled (CASSANDRA-2870)
 * add ant-optional as dependence for the debian package (CASSANDRA-2164)
 * add option to specify limit for get_slice in the CLI (CASSANDRA-2646)
 * decrease HH page size (CASSANDRA-2832)
 * reset cli keyspace after dropping the current one (CASSANDRA-2763)
 * add KeyRange option to Hadoop inputformat (CASSANDRA-1125)
 * fix protocol versioning (CASSANDRA-2818, 2860)
 * support spaces in path to log4j configuration (CASSANDRA-2383)
 * avoid including inferred types in CF update (CASSANDRA-2809)
 * fix JMX bulkload call (CASSANDRA-2908)
 * fix updating KS with durable_writes=false (CASSANDRA-2907)
 * add simplified facade to SSTableWriter for bulk loading use
   (CASSANDRA-2911)
 * fix re-using index CF sstable names after drop/recreate (CASSANDRA-2872)
 * prepend CF to default index names (CASSANDRA-2903)
 * fix hint replay (CASSANDRA-2928)
 * Properly synchronize repair's merkle tree computation (CASSANDRA-2816)


0.8.1
 * CQL:
   - support for insert, delete in BATCH (CASSANDRA-2537)
   - support for IN to SELECT, UPDATE (CASSANDRA-2553)
   - timestamp support for INSERT, UPDATE, and BATCH (CASSANDRA-2555)
   - TTL support (CASSANDRA-2476)
   - counter support (CASSANDRA-2473)
   - ALTER COLUMNFAMILY (CASSANDRA-1709)
   - DROP INDEX (CASSANDRA-2617)
   - add SCHEMA/TABLE as aliases for KS/CF (CASSANDRA-2743)
   - server handles wait-for-schema-agreement (CASSANDRA-2756)
   - key alias support (CASSANDRA-2480)
 * add support for comparator parameters and a generic ReverseType
   (CASSANDRA-2355)
 * add CompositeType and DynamicCompositeType (CASSANDRA-2231)
 * optimize batches containing multiple updates to the same row
   (CASSANDRA-2583)
 * adjust hinted handoff page size to avoid OOM with large columns 
   (CASSANDRA-2652)
 * mark BRAF buffer invalid post-flush so we don't re-flush partial
   buffers again, especially on CL writes (CASSANDRA-2660)
 * add DROP INDEX support to CLI (CASSANDRA-2616)
 * don't perform HH to client-mode [storageproxy] nodes (CASSANDRA-2668)
 * Improve forceDeserialize/getCompactedRow encapsulation (CASSANDRA-2659)
 * Don't write CounterUpdateColumn to disk in tests (CASSANDRA-2650)
 * Add sstable bulk loading utility (CASSANDRA-1278)
 * avoid replaying hints to dropped columnfamilies (CASSANDRA-2685)
 * add placeholders for missing rows in range query pseudo-RR (CASSANDRA-2680)
 * remove no-op HHOM.renameHints (CASSANDRA-2693)
 * clone super columns to avoid modifying them during flush (CASSANDRA-2675)
 * allow writes to bypass the commitlog for certain keyspaces (CASSANDRA-2683)
 * avoid NPE when bypassing commitlog during memtable flush (CASSANDRA-2781)
 * Added support for making bootstrap retry if nodes flap (CASSANDRA-2644)
 * Added statusthrift to nodetool to report if thrift server is running (CASSANDRA-2722)
 * Fixed rows being cached if they do not exist (CASSANDRA-2723)
 * Support passing tableName and cfName to RowCacheProviders (CASSANDRA-2702)
 * close scrub file handles (CASSANDRA-2669)
 * throttle migration replay (CASSANDRA-2714)
 * optimize column serializer creation (CASSANDRA-2716)
 * Added support for making bootstrap retry if nodes flap (CASSANDRA-2644)
 * Added statusthrift to nodetool to report if thrift server is running
   (CASSANDRA-2722)
 * Fixed rows being cached if they do not exist (CASSANDRA-2723)
 * fix truncate/compaction race (CASSANDRA-2673)
 * workaround large resultsets causing large allocation retention
   by nio sockets (CASSANDRA-2654)
 * fix nodetool ring use with Ec2Snitch (CASSANDRA-2733)
 * fix removing columns and subcolumns that are supressed by a row or
   supercolumn tombstone during replica resolution (CASSANDRA-2590)
 * support sstable2json against snapshot sstables (CASSANDRA-2386)
 * remove active-pull schema requests (CASSANDRA-2715)
 * avoid marking entire list of sstables as actively being compacted
   in multithreaded compaction (CASSANDRA-2765)
 * seek back after deserializing a row to update cache with (CASSANDRA-2752)
 * avoid skipping rows in scrub for counter column family (CASSANDRA-2759)
 * fix ConcurrentModificationException in repair when dealing with 0.7 node
   (CASSANDRA-2767)
 * use threadsafe collections for StreamInSession (CASSANDRA-2766)
 * avoid infinite loop when creating merkle tree (CASSANDRA-2758)
 * avoids unmarking compacting sstable prematurely in cleanup (CASSANDRA-2769)
 * fix NPE when the commit log is bypassed (CASSANDRA-2718)
 * don't throw an exception in SS.isRPCServerRunning (CASSANDRA-2721)
 * make stress.jar executable (CASSANDRA-2744)
 * add daemon mode to java stress (CASSANDRA-2267)
 * expose the DC and rack of a node through JMX and nodetool ring (CASSANDRA-2531)
 * fix cache mbean getSize (CASSANDRA-2781)
 * Add Date, Float, Double, and Boolean types (CASSANDRA-2530)
 * Add startup flag to renew counter node id (CASSANDRA-2788)
 * add jamm agent to cassandra.bat (CASSANDRA-2787)
 * fix repair hanging if a neighbor has nothing to send (CASSANDRA-2797)
 * purge tombstone even if row is in only one sstable (CASSANDRA-2801)
 * Fix wrong purge of deleted cf during compaction (CASSANDRA-2786)
 * fix race that could result in Hadoop writer failing to throw an
   exception encountered after close() (CASSANDRA-2755)
 * fix scan wrongly throwing assertion error (CASSANDRA-2653)
 * Always use even distribution for merkle tree with RandomPartitionner
   (CASSANDRA-2841)
 * fix describeOwnership for OPP (CASSANDRA-2800)
 * ensure that string tokens do not contain commas (CASSANDRA-2762)


0.8.0-final
 * fix CQL grammar warning and cqlsh regression from CASSANDRA-2622
 * add ant generate-cql-html target (CASSANDRA-2526)
 * update CQL consistency levels (CASSANDRA-2566)
 * debian packaging fixes (CASSANDRA-2481, 2647)
 * fix UUIDType, IntegerType for direct buffers (CASSANDRA-2682, 2684)
 * switch to native Thrift for Hadoop map/reduce (CASSANDRA-2667)
 * fix StackOverflowError when building from eclipse (CASSANDRA-2687)
 * only provide replication_factor to strategy_options "help" for
   SimpleStrategy, OldNetworkTopologyStrategy (CASSANDRA-2678, 2713)
 * fix exception adding validators to non-string columns (CASSANDRA-2696)
 * avoid instantiating DatabaseDescriptor in JDBC (CASSANDRA-2694)
 * fix potential stack overflow during compaction (CASSANDRA-2626)
 * clone super columns to avoid modifying them during flush (CASSANDRA-2675)
 * reset underlying iterator in EchoedRow constructor (CASSANDRA-2653)


0.8.0-rc1
 * faster flushes and compaction from fixing excessively pessimistic 
   rebuffering in BRAF (CASSANDRA-2581)
 * fix returning null column values in the python cql driver (CASSANDRA-2593)
 * fix merkle tree splitting exiting early (CASSANDRA-2605)
 * snapshot_before_compaction directory name fix (CASSANDRA-2598)
 * Disable compaction throttling during bootstrap (CASSANDRA-2612) 
 * fix CQL treatment of > and < operators in range slices (CASSANDRA-2592)
 * fix potential double-application of counter updates on commitlog replay
   by moving replay position from header to sstable metadata (CASSANDRA-2419)
 * JDBC CQL driver exposes getColumn for access to timestamp
 * JDBC ResultSetMetadata properties added to AbstractType
 * r/m clustertool (CASSANDRA-2607)
 * add support for presenting row key as a column in CQL result sets 
   (CASSANDRA-2622)
 * Don't allow {LOCAL|EACH}_QUORUM unless strategy is NTS (CASSANDRA-2627)
 * validate keyspace strategy_options during CQL create (CASSANDRA-2624)
 * fix empty Result with secondary index when limit=1 (CASSANDRA-2628)
 * Fix regression where bootstrapping a node with no schema fails
   (CASSANDRA-2625)
 * Allow removing LocationInfo sstables (CASSANDRA-2632)
 * avoid attempting to replay mutations from dropped keyspaces (CASSANDRA-2631)
 * avoid using cached position of a key when GT is requested (CASSANDRA-2633)
 * fix counting bloom filter true positives (CASSANDRA-2637)
 * initialize local ep state prior to gossip startup if needed (CASSANDRA-2638)
 * fix counter increment lost after restart (CASSANDRA-2642)
 * add quote-escaping via backslash to CLI (CASSANDRA-2623)
 * fix pig example script (CASSANDRA-2487)
 * fix dynamic snitch race in adding latencies (CASSANDRA-2618)
 * Start/stop cassandra after more important services such as mdadm in
   debian packaging (CASSANDRA-2481)


0.8.0-beta2
 * fix NPE compacting index CFs (CASSANDRA-2528)
 * Remove checking all column families on startup for compaction candidates 
   (CASSANDRA-2444)
 * validate CQL create keyspace options (CASSANDRA-2525)
 * fix nodetool setcompactionthroughput (CASSANDRA-2550)
 * move	gossip heartbeat back to its own thread (CASSANDRA-2554)
 * validate cql TRUNCATE columnfamily before truncating (CASSANDRA-2570)
 * fix batch_mutate for mixed standard-counter mutations (CASSANDRA-2457)
 * disallow making schema changes to system keyspace (CASSANDRA-2563)
 * fix sending mutation messages multiple times (CASSANDRA-2557)
 * fix incorrect use of NBHM.size in ReadCallback that could cause
   reads to time out even when responses were received (CASSANDRA-2552)
 * trigger read repair correctly for LOCAL_QUORUM reads (CASSANDRA-2556)
 * Allow configuring the number of compaction thread (CASSANDRA-2558)
 * forceUserDefinedCompaction will attempt to compact what it is given
   even if the pessimistic estimate is that there is not enough disk space;
   automatic compactions will only compact 2 or more sstables (CASSANDRA-2575)
 * refuse to apply migrations with older timestamps than the current 
   schema (CASSANDRA-2536)
 * remove unframed Thrift transport option
 * include indexes in snapshots (CASSANDRA-2596)
 * improve ignoring of obsolete mutations in index maintenance (CASSANDRA-2401)
 * recognize attempt to drop just the index while leaving the column
   definition alone (CASSANDRA-2619)
  

0.8.0-beta1
 * remove Avro RPC support (CASSANDRA-926)
 * support for columns that act as incr/decr counters 
   (CASSANDRA-1072, 1937, 1944, 1936, 2101, 2093, 2288, 2105, 2384, 2236, 2342,
   2454)
 * CQL (CASSANDRA-1703, 1704, 1705, 1706, 1707, 1708, 1710, 1711, 1940, 
   2124, 2302, 2277, 2493)
 * avoid double RowMutation serialization on write path (CASSANDRA-1800)
 * make NetworkTopologyStrategy the default (CASSANDRA-1960)
 * configurable internode encryption (CASSANDRA-1567, 2152)
 * human readable column names in sstable2json output (CASSANDRA-1933)
 * change default JMX port to 7199 (CASSANDRA-2027)
 * backwards compatible internal messaging (CASSANDRA-1015)
 * atomic switch of memtables and sstables (CASSANDRA-2284)
 * add pluggable SeedProvider (CASSANDRA-1669)
 * Fix clustertool to not throw exception when calling get_endpoints (CASSANDRA-2437)
 * upgrade to thrift 0.6 (CASSANDRA-2412) 
 * repair works on a token range instead of full ring (CASSANDRA-2324)
 * purge tombstones from row cache (CASSANDRA-2305)
 * push replication_factor into strategy_options (CASSANDRA-1263)
 * give snapshots the same name on each node (CASSANDRA-1791)
 * remove "nodetool loadbalance" (CASSANDRA-2448)
 * multithreaded compaction (CASSANDRA-2191)
 * compaction throttling (CASSANDRA-2156)
 * add key type information and alias (CASSANDRA-2311, 2396)
 * cli no longer divides read_repair_chance by 100 (CASSANDRA-2458)
 * made CompactionInfo.getTaskType return an enum (CASSANDRA-2482)
 * add a server-wide cap on measured memtable memory usage and aggressively
   flush to keep under that threshold (CASSANDRA-2006)
 * add unified UUIDType (CASSANDRA-2233)
 * add off-heap row cache support (CASSANDRA-1969)


0.7.5
 * improvements/fixes to PIG driver (CASSANDRA-1618, CASSANDRA-2387,
   CASSANDRA-2465, CASSANDRA-2484)
 * validate index names (CASSANDRA-1761)
 * reduce contention on Table.flusherLock (CASSANDRA-1954)
 * try harder to detect failures during streaming, cleaning up temporary
   files more reliably (CASSANDRA-2088)
 * shut down server for OOM on a Thrift thread (CASSANDRA-2269)
 * fix tombstone handling in repair and sstable2json (CASSANDRA-2279)
 * preserve version when streaming data from old sstables (CASSANDRA-2283)
 * don't start repair if a neighboring node is marked as dead (CASSANDRA-2290)
 * purge tombstones from row cache (CASSANDRA-2305)
 * Avoid seeking when sstable2json exports the entire file (CASSANDRA-2318)
 * clear Built flag in system table when dropping an index (CASSANDRA-2320)
 * don't allow arbitrary argument for stress.java (CASSANDRA-2323)
 * validate values for index predicates in get_indexed_slice (CASSANDRA-2328)
 * queue secondary indexes for flush before the parent (CASSANDRA-2330)
 * allow job configuration to set the CL used in Hadoop jobs (CASSANDRA-2331)
 * add memtable_flush_queue_size defaulting to 4 (CASSANDRA-2333)
 * Allow overriding of initial_token, storage_port and rpc_port from system
   properties (CASSANDRA-2343)
 * fix comparator used for non-indexed secondary expressions in index scan
   (CASSANDRA-2347)
 * ensure size calculation and write phase of large-row compaction use
   the same threshold for TTL expiration (CASSANDRA-2349)
 * fix race when iterating CFs during add/drop (CASSANDRA-2350)
 * add ConsistencyLevel command to CLI (CASSANDRA-2354)
 * allow negative numbers in the cli (CASSANDRA-2358)
 * hard code serialVersionUID for tokens class (CASSANDRA-2361)
 * fix potential infinite loop in ByteBufferUtil.inputStream (CASSANDRA-2365)
 * fix encoding bugs in HintedHandoffManager, SystemTable when default
   charset is not UTF8 (CASSANDRA-2367)
 * avoids having removed node reappearing in Gossip (CASSANDRA-2371)
 * fix incorrect truncation of long to int when reading columns via block
   index (CASSANDRA-2376)
 * fix NPE during stream session (CASSANDRA-2377)
 * fix race condition that could leave orphaned data files when dropping CF or
   KS (CASSANDRA-2381)
 * fsync statistics component on write (CASSANDRA-2382)
 * fix duplicate results from CFS.scan (CASSANDRA-2406)
 * add IntegerType to CLI help (CASSANDRA-2414)
 * avoid caching token-only decoratedkeys (CASSANDRA-2416)
 * convert mmap assertion to if/throw so scrub can catch it (CASSANDRA-2417)
 * don't overwrite gc log (CASSANDR-2418)
 * invalidate row cache for streamed row to avoid inconsitencies
   (CASSANDRA-2420)
 * avoid copies in range/index scans (CASSANDRA-2425)
 * make sure we don't wipe data during cleanup if the node has not join
   the ring (CASSANDRA-2428)
 * Try harder to close files after compaction (CASSANDRA-2431)
 * re-set bootstrapped flag after move finishes (CASSANDRA-2435)
 * display validation_class in CLI 'describe keyspace' (CASSANDRA-2442)
 * make cleanup compactions cleanup the row cache (CASSANDRA-2451)
 * add column fields validation to scrub (CASSANDRA-2460)
 * use 64KB flush buffer instead of in_memory_compaction_limit (CASSANDRA-2463)
 * fix backslash substitutions in CLI (CASSANDRA-2492)
 * disable cache saving for system CFS (CASSANDRA-2502)
 * fixes for verifying destination availability under hinted conditions
   so UE can be thrown intead of timing out (CASSANDRA-2514)
 * fix update of validation class in column metadata (CASSANDRA-2512)
 * support LOCAL_QUORUM, EACH_QUORUM CLs outside of NTS (CASSANDRA-2516)
 * preserve version when streaming data from old sstables (CASSANDRA-2283)
 * fix backslash substitutions in CLI (CASSANDRA-2492)
 * count a row deletion as one operation towards memtable threshold 
   (CASSANDRA-2519)
 * support LOCAL_QUORUM, EACH_QUORUM CLs outside of NTS (CASSANDRA-2516)


0.7.4
 * add nodetool join command (CASSANDRA-2160)
 * fix secondary indexes on pre-existing or streamed data (CASSANDRA-2244)
 * initialize endpoint in gossiper earlier (CASSANDRA-2228)
 * add ability to write to Cassandra from Pig (CASSANDRA-1828)
 * add rpc_[min|max]_threads (CASSANDRA-2176)
 * add CL.TWO, CL.THREE (CASSANDRA-2013)
 * avoid exporting an un-requested row in sstable2json, when exporting 
   a key that does not exist (CASSANDRA-2168)
 * add incremental_backups option (CASSANDRA-1872)
 * add configurable row limit to Pig loadfunc (CASSANDRA-2276)
 * validate column values in batches as well as single-Column inserts
   (CASSANDRA-2259)
 * move sample schema from cassandra.yaml to schema-sample.txt,
   a cli scripts (CASSANDRA-2007)
 * avoid writing empty rows when scrubbing tombstoned rows (CASSANDRA-2296)
 * fix assertion error in range and index scans for CL < ALL
   (CASSANDRA-2282)
 * fix commitlog replay when flush position refers to data that didn't
   get synced before server died (CASSANDRA-2285)
 * fix fd leak in sstable2json with non-mmap'd i/o (CASSANDRA-2304)
 * reduce memory use during streaming of multiple sstables (CASSANDRA-2301)
 * purge tombstoned rows from cache after GCGraceSeconds (CASSANDRA-2305)
 * allow zero replicas in a NTS datacenter (CASSANDRA-1924)
 * make range queries respect snitch for local replicas (CASSANDRA-2286)
 * fix HH delivery when column index is larger than 2GB (CASSANDRA-2297)
 * make 2ary indexes use parent CF flush thresholds during initial build
   (CASSANDRA-2294)
 * update memtable_throughput to be a long (CASSANDRA-2158)


0.7.3
 * Keep endpoint state until aVeryLongTime (CASSANDRA-2115)
 * lower-latency read repair (CASSANDRA-2069)
 * add hinted_handoff_throttle_delay_in_ms option (CASSANDRA-2161)
 * fixes for cache save/load (CASSANDRA-2172, -2174)
 * Handle whole-row deletions in CFOutputFormat (CASSANDRA-2014)
 * Make memtable_flush_writers flush in parallel (CASSANDRA-2178)
 * Add compaction_preheat_key_cache option (CASSANDRA-2175)
 * refactor stress.py to have only one copy of the format string 
   used for creating row keys (CASSANDRA-2108)
 * validate index names for \w+ (CASSANDRA-2196)
 * Fix Cassandra cli to respect timeout if schema does not settle 
   (CASSANDRA-2187)
 * fix for compaction and cleanup writing old-format data into new-version 
   sstable (CASSANDRA-2211, -2216)
 * add nodetool scrub (CASSANDRA-2217, -2240)
 * fix sstable2json large-row pagination (CASSANDRA-2188)
 * fix EOFing on requests for the last bytes in a file (CASSANDRA-2213)
 * fix BufferedRandomAccessFile bugs (CASSANDRA-2218, -2241)
 * check for memtable flush_after_mins exceeded every 10s (CASSANDRA-2183)
 * fix cache saving on Windows (CASSANDRA-2207)
 * add validateSchemaAgreement call + synchronization to schema
   modification operations (CASSANDRA-2222)
 * fix for reversed slice queries on large rows (CASSANDRA-2212)
 * fat clients were writing local data (CASSANDRA-2223)
 * set DEFAULT_MEMTABLE_LIFETIME_IN_MINS to 24h
 * improve detection and cleanup of partially-written sstables 
   (CASSANDRA-2206)
 * fix supercolumn de/serialization when subcolumn comparator is different
   from supercolumn's (CASSANDRA-2104)
 * fix starting up on Windows when CASSANDRA_HOME contains whitespace
   (CASSANDRA-2237)
 * add [get|set][row|key]cacheSavePeriod to JMX (CASSANDRA-2100)
 * fix Hadoop ColumnFamilyOutputFormat dropping of mutations
   when batch fills up (CASSANDRA-2255)
 * move file deletions off of scheduledtasks executor (CASSANDRA-2253)


0.7.2
 * copy DecoratedKey.key when inserting into caches to avoid retaining
   a reference to the underlying buffer (CASSANDRA-2102)
 * format subcolumn names with subcomparator (CASSANDRA-2136)
 * fix column bloom filter deserialization (CASSANDRA-2165)


0.7.1
 * refactor MessageDigest creation code. (CASSANDRA-2107)
 * buffer network stack to avoid inefficient small TCP messages while avoiding
   the nagle/delayed ack problem (CASSANDRA-1896)
 * check log4j configuration for changes every 10s (CASSANDRA-1525, 1907)
 * more-efficient cross-DC replication (CASSANDRA-1530, -2051, -2138)
 * avoid polluting page cache with commitlog or sstable writes
   and seq scan operations (CASSANDRA-1470)
 * add RMI authentication options to nodetool (CASSANDRA-1921)
 * make snitches configurable at runtime (CASSANDRA-1374)
 * retry hadoop split requests on connection failure (CASSANDRA-1927)
 * implement describeOwnership for BOP, COPP (CASSANDRA-1928)
 * make read repair behave as expected for ConsistencyLevel > ONE
   (CASSANDRA-982, 2038)
 * distributed test harness (CASSANDRA-1859, 1964)
 * reduce flush lock contention (CASSANDRA-1930)
 * optimize supercolumn deserialization (CASSANDRA-1891)
 * fix CFMetaData.apply to only compare objects of the same class 
   (CASSANDRA-1962)
 * allow specifying specific SSTables to compact from JMX (CASSANDRA-1963)
 * fix race condition in MessagingService.targets (CASSANDRA-1959, 2094, 2081)
 * refuse to open sstables from a future version (CASSANDRA-1935)
 * zero-copy reads (CASSANDRA-1714)
 * fix copy bounds for word Text in wordcount demo (CASSANDRA-1993)
 * fixes for contrib/javautils (CASSANDRA-1979)
 * check more frequently for memtable expiration (CASSANDRA-2000)
 * fix writing SSTable column count statistics (CASSANDRA-1976)
 * fix streaming of multiple CFs during bootstrap (CASSANDRA-1992)
 * explicitly set JVM GC new generation size with -Xmn (CASSANDRA-1968)
 * add short options for CLI flags (CASSANDRA-1565)
 * make keyspace argument to "describe keyspace" in CLI optional
   when authenticated to keyspace already (CASSANDRA-2029)
 * added option to specify -Dcassandra.join_ring=false on startup
   to allow "warm spare" nodes or performing JMX maintenance before
   joining the ring (CASSANDRA-526)
 * log migrations at INFO (CASSANDRA-2028)
 * add CLI verbose option in file mode (CASSANDRA-2030)
 * add single-line "--" comments to CLI (CASSANDRA-2032)
 * message serialization tests (CASSANDRA-1923)
 * switch from ivy to maven-ant-tasks (CASSANDRA-2017)
 * CLI attempts to block for new schema to propagate (CASSANDRA-2044)
 * fix potential overflow in nodetool cfstats (CASSANDRA-2057)
 * add JVM shutdownhook to sync commitlog (CASSANDRA-1919)
 * allow nodes to be up without being part of  normal traffic (CASSANDRA-1951)
 * fix CLI "show keyspaces" with null options on NTS (CASSANDRA-2049)
 * fix possible ByteBuffer race conditions (CASSANDRA-2066)
 * reduce garbage generated by MessagingService to prevent load spikes
   (CASSANDRA-2058)
 * fix math in RandomPartitioner.describeOwnership (CASSANDRA-2071)
 * fix deletion of sstable non-data components (CASSANDRA-2059)
 * avoid blocking gossip while deleting handoff hints (CASSANDRA-2073)
 * ignore messages from newer versions, keep track of nodes in gossip 
   regardless of version (CASSANDRA-1970)
 * cache writing moved to CompactionManager to reduce i/o contention and
   updated to use non-cache-polluting writes (CASSANDRA-2053)
 * page through large rows when exporting to JSON (CASSANDRA-2041)
 * add flush_largest_memtables_at and reduce_cache_sizes_at options
   (CASSANDRA-2142)
 * add cli 'describe cluster' command (CASSANDRA-2127)
 * add cli support for setting username/password at 'connect' command 
   (CASSANDRA-2111)
 * add -D option to Stress.java to allow reading hosts from a file 
   (CASSANDRA-2149)
 * bound hints CF throughput between 32M and 256M (CASSANDRA-2148)
 * continue starting when invalid saved cache entries are encountered
   (CASSANDRA-2076)
 * add max_hint_window_in_ms option (CASSANDRA-1459)


0.7.0-final
 * fix offsets to ByteBuffer.get (CASSANDRA-1939)


0.7.0-rc4
 * fix cli crash after backgrounding (CASSANDRA-1875)
 * count timeouts in storageproxy latencies, and include latency 
   histograms in StorageProxyMBean (CASSANDRA-1893)
 * fix CLI get recognition of supercolumns (CASSANDRA-1899)
 * enable keepalive on intra-cluster sockets (CASSANDRA-1766)
 * count timeouts towards dynamicsnitch latencies (CASSANDRA-1905)
 * Expose index-building status in JMX + cli schema description
   (CASSANDRA-1871)
 * allow [LOCAL|EACH]_QUORUM to be used with non-NetworkTopology 
   replication Strategies
 * increased amount of index locks for faster commitlog replay
 * collect secondary index tombstones immediately (CASSANDRA-1914)
 * revert commitlog changes from #1780 (CASSANDRA-1917)
 * change RandomPartitioner min token to -1 to avoid collision w/
   tokens on actual nodes (CASSANDRA-1901)
 * examine the right nibble when validating TimeUUID (CASSANDRA-1910)
 * include secondary indexes in cleanup (CASSANDRA-1916)
 * CFS.scrubDataDirectories should also cleanup invalid secondary indexes
   (CASSANDRA-1904)
 * ability to disable/enable gossip on nodes to force them down
   (CASSANDRA-1108)


0.7.0-rc3
 * expose getNaturalEndpoints in StorageServiceMBean taking byte[]
   key; RMI cannot serialize ByteBuffer (CASSANDRA-1833)
 * infer org.apache.cassandra.locator for replication strategy classes
   when not otherwise specified
 * validation that generates less garbage (CASSANDRA-1814)
 * add TTL support to CLI (CASSANDRA-1838)
 * cli defaults to bytestype for subcomparator when creating
   column families (CASSANDRA-1835)
 * unregister index MBeans when index is dropped (CASSANDRA-1843)
 * make ByteBufferUtil.clone thread-safe (CASSANDRA-1847)
 * change exception for read requests during bootstrap from 
   InvalidRequest to Unavailable (CASSANDRA-1862)
 * respect row-level tombstones post-flush in range scans
   (CASSANDRA-1837)
 * ReadResponseResolver check digests against each other (CASSANDRA-1830)
 * return InvalidRequest when remove of subcolumn without supercolumn
   is requested (CASSANDRA-1866)
 * flush before repair (CASSANDRA-1748)
 * SSTableExport validates key order (CASSANDRA-1884)
 * large row support for SSTableExport (CASSANDRA-1867)
 * Re-cache hot keys post-compaction without hitting disk (CASSANDRA-1878)
 * manage read repair in coordinator instead of data source, to
   provide latency information to dynamic snitch (CASSANDRA-1873)


0.7.0-rc2
 * fix live-column-count of slice ranges including tombstoned supercolumn 
   with live subcolumn (CASSANDRA-1591)
 * rename o.a.c.internal.AntientropyStage -> AntiEntropyStage,
   o.a.c.request.Request_responseStage -> RequestResponseStage,
   o.a.c.internal.Internal_responseStage -> InternalResponseStage
 * add AbstractType.fromString (CASSANDRA-1767)
 * require index_type to be present when specifying index_name
   on ColumnDef (CASSANDRA-1759)
 * fix add/remove index bugs in CFMetadata (CASSANDRA-1768)
 * rebuild Strategy during system_update_keyspace (CASSANDRA-1762)
 * cli updates prompt to ... in continuation lines (CASSANDRA-1770)
 * support multiple Mutations per key in hadoop ColumnFamilyOutputFormat
   (CASSANDRA-1774)
 * improvements to Debian init script (CASSANDRA-1772)
 * use local classloader to check for version.properties (CASSANDRA-1778)
 * Validate that column names in column_metadata are valid for the
   defined comparator, and decode properly in cli (CASSANDRA-1773)
 * use cross-platform newlines in cli (CASSANDRA-1786)
 * add ExpiringColumn support to sstable import/export (CASSANDRA-1754)
 * add flush for each append to periodic commitlog mode; added
   periodic_without_flush option to disable this (CASSANDRA-1780)
 * close file handle used for post-flush truncate (CASSANDRA-1790)
 * various code cleanup (CASSANDRA-1793, -1794, -1795)
 * fix range queries against wrapped range (CASSANDRA-1781)
 * fix consistencylevel calculations for NetworkTopologyStrategy
   (CASSANDRA-1804)
 * cli support index type enum names (CASSANDRA-1810)
 * improved validation of column_metadata (CASSANDRA-1813)
 * reads at ConsistencyLevel > 1 throw UnavailableException
   immediately if insufficient live nodes exist (CASSANDRA-1803)
 * copy bytebuffers for local writes to avoid retaining the entire
   Thrift frame (CASSANDRA-1801)
 * fix NPE adding index to column w/o prior metadata (CASSANDRA-1764)
 * reduce fat client timeout (CASSANDRA-1730)
 * fix botched merge of CASSANDRA-1316


0.7.0-rc1
 * fix compaction and flush races with schema updates (CASSANDRA-1715)
 * add clustertool, config-converter, sstablekeys, and schematool 
   Windows .bat files (CASSANDRA-1723)
 * reject range queries received during bootstrap (CASSANDRA-1739)
 * fix wrapping-range queries on non-minimum token (CASSANDRA-1700)
 * add nodetool cfhistogram (CASSANDRA-1698)
 * limit repaired ranges to what the nodes have in common (CASSANDRA-1674)
 * index scan treats missing columns as not matching secondary
   expressions (CASSANDRA-1745)
 * Fix misuse of DataOutputBuffer.getData in AntiEntropyService
   (CASSANDRA-1729)
 * detect and warn when obsolete version of JNA is present (CASSANDRA-1760)
 * reduce fat client timeout (CASSANDRA-1730)
 * cleanup smallest CFs first to increase free temp space for larger ones
   (CASSANDRA-1811)
 * Update windows .bat files to work outside of main Cassandra
   directory (CASSANDRA-1713)
 * fix read repair regression from 0.6.7 (CASSANDRA-1727)
 * more-efficient read repair (CASSANDRA-1719)
 * fix hinted handoff replay (CASSANDRA-1656)
 * log type of dropped messages (CASSANDRA-1677)
 * upgrade to SLF4J 1.6.1
 * fix ByteBuffer bug in ExpiringColumn.updateDigest (CASSANDRA-1679)
 * fix IntegerType.getString (CASSANDRA-1681)
 * make -Djava.net.preferIPv4Stack=true the default (CASSANDRA-628)
 * add INTERNAL_RESPONSE verb to differentiate from responses related
   to client requests (CASSANDRA-1685)
 * log tpstats when dropping messages (CASSANDRA-1660)
 * include unreachable nodes in describeSchemaVersions (CASSANDRA-1678)
 * Avoid dropping messages off the client request path (CASSANDRA-1676)
 * fix jna errno reporting (CASSANDRA-1694)
 * add friendlier error for UnknownHostException on startup (CASSANDRA-1697)
 * include jna dependency in RPM package (CASSANDRA-1690)
 * add --skip-keys option to stress.py (CASSANDRA-1696)
 * improve cli handling of non-string keys and column names 
   (CASSANDRA-1701, -1693)
 * r/m extra subcomparator line in cli keyspaces output (CASSANDRA-1712)
 * add read repair chance to cli "show keyspaces"
 * upgrade to ConcurrentLinkedHashMap 1.1 (CASSANDRA-975)
 * fix index scan routing (CASSANDRA-1722)
 * fix tombstoning of supercolumns in range queries (CASSANDRA-1734)
 * clear endpoint cache after updating keyspace metadata (CASSANDRA-1741)
 * fix wrapping-range queries on non-minimum token (CASSANDRA-1700)
 * truncate includes secondary indexes (CASSANDRA-1747)
 * retain reference to PendingFile sstables (CASSANDRA-1749)
 * fix sstableimport regression (CASSANDRA-1753)
 * fix for bootstrap when no non-system tables are defined (CASSANDRA-1732)
 * handle replica unavailability in index scan (CASSANDRA-1755)
 * fix service initialization order deadlock (CASSANDRA-1756)
 * multi-line cli commands (CASSANDRA-1742)
 * fix race between snapshot and compaction (CASSANDRA-1736)
 * add listEndpointsPendingHints, deleteHintsForEndpoint JMX methods 
   (CASSANDRA-1551)


0.7.0-beta3
 * add strategy options to describe_keyspace output (CASSANDRA-1560)
 * log warning when using randomly generated token (CASSANDRA-1552)
 * re-organize JMX into .db, .net, .internal, .request (CASSANDRA-1217)
 * allow nodes to change IPs between restarts (CASSANDRA-1518)
 * remember ring state between restarts by default (CASSANDRA-1518)
 * flush index built flag so we can read it before log replay (CASSANDRA-1541)
 * lock row cache updates to prevent race condition (CASSANDRA-1293)
 * remove assertion causing rare (and harmless) error messages in
   commitlog (CASSANDRA-1330)
 * fix moving nodes with no keyspaces defined (CASSANDRA-1574)
 * fix unbootstrap when no data is present in a transfer range (CASSANDRA-1573)
 * take advantage of AVRO-495 to simplify our avro IDL (CASSANDRA-1436)
 * extend authorization hierarchy to column family (CASSANDRA-1554)
 * deletion support in secondary indexes (CASSANDRA-1571)
 * meaningful error message for invalid replication strategy class 
   (CASSANDRA-1566)
 * allow keyspace creation with RF > N (CASSANDRA-1428)
 * improve cli error handling (CASSANDRA-1580)
 * add cache save/load ability (CASSANDRA-1417, 1606, 1647)
 * add StorageService.getDrainProgress (CASSANDRA-1588)
 * Disallow bootstrap to an in-use token (CASSANDRA-1561)
 * Allow dynamic secondary index creation and destruction (CASSANDRA-1532)
 * log auto-guessed memtable thresholds (CASSANDRA-1595)
 * add ColumnDef support to cli (CASSANDRA-1583)
 * reduce index sample time by 75% (CASSANDRA-1572)
 * add cli support for column, strategy metadata (CASSANDRA-1578, 1612)
 * add cli support for schema modification (CASSANDRA-1584)
 * delete temp files on failed compactions (CASSANDRA-1596)
 * avoid blocking for dead nodes during removetoken (CASSANDRA-1605)
 * remove ConsistencyLevel.ZERO (CASSANDRA-1607)
 * expose in-progress compaction type in jmx (CASSANDRA-1586)
 * removed IClock & related classes from internals (CASSANDRA-1502)
 * fix removing tokens from SystemTable on decommission and removetoken
   (CASSANDRA-1609)
 * include CF metadata in cli 'show keyspaces' (CASSANDRA-1613)
 * switch from Properties to HashMap in PropertyFileSnitch to
   avoid synchronization bottleneck (CASSANDRA-1481)
 * PropertyFileSnitch configuration file renamed to 
   cassandra-topology.properties
 * add cli support for get_range_slices (CASSANDRA-1088, CASSANDRA-1619)
 * Make memtable flush thresholds per-CF instead of global 
   (CASSANDRA-1007, 1637)
 * add cli support for binary data without CfDef hints (CASSANDRA-1603)
 * fix building SSTable statistics post-stream (CASSANDRA-1620)
 * fix potential infinite loop in 2ary index queries (CASSANDRA-1623)
 * allow creating NTS keyspaces with no replicas configured (CASSANDRA-1626)
 * add jmx histogram of sstables accessed per read (CASSANDRA-1624)
 * remove system_rename_column_family and system_rename_keyspace from the
   client API until races can be fixed (CASSANDRA-1630, CASSANDRA-1585)
 * add cli sanity tests (CASSANDRA-1582)
 * update GC settings in cassandra.bat (CASSANDRA-1636)
 * cli support for index queries (CASSANDRA-1635)
 * cli support for updating schema memtable settings (CASSANDRA-1634)
 * cli --file option (CASSANDRA-1616)
 * reduce automatically chosen memtable sizes by 50% (CASSANDRA-1641)
 * move endpoint cache from snitch to strategy (CASSANDRA-1643)
 * fix commitlog recovery deleting the newly-created segment as well as
   the old ones (CASSANDRA-1644)
 * upgrade to Thrift 0.5 (CASSANDRA-1367)
 * renamed CL.DCQUORUM to LOCAL_QUORUM and DCQUORUMSYNC to EACH_QUORUM
 * cli truncate support (CASSANDRA-1653)
 * update GC settings in cassandra.bat (CASSANDRA-1636)
 * avoid logging when a node's ip/token is gossipped back to it (CASSANDRA-1666)


0.7-beta2
 * always use UTF-8 for hint keys (CASSANDRA-1439)
 * remove cassandra.yaml dependency from Hadoop and Pig (CASSADRA-1322)
 * expose CfDef metadata in describe_keyspaces (CASSANDRA-1363)
 * restore use of mmap_index_only option (CASSANDRA-1241)
 * dropping a keyspace with no column families generated an error 
   (CASSANDRA-1378)
 * rename RackAwareStrategy to OldNetworkTopologyStrategy, RackUnawareStrategy 
   to SimpleStrategy, DatacenterShardStrategy to NetworkTopologyStrategy,
   AbstractRackAwareSnitch to AbstractNetworkTopologySnitch (CASSANDRA-1392)
 * merge StorageProxy.mutate, mutateBlocking (CASSANDRA-1396)
 * faster UUIDType, LongType comparisons (CASSANDRA-1386, 1393)
 * fix setting read_repair_chance from CLI addColumnFamily (CASSANDRA-1399)
 * fix updates to indexed columns (CASSANDRA-1373)
 * fix race condition leaving to FileNotFoundException (CASSANDRA-1382)
 * fix sharded lock hash on index write path (CASSANDRA-1402)
 * add support for GT/E, LT/E in subordinate index clauses (CASSANDRA-1401)
 * cfId counter got out of sync when CFs were added (CASSANDRA-1403)
 * less chatty schema updates (CASSANDRA-1389)
 * rename column family mbeans. 'type' will now include either 
   'IndexColumnFamilies' or 'ColumnFamilies' depending on the CFS type.
   (CASSANDRA-1385)
 * disallow invalid keyspace and column family names. This includes name that
   matches a '^\w+' regex. (CASSANDRA-1377)
 * use JNA, if present, to take snapshots (CASSANDRA-1371)
 * truncate hints if starting 0.7 for the first time (CASSANDRA-1414)
 * fix FD leak in single-row slicepredicate queries (CASSANDRA-1416)
 * allow index expressions against columns that are not part of the 
   SlicePredicate (CASSANDRA-1410)
 * config-converter properly handles snitches and framed support 
   (CASSANDRA-1420)
 * remove keyspace argument from multiget_count (CASSANDRA-1422)
 * allow specifying cassandra.yaml location as (local or remote) URL
   (CASSANDRA-1126)
 * fix using DynamicEndpointSnitch with NetworkTopologyStrategy
   (CASSANDRA-1429)
 * Add CfDef.default_validation_class (CASSANDRA-891)
 * fix EstimatedHistogram.max (CASSANDRA-1413)
 * quorum read optimization (CASSANDRA-1622)
 * handle zero-length (or missing) rows during HH paging (CASSANDRA-1432)
 * include secondary indexes during schema migrations (CASSANDRA-1406)
 * fix commitlog header race during schema change (CASSANDRA-1435)
 * fix ColumnFamilyStoreMBeanIterator to use new type name (CASSANDRA-1433)
 * correct filename generated by xml->yaml converter (CASSANDRA-1419)
 * add CMSInitiatingOccupancyFraction=75 and UseCMSInitiatingOccupancyOnly
   to default JVM options
 * decrease jvm heap for cassandra-cli (CASSANDRA-1446)
 * ability to modify keyspaces and column family definitions on a live cluster
   (CASSANDRA-1285)
 * support for Hadoop Streaming [non-jvm map/reduce via stdin/out]
   (CASSANDRA-1368)
 * Move persistent sstable stats from the system table to an sstable component
   (CASSANDRA-1430)
 * remove failed bootstrap attempt from pending ranges when gossip times
   it out after 1h (CASSANDRA-1463)
 * eager-create tcp connections to other cluster members (CASSANDRA-1465)
 * enumerate stages and derive stage from message type instead of 
   transmitting separately (CASSANDRA-1465)
 * apply reversed flag during collation from different data sources
   (CASSANDRA-1450)
 * make failure to remove commitlog segment non-fatal (CASSANDRA-1348)
 * correct ordering of drain operations so CL.recover is no longer 
   necessary (CASSANDRA-1408)
 * removed keyspace from describe_splits method (CASSANDRA-1425)
 * rename check_schema_agreement to describe_schema_versions
   (CASSANDRA-1478)
 * fix QUORUM calculation for RF > 3 (CASSANDRA-1487)
 * remove tombstones during non-major compactions when bloom filter
   verifies that row does not exist in other sstables (CASSANDRA-1074)
 * nodes that coordinated a loadbalance in the past could not be seen by
   newly added nodes (CASSANDRA-1467)
 * exposed endpoint states (gossip details) via jmx (CASSANDRA-1467)
 * ensure that compacted sstables are not included when new readers are
   instantiated (CASSANDRA-1477)
 * by default, calculate heap size and memtable thresholds at runtime (CASSANDRA-1469)
 * fix races dealing with adding/dropping keyspaces and column families in
   rapid succession (CASSANDRA-1477)
 * clean up of Streaming system (CASSANDRA-1503, 1504, 1506)
 * add options to configure Thrift socket keepalive and buffer sizes (CASSANDRA-1426)
 * make contrib CassandraServiceDataCleaner recursive (CASSANDRA-1509)
 * min, max compaction threshold are configurable and persistent 
   per-ColumnFamily (CASSANDRA-1468)
 * fix replaying the last mutation in a commitlog unnecessarily 
   (CASSANDRA-1512)
 * invoke getDefaultUncaughtExceptionHandler from DTPE with the original
   exception rather than the ExecutionException wrapper (CASSANDRA-1226)
 * remove Clock from the Thrift (and Avro) API (CASSANDRA-1501)
 * Close intra-node sockets when connection is broken (CASSANDRA-1528)
 * RPM packaging spec file (CASSANDRA-786)
 * weighted request scheduler (CASSANDRA-1485)
 * treat expired columns as deleted (CASSANDRA-1539)
 * make IndexInterval configurable (CASSANDRA-1488)
 * add describe_snitch to Thrift API (CASSANDRA-1490)
 * MD5 authenticator compares plain text submitted password with MD5'd
   saved property, instead of vice versa (CASSANDRA-1447)
 * JMX MessagingService pending and completed counts (CASSANDRA-1533)
 * fix race condition processing repair responses (CASSANDRA-1511)
 * make repair blocking (CASSANDRA-1511)
 * create EndpointSnitchInfo and MBean to expose rack and DC (CASSANDRA-1491)
 * added option to contrib/word_count to output results back to Cassandra
   (CASSANDRA-1342)
 * rewrite Hadoop ColumnFamilyRecordWriter to pool connections, retry to
   multiple Cassandra nodes, and smooth impact on the Cassandra cluster
   by using smaller batch sizes (CASSANDRA-1434)
 * fix setting gc_grace_seconds via CLI (CASSANDRA-1549)
 * support TTL'd index values (CASSANDRA-1536)
 * make removetoken work like decommission (CASSANDRA-1216)
 * make cli comparator-aware and improve quote rules (CASSANDRA-1523,-1524)
 * make nodetool compact and cleanup blocking (CASSANDRA-1449)
 * add memtable, cache information to GCInspector logs (CASSANDRA-1558)
 * enable/disable HintedHandoff via JMX (CASSANDRA-1550)
 * Ignore stray files in the commit log directory (CASSANDRA-1547)
 * Disallow bootstrap to an in-use token (CASSANDRA-1561)


0.7-beta1
 * sstable versioning (CASSANDRA-389)
 * switched to slf4j logging (CASSANDRA-625)
 * add (optional) expiration time for column (CASSANDRA-699)
 * access levels for authentication/authorization (CASSANDRA-900)
 * add ReadRepairChance to CF definition (CASSANDRA-930)
 * fix heisenbug in system tests, especially common on OS X (CASSANDRA-944)
 * convert to byte[] keys internally and all public APIs (CASSANDRA-767)
 * ability to alter schema definitions on a live cluster (CASSANDRA-44)
 * renamed configuration file to cassandra.xml, and log4j.properties to
   log4j-server.properties, which must now be loaded from
   the classpath (which is how our scripts in bin/ have always done it)
   (CASSANDRA-971)
 * change get_count to require a SlicePredicate. create multi_get_count
   (CASSANDRA-744)
 * re-organized endpointsnitch implementations and added SimpleSnitch
   (CASSANDRA-994)
 * Added preload_row_cache option (CASSANDRA-946)
 * add CRC to commitlog header (CASSANDRA-999)
 * removed deprecated batch_insert and get_range_slice methods (CASSANDRA-1065)
 * add truncate thrift method (CASSANDRA-531)
 * http mini-interface using mx4j (CASSANDRA-1068)
 * optimize away copy of sliced row on memtable read path (CASSANDRA-1046)
 * replace constant-size 2GB mmaped segments and special casing for index 
   entries spanning segment boundaries, with SegmentedFile that computes 
   segments that always contain entire entries/rows (CASSANDRA-1117)
 * avoid reading large rows into memory during compaction (CASSANDRA-16)
 * added hadoop OutputFormat (CASSANDRA-1101)
 * efficient Streaming (no more anticompaction) (CASSANDRA-579)
 * split commitlog header into separate file and add size checksum to
   mutations (CASSANDRA-1179)
 * avoid allocating a new byte[] for each mutation on replay (CASSANDRA-1219)
 * revise HH schema to be per-endpoint (CASSANDRA-1142)
 * add joining/leaving status to nodetool ring (CASSANDRA-1115)
 * allow multiple repair sessions per node (CASSANDRA-1190)
 * optimize away MessagingService for local range queries (CASSANDRA-1261)
 * make framed transport the default so malformed requests can't OOM the 
   server (CASSANDRA-475)
 * significantly faster reads from row cache (CASSANDRA-1267)
 * take advantage of row cache during range queries (CASSANDRA-1302)
 * make GCGraceSeconds a per-ColumnFamily value (CASSANDRA-1276)
 * keep persistent row size and column count statistics (CASSANDRA-1155)
 * add IntegerType (CASSANDRA-1282)
 * page within a single row during hinted handoff (CASSANDRA-1327)
 * push DatacenterShardStrategy configuration into keyspace definition,
   eliminating datacenter.properties. (CASSANDRA-1066)
 * optimize forward slices starting with '' and single-index-block name 
   queries by skipping the column index (CASSANDRA-1338)
 * streaming refactor (CASSANDRA-1189)
 * faster comparison for UUID types (CASSANDRA-1043)
 * secondary index support (CASSANDRA-749 and subtasks)
 * make compaction buckets deterministic (CASSANDRA-1265)


0.6.6
 * Allow using DynamicEndpointSnitch with RackAwareStrategy (CASSANDRA-1429)
 * remove the remaining vestiges of the unfinished DatacenterShardStrategy 
   (replaced by NetworkTopologyStrategy in 0.7)
   

0.6.5
 * fix key ordering in range query results with RandomPartitioner
   and ConsistencyLevel > ONE (CASSANDRA-1145)
 * fix for range query starting with the wrong token range (CASSANDRA-1042)
 * page within a single row during hinted handoff (CASSANDRA-1327)
 * fix compilation on non-sun JDKs (CASSANDRA-1061)
 * remove String.trim() call on row keys in batch mutations (CASSANDRA-1235)
 * Log summary of dropped messages instead of spamming log (CASSANDRA-1284)
 * add dynamic endpoint snitch (CASSANDRA-981)
 * fix streaming for keyspaces with hyphens in their name (CASSANDRA-1377)
 * fix errors in hard-coded bloom filter optKPerBucket by computing it
   algorithmically (CASSANDRA-1220
 * remove message deserialization stage, and uncap read/write stages
   so slow reads/writes don't block gossip processing (CASSANDRA-1358)
 * add jmx port configuration to Debian package (CASSANDRA-1202)
 * use mlockall via JNA, if present, to prevent Linux from swapping
   out parts of the JVM (CASSANDRA-1214)


0.6.4
 * avoid queuing multiple hint deliveries for the same endpoint
   (CASSANDRA-1229)
 * better performance for and stricter checking of UTF8 column names
   (CASSANDRA-1232)
 * extend option to lower compaction priority to hinted handoff
   as well (CASSANDRA-1260)
 * log errors in gossip instead of re-throwing (CASSANDRA-1289)
 * avoid aborting commitlog replay prematurely if a flushed-but-
   not-removed commitlog segment is encountered (CASSANDRA-1297)
 * fix duplicate rows being read during mapreduce (CASSANDRA-1142)
 * failure detection wasn't closing command sockets (CASSANDRA-1221)
 * cassandra-cli.bat works on windows (CASSANDRA-1236)
 * pre-emptively drop requests that cannot be processed within RPCTimeout
   (CASSANDRA-685)
 * add ack to Binary write verb and update CassandraBulkLoader
   to wait for acks for each row (CASSANDRA-1093)
 * added describe_partitioner Thrift method (CASSANDRA-1047)
 * Hadoop jobs no longer require the Cassandra storage-conf.xml
   (CASSANDRA-1280, CASSANDRA-1047)
 * log thread pool stats when GC is excessive (CASSANDRA-1275)
 * remove gossip message size limit (CASSANDRA-1138)
 * parallelize local and remote reads during multiget, and respect snitch 
   when determining whether to do local read for CL.ONE (CASSANDRA-1317)
 * fix read repair to use requested consistency level on digest mismatch,
   rather than assuming QUORUM (CASSANDRA-1316)
 * process digest mismatch re-reads in parallel (CASSANDRA-1323)
 * switch hints CF comparator to BytesType (CASSANDRA-1274)


0.6.3
 * retry to make streaming connections up to 8 times. (CASSANDRA-1019)
 * reject describe_ring() calls on invalid keyspaces (CASSANDRA-1111)
 * fix cache size calculation for size of 100% (CASSANDRA-1129)
 * fix cache capacity only being recalculated once (CASSANDRA-1129)
 * remove hourly scan of all hints on the off chance that the gossiper
   missed a status change; instead, expose deliverHintsToEndpoint to JMX
   so it can be done manually, if necessary (CASSANDRA-1141)
 * don't reject reads at CL.ALL (CASSANDRA-1152)
 * reject deletions to supercolumns in CFs containing only standard
   columns (CASSANDRA-1139)
 * avoid preserving login information after client disconnects
   (CASSANDRA-1057)
 * prefer sun jdk to openjdk in debian init script (CASSANDRA-1174)
 * detect partioner config changes between restarts and fail fast 
   (CASSANDRA-1146)
 * use generation time to resolve node token reassignment disagreements
   (CASSANDRA-1118)
 * restructure the startup ordering of Gossiper and MessageService to avoid
   timing anomalies (CASSANDRA-1160)
 * detect incomplete commit log hearders (CASSANDRA-1119)
 * force anti-entropy service to stream files on the stream stage to avoid
   sending streams out of order (CASSANDRA-1169)
 * remove inactive stream managers after AES streams files (CASSANDRA-1169)
 * allow removing entire row through batch_mutate Deletion (CASSANDRA-1027)
 * add JMX metrics for row-level bloom filter false positives (CASSANDRA-1212)
 * added a redhat init script to contrib (CASSANDRA-1201)
 * use midpoint when bootstrapping a new machine into range with not
   much data yet instead of random token (CASSANDRA-1112)
 * kill server on OOM in executor stage as well as Thrift (CASSANDRA-1226)
 * remove opportunistic repairs, when two machines with overlapping replica
   responsibilities happen to finish major compactions of the same CF near
   the same time.  repairs are now fully manual (CASSANDRA-1190)
 * add ability to lower compaction priority (default is no change from 0.6.2)
   (CASSANDRA-1181)


0.6.2
 * fix contrib/word_count build. (CASSANDRA-992)
 * split CommitLogExecutorService into BatchCommitLogExecutorService and 
   PeriodicCommitLogExecutorService (CASSANDRA-1014)
 * add latency histograms to CFSMBean (CASSANDRA-1024)
 * make resolving timestamp ties deterministic by using value bytes
   as a tiebreaker (CASSANDRA-1039)
 * Add option to turn off Hinted Handoff (CASSANDRA-894)
 * fix windows startup (CASSANDRA-948)
 * make concurrent_reads, concurrent_writes configurable at runtime via JMX
   (CASSANDRA-1060)
 * disable GCInspector on non-Sun JVMs (CASSANDRA-1061)
 * fix tombstone handling in sstable rows with no other data (CASSANDRA-1063)
 * fix size of row in spanned index entries (CASSANDRA-1056)
 * install json2sstable, sstable2json, and sstablekeys to Debian package
 * StreamingService.StreamDestinations wouldn't empty itself after streaming
   finished (CASSANDRA-1076)
 * added Collections.shuffle(splits) before returning the splits in 
   ColumnFamilyInputFormat (CASSANDRA-1096)
 * do not recalculate cache capacity post-compaction if it's been manually 
   modified (CASSANDRA-1079)
 * better defaults for flush sorter + writer executor queue sizes
   (CASSANDRA-1100)
 * windows scripts for SSTableImport/Export (CASSANDRA-1051)
 * windows script for nodetool (CASSANDRA-1113)
 * expose PhiConvictThreshold (CASSANDRA-1053)
 * make repair of RF==1 a no-op (CASSANDRA-1090)
 * improve default JVM GC options (CASSANDRA-1014)
 * fix SlicePredicate serialization inside Hadoop jobs (CASSANDRA-1049)
 * close Thrift sockets in Hadoop ColumnFamilyRecordReader (CASSANDRA-1081)


0.6.1
 * fix NPE in sstable2json when no excluded keys are given (CASSANDRA-934)
 * keep the replica set constant throughout the read repair process
   (CASSANDRA-937)
 * allow querying getAllRanges with empty token list (CASSANDRA-933)
 * fix command line arguments inversion in clustertool (CASSANDRA-942)
 * fix race condition that could trigger a false-positive assertion
   during post-flush discard of old commitlog segments (CASSANDRA-936)
 * fix neighbor calculation for anti-entropy repair (CASSANDRA-924)
 * perform repair even for small entropy differences (CASSANDRA-924)
 * Use hostnames in CFInputFormat to allow Hadoop's naive string-based
   locality comparisons to work (CASSANDRA-955)
 * cache read-only BufferedRandomAccessFile length to avoid
   3 system calls per invocation (CASSANDRA-950)
 * nodes with IPv6 (and no IPv4) addresses could not join cluster
   (CASSANDRA-969)
 * Retrieve the correct number of undeleted columns, if any, from
   a supercolumn in a row that had been deleted previously (CASSANDRA-920)
 * fix index scans that cross the 2GB mmap boundaries for both mmap
   and standard i/o modes (CASSANDRA-866)
 * expose drain via nodetool (CASSANDRA-978)


0.6.0-RC1
 * JMX drain to flush memtables and run through commit log (CASSANDRA-880)
 * Bootstrapping can skip ranges under the right conditions (CASSANDRA-902)
 * fix merging row versions in range_slice for CL > ONE (CASSANDRA-884)
 * default write ConsistencyLeven chaned from ZERO to ONE
 * fix for index entries spanning mmap buffer boundaries (CASSANDRA-857)
 * use lexical comparison if time part of TimeUUIDs are the same 
   (CASSANDRA-907)
 * bound read, mutation, and response stages to fix possible OOM
   during log replay (CASSANDRA-885)
 * Use microseconds-since-epoch (UTC) in cli, instead of milliseconds
 * Treat batch_mutate Deletion with null supercolumn as "apply this predicate 
   to top level supercolumns" (CASSANDRA-834)
 * Streaming destination nodes do not update their JMX status (CASSANDRA-916)
 * Fix internal RPC timeout calculation (CASSANDRA-911)
 * Added Pig loadfunc to contrib/pig (CASSANDRA-910)


0.6.0-beta3
 * fix compaction bucketing bug (CASSANDRA-814)
 * update windows batch file (CASSANDRA-824)
 * deprecate KeysCachedFraction configuration directive in favor
   of KeysCached; move to unified-per-CF key cache (CASSANDRA-801)
 * add invalidateRowCache to ColumnFamilyStoreMBean (CASSANDRA-761)
 * send Handoff hints to natural locations to reduce load on
   remaining nodes in a failure scenario (CASSANDRA-822)
 * Add RowWarningThresholdInMB configuration option to warn before very 
   large rows get big enough to threaten node stability, and -x option to
   be able to remove them with sstable2json if the warning is unheeded
   until it's too late (CASSANDRA-843)
 * Add logging of GC activity (CASSANDRA-813)
 * fix ConcurrentModificationException in commitlog discard (CASSANDRA-853)
 * Fix hardcoded row count in Hadoop RecordReader (CASSANDRA-837)
 * Add a jmx status to the streaming service and change several DEBUG
   messages to INFO (CASSANDRA-845)
 * fix classpath in cassandra-cli.bat for Windows (CASSANDRA-858)
 * allow re-specifying host, port to cassandra-cli if invalid ones
   are first tried (CASSANDRA-867)
 * fix race condition handling rpc timeout in the coordinator
   (CASSANDRA-864)
 * Remove CalloutLocation and StagingFileDirectory from storage-conf files 
   since those settings are no longer used (CASSANDRA-878)
 * Parse a long from RowWarningThresholdInMB instead of an int (CASSANDRA-882)
 * Remove obsolete ControlPort code from DatabaseDescriptor (CASSANDRA-886)
 * move skipBytes side effect out of assert (CASSANDRA-899)
 * add "double getLoad" to StorageServiceMBean (CASSANDRA-898)
 * track row stats per CF at compaction time (CASSANDRA-870)
 * disallow CommitLogDirectory matching a DataFileDirectory (CASSANDRA-888)
 * default key cache size is 200k entries, changed from 10% (CASSANDRA-863)
 * add -Dcassandra-foreground=yes to cassandra.bat
 * exit if cluster name is changed unexpectedly (CASSANDRA-769)


0.6.0-beta1/beta2
 * add batch_mutate thrift command, deprecating batch_insert (CASSANDRA-336)
 * remove get_key_range Thrift API, deprecated in 0.5 (CASSANDRA-710)
 * add optional login() Thrift call for authentication (CASSANDRA-547)
 * support fat clients using gossiper and StorageProxy to perform
   replication in-process [jvm-only] (CASSANDRA-535)
 * support mmapped I/O for reads, on by default on 64bit JVMs 
   (CASSANDRA-408, CASSANDRA-669)
 * improve insert concurrency, particularly during Hinted Handoff
   (CASSANDRA-658)
 * faster network code (CASSANDRA-675)
 * stress.py moved to contrib (CASSANDRA-635)
 * row caching [must be explicitly enabled per-CF in config] (CASSANDRA-678)
 * present a useful measure of compaction progress in JMX (CASSANDRA-599)
 * add bin/sstablekeys (CASSNADRA-679)
 * add ConsistencyLevel.ANY (CASSANDRA-687)
 * make removetoken remove nodes from gossip entirely (CASSANDRA-644)
 * add ability to set cache sizes at runtime (CASSANDRA-708)
 * report latency and cache hit rate statistics with lifetime totals
   instead of average over the last minute (CASSANDRA-702)
 * support get_range_slice for RandomPartitioner (CASSANDRA-745)
 * per-keyspace replication factory and replication strategy (CASSANDRA-620)
 * track latency in microseconds (CASSANDRA-733)
 * add describe_ Thrift methods, deprecating get_string_property and 
   get_string_list_property
 * jmx interface for tracking operation mode and streams in general.
   (CASSANDRA-709)
 * keep memtables in sorted order to improve range query performance
   (CASSANDRA-799)
 * use while loop instead of recursion when trimming sstables compaction list 
   to avoid blowing stack in pathological cases (CASSANDRA-804)
 * basic Hadoop map/reduce support (CASSANDRA-342)


0.5.1
 * ensure all files for an sstable are streamed to the same directory.
   (CASSANDRA-716)
 * more accurate load estimate for bootstrapping (CASSANDRA-762)
 * tolerate dead or unavailable bootstrap target on write (CASSANDRA-731)
 * allow larger numbers of keys (> 140M) in a sstable bloom filter
   (CASSANDRA-790)
 * include jvm argument improvements from CASSANDRA-504 in debian package
 * change streaming chunk size to 32MB to accomodate Windows XP limitations
   (was 64MB) (CASSANDRA-795)
 * fix get_range_slice returning results in the wrong order (CASSANDRA-781)
 

0.5.0 final
 * avoid attempting to delete temporary bootstrap files twice (CASSANDRA-681)
 * fix bogus NaN in nodeprobe cfstats output (CASSANDRA-646)
 * provide a policy for dealing with single thread executors w/ a full queue
   (CASSANDRA-694)
 * optimize inner read in MessagingService, vastly improving multiple-node
   performance (CASSANDRA-675)
 * wait for table flush before streaming data back to a bootstrapping node.
   (CASSANDRA-696)
 * keep track of bootstrapping sources by table so that bootstrapping doesn't 
   give the indication of finishing early (CASSANDRA-673)


0.5.0 RC3
 * commit the correct version of the patch for CASSANDRA-663


0.5.0 RC2 (unreleased)
 * fix bugs in converting get_range_slice results to Thrift 
   (CASSANDRA-647, CASSANDRA-649)
 * expose java.util.concurrent.TimeoutException in StorageProxy methods
   (CASSANDRA-600)
 * TcpConnectionManager was holding on to disconnected connections, 
   giving the false indication they were being used. (CASSANDRA-651)
 * Remove duplicated write. (CASSANDRA-662)
 * Abort bootstrap if IP is already in the token ring (CASSANDRA-663)
 * increase default commitlog sync period, and wait for last sync to 
   finish before submitting another (CASSANDRA-668)


0.5.0 RC1
 * Fix potential NPE in get_range_slice (CASSANDRA-623)
 * add CRC32 to commitlog entries (CASSANDRA-605)
 * fix data streaming on windows (CASSANDRA-630)
 * GC compacted sstables after cleanup and compaction (CASSANDRA-621)
 * Speed up anti-entropy validation (CASSANDRA-629)
 * Fix anti-entropy assertion error (CASSANDRA-639)
 * Fix pending range conflicts when bootstapping or moving
   multiple nodes at once (CASSANDRA-603)
 * Handle obsolete gossip related to node movement in the case where
   one or more nodes is down when the movement occurs (CASSANDRA-572)
 * Include dead nodes in gossip to avoid a variety of problems
   and fix HH to removed nodes (CASSANDRA-634)
 * return an InvalidRequestException for mal-formed SlicePredicates
   (CASSANDRA-643)
 * fix bug determining closest neighbor for use in multiple datacenters
   (CASSANDRA-648)
 * Vast improvements in anticompaction speed (CASSANDRA-607)
 * Speed up log replay and writes by avoiding redundant serializations
   (CASSANDRA-652)


0.5.0 beta 2
 * Bootstrap improvements (several tickets)
 * add nodeprobe repair anti-entropy feature (CASSANDRA-193, CASSANDRA-520)
 * fix possibility of partition when many nodes restart at once
   in clusters with multiple seeds (CASSANDRA-150)
 * fix NPE in get_range_slice when no data is found (CASSANDRA-578)
 * fix potential NPE in hinted handoff (CASSANDRA-585)
 * fix cleanup of local "system" keyspace (CASSANDRA-576)
 * improve computation of cluster load balance (CASSANDRA-554)
 * added super column read/write, column count, and column/row delete to
   cassandra-cli (CASSANDRA-567, CASSANDRA-594)
 * fix returning live subcolumns of deleted supercolumns (CASSANDRA-583)
 * respect JAVA_HOME in bin/ scripts (several tickets)
 * add StorageService.initClient for fat clients on the JVM (CASSANDRA-535)
   (see contrib/client_only for an example of use)
 * make consistency_level functional in get_range_slice (CASSANDRA-568)
 * optimize key deserialization for RandomPartitioner (CASSANDRA-581)
 * avoid GCing tombstones except on major compaction (CASSANDRA-604)
 * increase failure conviction threshold, resulting in less nodes
   incorrectly (and temporarily) marked as down (CASSANDRA-610)
 * respect memtable thresholds during log replay (CASSANDRA-609)
 * support ConsistencyLevel.ALL on read (CASSANDRA-584)
 * add nodeprobe removetoken command (CASSANDRA-564)


0.5.0 beta
 * Allow multiple simultaneous flushes, improving flush throughput 
   on multicore systems (CASSANDRA-401)
 * Split up locks to improve write and read throughput on multicore systems
   (CASSANDRA-444, CASSANDRA-414)
 * More efficient use of memory during compaction (CASSANDRA-436)
 * autobootstrap option: when enabled, all non-seed nodes will attempt
   to bootstrap when started, until bootstrap successfully
   completes. -b option is removed.  (CASSANDRA-438)
 * Unless a token is manually specified in the configuration xml,
   a bootstraping node will use a token that gives it half the
   keys from the most-heavily-loaded node in the cluster,
   instead of generating a random token. 
   (CASSANDRA-385, CASSANDRA-517)
 * Miscellaneous bootstrap fixes (several tickets)
 * Ability to change a node's token even after it has data on it
   (CASSANDRA-541)
 * Ability to decommission a live node from the ring (CASSANDRA-435)
 * Semi-automatic loadbalancing via nodeprobe (CASSANDRA-192)
 * Add ability to set compaction thresholds at runtime via
   JMX / nodeprobe.  (CASSANDRA-465)
 * Add "comment" field to ColumnFamily definition. (CASSANDRA-481)
 * Additional JMX metrics (CASSANDRA-482)
 * JSON based export and import tools (several tickets)
 * Hinted Handoff fixes (several tickets)
 * Add key cache to improve read performance (CASSANDRA-423)
 * Simplified construction of custom ReplicationStrategy classes
   (CASSANDRA-497)
 * Graphical application (Swing) for ring integrity verification and 
   visualization was added to contrib (CASSANDRA-252)
 * Add DCQUORUM, DCQUORUMSYNC consistency levels and corresponding
   ReplicationStrategy / EndpointSnitch classes.  Experimental.
   (CASSANDRA-492)
 * Web client interface added to contrib (CASSANDRA-457)
 * More-efficient flush for Random, CollatedOPP partitioners 
   for normal writes (CASSANDRA-446) and bulk load (CASSANDRA-420)
 * Add MemtableFlushAfterMinutes, a global replacement for the old 
   per-CF FlushPeriodInMinutes setting (CASSANDRA-463)
 * optimizations to slice reading (CASSANDRA-350) and supercolumn
   queries (CASSANDRA-510)
 * force binding to given listenaddress for nodes with multiple
   interfaces (CASSANDRA-546)
 * stress.py benchmarking tool improvements (several tickets)
 * optimized replica placement code (CASSANDRA-525)
 * faster log replay on restart (CASSANDRA-539, CASSANDRA-540)
 * optimized local-node writes (CASSANDRA-558)
 * added get_range_slice, deprecating get_key_range (CASSANDRA-344)
 * expose TimedOutException to thrift (CASSANDRA-563)
 

0.4.2
 * Add validation disallowing null keys (CASSANDRA-486)
 * Fix race conditions in TCPConnectionManager (CASSANDRA-487)
 * Fix using non-utf8-aware comparison as a sanity check.
   (CASSANDRA-493)
 * Improve default garbage collector options (CASSANDRA-504)
 * Add "nodeprobe flush" (CASSANDRA-505)
 * remove NotFoundException from get_slice throws list (CASSANDRA-518)
 * fix get (not get_slice) of entire supercolumn (CASSANDRA-508)
 * fix null token during bootstrap (CASSANDRA-501)


0.4.1
 * Fix FlushPeriod columnfamily configuration regression
   (CASSANDRA-455)
 * Fix long column name support (CASSANDRA-460)
 * Fix for serializing a row that only contains tombstones
   (CASSANDRA-458)
 * Fix for discarding unneeded commitlog segments (CASSANDRA-459)
 * Add SnapshotBeforeCompaction configuration option (CASSANDRA-426)
 * Fix compaction abort under insufficient disk space (CASSANDRA-473)
 * Fix reading subcolumn slice from tombstoned CF (CASSANDRA-484)
 * Fix race condition in RVH causing occasional NPE (CASSANDRA-478)


0.4.0
 * fix get_key_range problems when a node is down (CASSANDRA-440)
   and add UnavailableException to more Thrift methods
 * Add example EndPointSnitch contrib code (several tickets)


0.4.0 RC2
 * fix SSTable generation clash during compaction (CASSANDRA-418)
 * reject method calls with null parameters (CASSANDRA-308)
 * properly order ranges in nodeprobe output (CASSANDRA-421)
 * fix logging of certain errors on executor threads (CASSANDRA-425)


0.4.0 RC1
 * Bootstrap feature is live; use -b on startup (several tickets)
 * Added multiget api (CASSANDRA-70)
 * fix Deadlock with SelectorManager.doProcess and TcpConnection.write
   (CASSANDRA-392)
 * remove key cache b/c of concurrency bugs in third-party
   CLHM library (CASSANDRA-405)
 * update non-major compaction logic to use two threshold values
   (CASSANDRA-407)
 * add periodic / batch commitlog sync modes (several tickets)
 * inline BatchMutation into batch_insert params (CASSANDRA-403)
 * allow setting the logging level at runtime via mbean (CASSANDRA-402)
 * change default comparator to BytesType (CASSANDRA-400)
 * add forwards-compatible ConsistencyLevel parameter to get_key_range
   (CASSANDRA-322)
 * r/m special case of blocking for local destination when writing with 
   ConsistencyLevel.ZERO (CASSANDRA-399)
 * Fixes to make BinaryMemtable [bulk load interface] useful (CASSANDRA-337);
   see contrib/bmt_example for an example of using it.
 * More JMX properties added (several tickets)
 * Thrift changes (several tickets)
    - Merged _super get methods with the normal ones; return values
      are now of ColumnOrSuperColumn.
    - Similarly, merged batch_insert_super into batch_insert.



0.4.0 beta
 * On-disk data format has changed to allow billions of keys/rows per
   node instead of only millions
 * Multi-keyspace support
 * Scan all sstables for all queries to avoid situations where
   different types of operation on the same ColumnFamily could
   disagree on what data was present
 * Snapshot support via JMX
 * Thrift API has changed a _lot_:
    - removed time-sorted CFs; instead, user-defined comparators
      may be defined on the column names, which are now byte arrays.
      Default comparators are provided for UTF8, Bytes, Ascii, Long (i64),
      and UUID types.
    - removed colon-delimited strings in thrift api in favor of explicit
      structs such as ColumnPath, ColumnParent, etc.  Also normalized
      thrift struct and argument naming.
    - Added columnFamily argument to get_key_range.
    - Change signature of get_slice to accept starting and ending
      columns as well as an offset.  (This allows use of indexes.)
      Added "ascending" flag to allow reasonably-efficient reverse
      scans as well.  Removed get_slice_by_range as redundant.
    - get_key_range operates on one CF at a time
    - changed `block` boolean on insert methods to ConsistencyLevel enum,
      with options of NONE, ONE, QUORUM, and ALL.
    - added similar consistency_level parameter to read methods
    - column-name-set slice with no names given now returns zero columns
      instead of all of them.  ("all" can run your server out of memory.
      use a range-based slice with a high max column count instead.)
 * Removed the web interface. Node information can now be obtained by 
   using the newly introduced nodeprobe utility.
 * More JMX stats
 * Remove magic values from internals (e.g. special key to indicate
   when to flush memtables)
 * Rename configuration "table" to "keyspace"
 * Moved to crash-only design; no more shutdown (just kill the process)
 * Lots of bug fixes

Full list of issues resolved in 0.4 is at https://issues.apache.org/jira/secure/IssueNavigator.jspa?reset=true&&pid=12310865&fixfor=12313862&resolution=1&sorter/field=issuekey&sorter/order=DESC


0.3.0 RC3
 * Fix potential deadlock under load in TCPConnection.
   (CASSANDRA-220)


0.3.0 RC2
 * Fix possible data loss when server is stopped after replaying
   log but before new inserts force memtable flush.
   (CASSANDRA-204)
 * Added BUGS file


0.3.0 RC1
 * Range queries on keys, including user-defined key collation
 * Remove support
 * Workarounds for a weird bug in JDK select/register that seems
   particularly common on VM environments. Cassandra should deploy
   fine on EC2 now
 * Much improved infrastructure: the beginnings of a decent test suite
   ("ant test" for unit tests; "nosetests" for system tests), code
   coverage reporting, etc.
 * Expanded node status reporting via JMX
 * Improved error reporting/logging on both server and client
 * Reduced memory footprint in default configuration
 * Combined blocking and non-blocking versions of insert APIs
 * Added FlushPeriodInMinutes configuration parameter to force
   flushing of infrequently-updated ColumnFamilies<|MERGE_RESOLUTION|>--- conflicted
+++ resolved
@@ -1,7 +1,8 @@
-<<<<<<< HEAD
 2.2.10
  * Fix ColumnCounter::countAll behaviour for reverse queries (CASSANDRA-13222)
  * Exceptions encountered calling getSeeds() breaks OTC thread (CASSANDRA-13018)
+Merged from 2.1:
+ * Log stacktrace of uncaught exceptions (CASSANDRA-13108)
 
 2.2.9
  * Coalescing strategy sleeps too much (CASSANDRA-13090)
@@ -36,12 +37,6 @@
  * Split consistent range movement flag correction (CASSANDRA-12786)
  * CompactionTasks now correctly drops sstables out of compaction when not enough disk space is available (CASSANDRA-12979)
 Merged from 2.1:
-=======
-2.1.18
- * Log stacktrace of uncaught exceptions (CASSANDRA-13108)
-
-2.1.17
->>>>>>> 3c2f8761
  * Use portable stderr for java error in startup (CASSANDRA-13211)
  * Fix Thread Leak in OutboundTcpConnection (CASSANDRA-13204)
  * Coalescing strategy can enter infinite loop (CASSANDRA-13159)
