--- conflicted
+++ resolved
@@ -1,4 +1,3 @@
-<<<<<<< HEAD
 2.1.0-beta2
  * Eliminate possibility of CL segment appearing twice in active list 
    (CASSANDRA-6557)
@@ -24,10 +23,7 @@
  * Add logging levels (minimal, normal or verbose) to stress tool (CASSANDRA-6849)
  * Fix race condition in Batch CLE (CASSANDRA-6860)
 Merged from 2.0:
-=======
-2.0.7
  * Fix handling of RejectedExecution in sync Thrift server (CASSANDRA-6788)
->>>>>>> 56e2b4ac
  * Log more information when exceeding tombstone_warn_threshold (CASSANDRA-6865)
  * Fix truncate to not abort due to unreachable fat clients (CASSANDRA-6864)
  * Fix schema concurrency exceptions (CASSANDRA-6841)
