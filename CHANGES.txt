<<<<<<< HEAD
3.9
 * Fixed flacky SSTablesIteratedTest (CASSANDRA-12282)
 * Fixed flacky SSTableRewriterTest: check file counts before calling validateCFS (CASSANDRA-12348)
 * cqlsh: Fix handling of $$-escaped strings (CASSANDRA-12189)
 * Fix SSL JMX requiring truststore containing server cert (CASSANDRA-12109)
Merged from 3.0:
=======
3.0.9
 * Fixed flacky BlacklistingCompactionsTest, switched to fixed size types and increased corruption size (CASSANDRA-12359)
>>>>>>> f5c9d6e4
 * Rerun ReplicationAwareTokenAllocatorTest on failure to avoid flakiness (CASSANDRA-12277)
 * Exception when computing read-repair for range tombstones (CASSANDRA-12263)
 * Lost counter writes in compact table and static columns (CASSANDRA-12219)
 * AssertionError with MVs on updating a row that isn't indexed due to a null value (CASSANDRA-12247)
 * Disable RR and speculative retry with EACH_QUORUM reads (CASSANDRA-11980)
 * Add option to override compaction space check (CASSANDRA-12180)
 * Faster startup by only scanning each directory for temporary files once (CASSANDRA-12114)
 * Respond with v1/v2 protocol header when responding to driver that attempts
   to connect with too low of a protocol version (CASSANDRA-11464)
 * NullPointerExpception when reading/compacting table (CASSANDRA-11988)
 * Fix problem with undeleteable rows on upgrade to new sstable format (CASSANDRA-12144)
Merged from 2.2:
 * Wait for tracing events before returning response and query at same consistency level client side (CASSANDRA-11465)
 * cqlsh copyutil should get host metadata by connected address (CASSANDRA-11979)
 * Fixed cqlshlib.test.remove_test_db (CASSANDRA-12214)
Merged from 2.1:
 * cannot use cql since upgrading python to 2.7.11+ (CASSANDRA-11850)
 * Allow STCS-in-L0 compactions to reduce scope with LCS (CASSANDRA-12040)


3.8
 * Fix hdr logging for single operation workloads (CASSANDRA-12145)
 * Fix SASI PREFIX search in CONTAINS mode with partial terms (CASSANDRA-12073)
 * Increase size of flushExecutor thread pool (CASSANDRA-12071)
 * Partial revert of CASSANDRA-11971, cannot recycle buffer in SP.sendMessagesToNonlocalDC (CASSANDRA-11950)
 * Upgrade netty to 4.0.39 (CASSANDRA-12032, CASSANDRA-12034)
 * Improve details in compaction log message (CASSANDRA-12080)
 * Allow unset values in CQLSSTableWriter (CASSANDRA-11911)
 * Chunk cache to request compressor-compatible buffers if pool space is exhausted (CASSANDRA-11993)
 * Remove DatabaseDescriptor dependencies from SequentialWriter (CASSANDRA-11579)
 * Move skip_stop_words filter before stemming (CASSANDRA-12078)
 * Support seek() in EncryptedFileSegmentInputStream (CASSANDRA-11957)
 * SSTable tools mishandling LocalPartitioner (CASSANDRA-12002)
 * When SEPWorker assigned work, set thread name to match pool (CASSANDRA-11966)
 * Add cross-DC latency metrics (CASSANDRA-11596)
 * Allow terms in selection clause (CASSANDRA-10783)
 * Add bind variables to trace (CASSANDRA-11719)
 * Switch counter shards' clock to timestamps (CASSANDRA-9811)
 * Introduce HdrHistogram and response/service/wait separation to stress tool (CASSANDRA-11853)
 * entry-weighers in QueryProcessor should respect partitionKeyBindIndexes field (CASSANDRA-11718)
 * Support older ant versions (CASSANDRA-11807)
 * Estimate compressed on disk size when deciding if sstable size limit reached (CASSANDRA-11623)
 * cassandra-stress profiles should support case sensitive schemas (CASSANDRA-11546)
 * Remove DatabaseDescriptor dependency from FileUtils (CASSANDRA-11578)
 * Faster streaming (CASSANDRA-9766)
 * Add prepared query parameter to trace for "Execute CQL3 prepared query" session (CASSANDRA-11425)
 * Add repaired percentage metric (CASSANDRA-11503)
 * Add Change-Data-Capture (CASSANDRA-8844)
Merged from 3.0:
 * Fix paging logic for deleted partitions with static columns (CASSANDRA-12107)
 * Wait until the message is being send to decide which serializer must be used (CASSANDRA-11393)
 * Fix migration of static thrift column names with non-text comparators (CASSANDRA-12147)
 * Fix upgrading sparse tables that are incorrectly marked as dense (CASSANDRA-11315)
 * Fix reverse queries ignoring range tombstones (CASSANDRA-11733)
 * Avoid potential race when rebuilding CFMetaData (CASSANDRA-12098)
 * Avoid missing sstables when getting the canonical sstables (CASSANDRA-11996)
 * Always select the live sstables when getting sstables in bounds (CASSANDRA-11944)
 * Fix column ordering of results with static columns for Thrift requests in
   a mixed 2.x/3.x cluster, also fix potential non-resolved duplication of
   those static columns in query results (CASSANDRA-12123)
 * Avoid digest mismatch with empty but static rows (CASSANDRA-12090)
 * Fix EOF exception when altering column type (CASSANDRA-11820)
 * cqlsh: fix error handling in rare COPY FROM failure scenario (CASSANDRA-12070)
 * Disable autocompaction during drain (CASSANDRA-11878)
 * Add a metrics timer to MemtablePool and use it to track time spent blocked on memory in MemtableAllocator (CASSANDRA-11327)
 * Fix upgrading schema with super columns with non-text subcomparators (CASSANDRA-12023)
 * Add TimeWindowCompactionStrategy (CASSANDRA-9666)
Merged from 2.2:
 * Synchronize ThriftServer::stop() (CASSANDRA-12105)
 * Use dedicated thread for JMX notifications (CASSANDRA-12146)
 * Improve streaming synchronization and fault tolerance (CASSANDRA-11414)
 * MemoryUtil.getShort() should return an unsigned short also for architectures not supporting unaligned memory accesses (CASSANDRA-11973)
 * Allow nodetool info to run with readonly JMX access (CASSANDRA-11755)
 * Validate bloom_filter_fp_chance against lowest supported
   value when the table is created (CASSANDRA-11920)
 * Don't send erroneous NEW_NODE notifications on restart (CASSANDRA-11038)
 * StorageService shutdown hook should use a volatile variable (CASSANDRA-11984)
Merged from 2.1:
 * Fix filtering on clustering columns when 2i is used (CASSANDRA-11907)
 * Avoid stalling paxos when the paxos state expires (CASSANDRA-12043)
 * Remove finished incoming streaming connections from MessagingService (CASSANDRA-11854)
 * Don't try to get sstables for non-repairing column families (CASSANDRA-12077)
 * Avoid marking too many sstables as repaired (CASSANDRA-11696)
 * Prevent select statements with clustering key > 64k (CASSANDRA-11882)
 * Fix clock skew corrupting other nodes with paxos (CASSANDRA-11991)
 * Remove distinction between non-existing static columns and existing but null in LWTs (CASSANDRA-9842)
 * Cache local ranges when calculating repair neighbors (CASSANDRA-11934)
 * Allow LWT operation on static column with only partition keys (CASSANDRA-10532)
 * Create interval tree over canonical sstables to avoid missing sstables during streaming (CASSANDRA-11886)
 * cqlsh COPY FROM: shutdown parent cluster after forking, to avoid corrupting SSL connections (CASSANDRA-11749)


3.7
 * Support multiple folders for user defined compaction tasks (CASSANDRA-11765)
 * Fix race in CompactionStrategyManager's pause/resume (CASSANDRA-11922)
Merged from 3.0:
 * Fix legacy serialization of Thrift-generated non-compound range tombstones
   when communicating with 2.x nodes (CASSANDRA-11930)
 * Fix Directories instantiations where CFS.initialDirectories should be used (CASSANDRA-11849)
 * Avoid referencing DatabaseDescriptor in AbstractType (CASSANDRA-11912)
 * Don't use static dataDirectories field in Directories instances (CASSANDRA-11647)
 * Fix sstables not being protected from removal during index build (CASSANDRA-11905)
 * cqlsh: Suppress stack trace from Read/WriteFailures (CASSANDRA-11032)
 * Remove unneeded code to repair index summaries that have
   been improperly down-sampled (CASSANDRA-11127)
 * Avoid WriteTimeoutExceptions during commit log replay due to materialized
   view lock contention (CASSANDRA-11891)
 * Prevent OOM failures on SSTable corruption, improve tests for corruption detection (CASSANDRA-9530)
 * Use CFS.initialDirectories when clearing snapshots (CASSANDRA-11705)
 * Allow compaction strategies to disable early open (CASSANDRA-11754)
 * Refactor Materialized View code (CASSANDRA-11475)
 * Update Java Driver (CASSANDRA-11615)
Merged from 2.2:
 * Persist local metadata earlier in startup sequence (CASSANDRA-11742)
 * cqlsh: fix tab completion for case-sensitive identifiers (CASSANDRA-11664)
 * Avoid showing estimated key as -1 in tablestats (CASSANDRA-11587)
 * Fix possible race condition in CommitLog.recover (CASSANDRA-11743)
 * Enable client encryption in sstableloader with cli options (CASSANDRA-11708)
 * Possible memory leak in NIODataInputStream (CASSANDRA-11867)
 * Add seconds to cqlsh tracing session duration (CASSANDRA-11753)
 * Fix commit log replay after out-of-order flush completion (CASSANDRA-9669)
 * Prohibit Reversed Counter type as part of the PK (CASSANDRA-9395)
 * cqlsh: correctly handle non-ascii chars in error messages (CASSANDRA-11626)
Merged from 2.1:
 * Run CommitLog tests with different compression settings (CASSANDRA-9039)
 * cqlsh: apply current keyspace to source command (CASSANDRA-11152)
 * Clear out parent repair session if repair coordinator dies (CASSANDRA-11824)
 * Set default streaming_socket_timeout_in_ms to 24 hours (CASSANDRA-11840)
 * Do not consider local node a valid source during replace (CASSANDRA-11848)
 * Add message dropped tasks to nodetool netstats (CASSANDRA-11855)
 * Avoid holding SSTableReaders for duration of incremental repair (CASSANDRA-11739)


3.6
 * Correctly migrate schema for frozen UDTs during 2.x -> 3.x upgrades
   (does not affect any released versions) (CASSANDRA-11613)
 * Allow server startup if JMX is configured directly (CASSANDRA-11725)
 * Prevent direct memory OOM on buffer pool allocations (CASSANDRA-11710)
 * Enhanced Compaction Logging (CASSANDRA-10805)
 * Make prepared statement cache size configurable (CASSANDRA-11555)
 * Integrated JMX authentication and authorization (CASSANDRA-10091)
 * Add units to stress ouput (CASSANDRA-11352)
 * Fix PER PARTITION LIMIT for single and multi partitions queries (CASSANDRA-11603)
 * Add uncompressed chunk cache for RandomAccessReader (CASSANDRA-5863)
 * Clarify ClusteringPrefix hierarchy (CASSANDRA-11213)
 * Always perform collision check before joining ring (CASSANDRA-10134)
 * SSTableWriter output discrepancy (CASSANDRA-11646)
 * Fix potential timeout in NativeTransportService.testConcurrentDestroys (CASSANDRA-10756)
 * Support large partitions on the 3.0 sstable format (CASSANDRA-11206,11763)
 * Add support to rebuild from specific range (CASSANDRA-10406)
 * Optimize the overlapping lookup by calculating all the
   bounds in advance (CASSANDRA-11571)
 * Support json/yaml output in noetool tablestats (CASSANDRA-5977)
 * (stress) Add datacenter option to -node options (CASSANDRA-11591)
 * Fix handling of empty slices (CASSANDRA-11513)
 * Make number of cores used by cqlsh COPY visible to testing code (CASSANDRA-11437)
 * Allow filtering on clustering columns for queries without secondary indexes (CASSANDRA-11310)
 * Refactor Restriction hierarchy (CASSANDRA-11354)
 * Eliminate allocations in R/W path (CASSANDRA-11421)
 * Update Netty to 4.0.36 (CASSANDRA-11567)
 * Fix PER PARTITION LIMIT for queries requiring post-query ordering (CASSANDRA-11556)
 * Allow instantiation of UDTs and tuples in UDFs (CASSANDRA-10818)
 * Support UDT in CQLSSTableWriter (CASSANDRA-10624)
 * Support for non-frozen user-defined types, updating
   individual fields of user-defined types (CASSANDRA-7423)
 * Make LZ4 compression level configurable (CASSANDRA-11051)
 * Allow per-partition LIMIT clause in CQL (CASSANDRA-7017)
 * Make custom filtering more extensible with UserExpression (CASSANDRA-11295)
 * Improve field-checking and error reporting in cassandra.yaml (CASSANDRA-10649)
 * Print CAS stats in nodetool proxyhistograms (CASSANDRA-11507)
 * More user friendly error when providing an invalid token to nodetool (CASSANDRA-9348)
 * Add static column support to SASI index (CASSANDRA-11183)
 * Support EQ/PREFIX queries in SASI CONTAINS mode without tokenization (CASSANDRA-11434)
 * Support LIKE operator in prepared statements (CASSANDRA-11456)
 * Add a command to see if a Materialized View has finished building (CASSANDRA-9967)
 * Log endpoint and port associated with streaming operation (CASSANDRA-8777)
 * Print sensible units for all log messages (CASSANDRA-9692)
 * Upgrade Netty to version 4.0.34 (CASSANDRA-11096)
 * Break the CQL grammar into separate Parser and Lexer (CASSANDRA-11372)
 * Compress only inter-dc traffic by default (CASSANDRA-8888)
 * Add metrics to track write amplification (CASSANDRA-11420)
 * cassandra-stress: cannot handle "value-less" tables (CASSANDRA-7739)
 * Add/drop multiple columns in one ALTER TABLE statement (CASSANDRA-10411)
 * Add require_endpoint_verification opt for internode encryption (CASSANDRA-9220)
 * Add auto import java.util for UDF code block (CASSANDRA-11392)
 * Add --hex-format option to nodetool getsstables (CASSANDRA-11337)
 * sstablemetadata should print sstable min/max token (CASSANDRA-7159)
 * Do not wrap CassandraException in TriggerExecutor (CASSANDRA-9421)
 * COPY TO should have higher double precision (CASSANDRA-11255)
 * Stress should exit with non-zero status after failure (CASSANDRA-10340)
 * Add client to cqlsh SHOW_SESSION (CASSANDRA-8958)
 * Fix nodetool tablestats keyspace level metrics (CASSANDRA-11226)
 * Store repair options in parent_repair_history (CASSANDRA-11244)
 * Print current leveling in sstableofflinerelevel (CASSANDRA-9588)
 * Change repair message for keyspaces with RF 1 (CASSANDRA-11203)
 * Remove hard-coded SSL cipher suites and protocols (CASSANDRA-10508)
 * Improve concurrency in CompactionStrategyManager (CASSANDRA-10099)
 * (cqlsh) interpret CQL type for formatting blobs (CASSANDRA-11274)
 * Refuse to start and print txn log information in case of disk
   corruption (CASSANDRA-10112)
 * Resolve some eclipse-warnings (CASSANDRA-11086)
 * (cqlsh) Show static columns in a different color (CASSANDRA-11059)
 * Allow to remove TTLs on table with default_time_to_live (CASSANDRA-11207)
Merged from 3.0:
 * Disallow creating view with a static column (CASSANDRA-11602)
 * Reduce the amount of object allocations caused by the getFunctions methods (CASSANDRA-11593)
 * Potential error replaying commitlog with smallint/tinyint/date/time types (CASSANDRA-11618)
 * Fix queries with filtering on counter columns (CASSANDRA-11629)
 * Improve tombstone printing in sstabledump (CASSANDRA-11655)
 * Fix paging for range queries where all clustering columns are specified (CASSANDRA-11669)
 * Don't require HEAP_NEW_SIZE to be set when using G1 (CASSANDRA-11600)
 * Fix sstabledump not showing cells after tombstone marker (CASSANDRA-11654)
 * Ignore all LocalStrategy keyspaces for streaming and other related
   operations (CASSANDRA-11627)
 * Ensure columnfilter covers indexed columns for thrift 2i queries (CASSANDRA-11523)
 * Only open one sstable scanner per sstable (CASSANDRA-11412)
 * Option to specify ProtocolVersion in cassandra-stress (CASSANDRA-11410)
 * ArithmeticException in avgFunctionForDecimal (CASSANDRA-11485)
 * LogAwareFileLister should only use OLD sstable files in current folder to determine disk consistency (CASSANDRA-11470)
 * Notify indexers of expired rows during compaction (CASSANDRA-11329)
 * Properly respond with ProtocolError when a v1/v2 native protocol
   header is received (CASSANDRA-11464)
 * Validate that num_tokens and initial_token are consistent with one another (CASSANDRA-10120)
Merged from 2.2:
 * Exit JVM if JMX server fails to startup (CASSANDRA-11540)
 * Produce a heap dump when exiting on OOM (CASSANDRA-9861)
 * Restore ability to filter on clustering columns when using a 2i (CASSANDRA-11510)
 * JSON datetime formatting needs timezone (CASSANDRA-11137)
 * Fix is_dense recalculation for Thrift-updated tables (CASSANDRA-11502)
 * Remove unnescessary file existence check during anticompaction (CASSANDRA-11660)
 * Add missing files to debian packages (CASSANDRA-11642)
 * Avoid calling Iterables::concat in loops during ModificationStatement::getFunctions (CASSANDRA-11621)
 * cqlsh: COPY FROM should use regular inserts for single statement batches and
   report errors correctly if workers processes crash on initialization (CASSANDRA-11474)
 * Always close cluster with connection in CqlRecordWriter (CASSANDRA-11553)
 * Allow only DISTINCT queries with partition keys restrictions (CASSANDRA-11339)
 * CqlConfigHelper no longer requires both a keystore and truststore to work (CASSANDRA-11532)
 * Make deprecated repair methods backward-compatible with previous notification service (CASSANDRA-11430)
 * IncomingStreamingConnection version check message wrong (CASSANDRA-11462)
Merged from 2.1:
 * Support mlockall on IBM POWER arch (CASSANDRA-11576)
 * Add option to disable use of severity in DynamicEndpointSnitch (CASSANDRA-11737)
 * cqlsh COPY FROM fails for null values with non-prepared statements (CASSANDRA-11631)
 * Make cython optional in pylib/setup.py (CASSANDRA-11630)
 * Change order of directory searching for cassandra.in.sh to favor local one (CASSANDRA-11628)
 * cqlsh COPY FROM fails with []{} chars in UDT/tuple fields/values (CASSANDRA-11633)
 * clqsh: COPY FROM throws TypeError with Cython extensions enabled (CASSANDRA-11574)
 * cqlsh: COPY FROM ignores NULL values in conversion (CASSANDRA-11549)
 * Validate levels when building LeveledScanner to avoid overlaps with orphaned sstables (CASSANDRA-9935)


3.5
 * StaticTokenTreeBuilder should respect posibility of duplicate tokens (CASSANDRA-11525)
 * Correctly fix potential assertion error during compaction (CASSANDRA-11353)
 * Avoid index segment stitching in RAM which lead to OOM on big SSTable files (CASSANDRA-11383)
 * Fix clustering and row filters for LIKE queries on clustering columns (CASSANDRA-11397)
Merged from 3.0:
 * Fix rare NPE on schema upgrade from 2.x to 3.x (CASSANDRA-10943)
 * Improve backoff policy for cqlsh COPY FROM (CASSANDRA-11320)
 * Improve IF NOT EXISTS check in CREATE INDEX (CASSANDRA-11131)
 * Upgrade ohc to 0.4.3
 * Enable SO_REUSEADDR for JMX RMI server sockets (CASSANDRA-11093)
 * Allocate merkletrees with the correct size (CASSANDRA-11390)
 * Support streaming pre-3.0 sstables (CASSANDRA-10990)
 * Add backpressure to compressed or encrypted commit log (CASSANDRA-10971)
 * SSTableExport supports secondary index tables (CASSANDRA-11330)
 * Fix sstabledump to include missing info in debug output (CASSANDRA-11321)
 * Establish and implement canonical bulk reading workload(s) (CASSANDRA-10331)
 * Fix paging for IN queries on tables without clustering columns (CASSANDRA-11208)
 * Remove recursive call from CompositesSearcher (CASSANDRA-11304)
 * Fix filtering on non-primary key columns for queries without index (CASSANDRA-6377)
 * Fix sstableloader fail when using materialized view (CASSANDRA-11275)
Merged from 2.2:
 * DatabaseDescriptor should log stacktrace in case of Eception during seed provider creation (CASSANDRA-11312)
 * Use canonical path for directory in SSTable descriptor (CASSANDRA-10587)
 * Add cassandra-stress keystore option (CASSANDRA-9325)
 * Dont mark sstables as repairing with sub range repairs (CASSANDRA-11451)
 * Notify when sstables change after cancelling compaction (CASSANDRA-11373)
 * cqlsh: COPY FROM should check that explicit column names are valid (CASSANDRA-11333)
 * Add -Dcassandra.start_gossip startup option (CASSANDRA-10809)
 * Fix UTF8Validator.validate() for modified UTF-8 (CASSANDRA-10748)
 * Clarify that now() function is calculated on the coordinator node in CQL documentation (CASSANDRA-10900)
 * Fix bloom filter sizing with LCS (CASSANDRA-11344)
 * (cqlsh) Fix error when result is 0 rows with EXPAND ON (CASSANDRA-11092)
 * Add missing newline at end of bin/cqlsh (CASSANDRA-11325)
 * Unresolved hostname leads to replace being ignored (CASSANDRA-11210)
 * Only log yaml config once, at startup (CASSANDRA-11217)
 * Reference leak with parallel repairs on the same table (CASSANDRA-11215)
Merged from 2.1:
 * Add a -j parameter to scrub/cleanup/upgradesstables to state how
   many threads to use (CASSANDRA-11179)
 * COPY FROM on large datasets: fix progress report and debug performance (CASSANDRA-11053)
 * InvalidateKeys should have a weak ref to key cache (CASSANDRA-11176)


3.4
 * (cqlsh) add cqlshrc option to always connect using ssl (CASSANDRA-10458)
 * Cleanup a few resource warnings (CASSANDRA-11085)
 * Allow custom tracing implementations (CASSANDRA-10392)
 * Extract LoaderOptions to be able to be used from outside (CASSANDRA-10637)
 * fix OnDiskIndexTest to properly treat empty ranges (CASSANDRA-11205)
 * fix TrackerTest to handle new notifications (CASSANDRA-11178)
 * add SASI validation for partitioner and complex columns (CASSANDRA-11169)
 * Add caching of encrypted credentials in PasswordAuthenticator (CASSANDRA-7715)
 * fix SASI memtable switching on flush (CASSANDRA-11159)
 * Remove duplicate offline compaction tracking (CASSANDRA-11148)
 * fix EQ semantics of analyzed SASI indexes (CASSANDRA-11130)
 * Support long name output for nodetool commands (CASSANDRA-7950)
 * Encrypted hints (CASSANDRA-11040)
 * SASI index options validation (CASSANDRA-11136)
 * Optimize disk seek using min/max column name meta data when the LIMIT clause is used
   (CASSANDRA-8180)
 * Add LIKE support to CQL3 (CASSANDRA-11067)
 * Generic Java UDF types (CASSANDRA-10819)
 * cqlsh: Include sub-second precision in timestamps by default (CASSANDRA-10428)
 * Set javac encoding to utf-8 (CASSANDRA-11077)
 * Integrate SASI index into Cassandra (CASSANDRA-10661)
 * Add --skip-flush option to nodetool snapshot
 * Skip values for non-queried columns (CASSANDRA-10657)
 * Add support for secondary indexes on static columns (CASSANDRA-8103)
 * CommitLogUpgradeTestMaker creates broken commit logs (CASSANDRA-11051)
 * Add metric for number of dropped mutations (CASSANDRA-10866)
 * Simplify row cache invalidation code (CASSANDRA-10396)
 * Support user-defined compaction through nodetool (CASSANDRA-10660)
 * Stripe view locks by key and table ID to reduce contention (CASSANDRA-10981)
 * Add nodetool gettimeout and settimeout commands (CASSANDRA-10953)
 * Add 3.0 metadata to sstablemetadata output (CASSANDRA-10838)
Merged from 3.0:
 * MV should only query complex columns included in the view (CASSANDRA-11069)
 * Failed aggregate creation breaks server permanently (CASSANDRA-11064)
 * Add sstabledump tool (CASSANDRA-7464)
 * Introduce backpressure for hints (CASSANDRA-10972)
 * Fix ClusteringPrefix not being able to read tombstone range boundaries (CASSANDRA-11158)
 * Prevent logging in sandboxed state (CASSANDRA-11033)
 * Disallow drop/alter operations of UDTs used by UDAs (CASSANDRA-10721)
 * Add query time validation method on Index (CASSANDRA-11043)
 * Avoid potential AssertionError in mixed version cluster (CASSANDRA-11128)
 * Properly handle hinted handoff after topology changes (CASSANDRA-5902)
 * AssertionError when listing sstable files on inconsistent disk state (CASSANDRA-11156)
 * Fix wrong rack counting and invalid conditions check for TokenAllocation
   (CASSANDRA-11139)
 * Avoid creating empty hint files (CASSANDRA-11090)
 * Fix leak detection strong reference loop using weak reference (CASSANDRA-11120)
 * Configurie BatchlogManager to stop delayed tasks on shutdown (CASSANDRA-11062)
 * Hadoop integration is incompatible with Cassandra Driver 3.0.0 (CASSANDRA-11001)
 * Add dropped_columns to the list of schema table so it gets handled
   properly (CASSANDRA-11050)
 * Fix NPE when using forceRepairRangeAsync without DC (CASSANDRA-11239)
Merged from 2.2:
 * Preserve order for preferred SSL cipher suites (CASSANDRA-11164)
 * Range.compareTo() violates the contract of Comparable (CASSANDRA-11216)
 * Avoid NPE when serializing ErrorMessage with null message (CASSANDRA-11167)
 * Replacing an aggregate with a new version doesn't reset INITCOND (CASSANDRA-10840)
 * (cqlsh) cqlsh cannot be called through symlink (CASSANDRA-11037)
 * fix ohc and java-driver pom dependencies in build.xml (CASSANDRA-10793)
 * Protect from keyspace dropped during repair (CASSANDRA-11065)
 * Handle adding fields to a UDT in SELECT JSON and toJson() (CASSANDRA-11146)
 * Better error message for cleanup (CASSANDRA-10991)
 * cqlsh pg-style-strings broken if line ends with ';' (CASSANDRA-11123)
 * Always persist upsampled index summaries (CASSANDRA-10512)
 * (cqlsh) Fix inconsistent auto-complete (CASSANDRA-10733)
 * Make SELECT JSON and toJson() threadsafe (CASSANDRA-11048)
 * Fix SELECT on tuple relations for mixed ASC/DESC clustering order (CASSANDRA-7281)
 * Use cloned TokenMetadata in size estimates to avoid race against membership check
   (CASSANDRA-10736)
 * (cqlsh) Support utf-8/cp65001 encoding on Windows (CASSANDRA-11030)
 * Fix paging on DISTINCT queries repeats result when first row in partition changes
   (CASSANDRA-10010)
 * (cqlsh) Support timezone conversion using pytz (CASSANDRA-10397)
 * cqlsh: change default encoding to UTF-8 (CASSANDRA-11124)
Merged from 2.1:
 * Checking if an unlogged batch is local is inefficient (CASSANDRA-11529)
 * Fix out-of-space error treatment in memtable flushing (CASSANDRA-11448).
 * Don't do defragmentation if reading from repaired sstables (CASSANDRA-10342)
 * Fix streaming_socket_timeout_in_ms not enforced (CASSANDRA-11286)
 * Avoid dropping message too quickly due to missing unit conversion (CASSANDRA-11302)
 * Don't remove FailureDetector history on removeEndpoint (CASSANDRA-10371)
 * Only notify if repair status changed (CASSANDRA-11172)
 * Use logback setting for 'cassandra -v' command (CASSANDRA-10767)
 * Fix sstableloader to unthrottle streaming by default (CASSANDRA-9714)
 * Fix incorrect warning in 'nodetool status' (CASSANDRA-10176)
 * Properly release sstable ref when doing offline scrub (CASSANDRA-10697)
 * Improve nodetool status performance for large cluster (CASSANDRA-7238)
 * Gossiper#isEnabled is not thread safe (CASSANDRA-11116)
 * Avoid major compaction mixing repaired and unrepaired sstables in DTCS (CASSANDRA-11113)
 * Make it clear what DTCS timestamp_resolution is used for (CASSANDRA-11041)
 * (cqlsh) Display milliseconds when datetime overflows (CASSANDRA-10625)


3.3
 * Avoid infinite loop if owned range is smaller than number of
   data dirs (CASSANDRA-11034)
 * Avoid bootstrap hanging when existing nodes have no data to stream (CASSANDRA-11010)
Merged from 3.0:
 * Remove double initialization of newly added tables (CASSANDRA-11027)
 * Filter keys searcher results by target range (CASSANDRA-11104)
 * Fix deserialization of legacy read commands (CASSANDRA-11087)
 * Fix incorrect computation of deletion time in sstable metadata (CASSANDRA-11102)
 * Avoid memory leak when collecting sstable metadata (CASSANDRA-11026)
 * Mutations do not block for completion under view lock contention (CASSANDRA-10779)
 * Invalidate legacy schema tables when unloading them (CASSANDRA-11071)
 * (cqlsh) handle INSERT and UPDATE statements with LWT conditions correctly
   (CASSANDRA-11003)
 * Fix DISTINCT queries in mixed version clusters (CASSANDRA-10762)
 * Migrate build status for indexes along with legacy schema (CASSANDRA-11046)
 * Ensure SSTables for legacy KEYS indexes can be read (CASSANDRA-11045)
 * Added support for IBM zSystems architecture (CASSANDRA-11054)
 * Update CQL documentation (CASSANDRA-10899)
 * Check the column name, not cell name, for dropped columns when reading
   legacy sstables (CASSANDRA-11018)
 * Don't attempt to index clustering values of static rows (CASSANDRA-11021)
 * Remove checksum files after replaying hints (CASSANDRA-10947)
 * Support passing base table metadata to custom 2i validation (CASSANDRA-10924)
 * Ensure stale index entries are purged during reads (CASSANDRA-11013)
 * (cqlsh) Also apply --connect-timeout to control connection
   timeout (CASSANDRA-10959)
 * Fix AssertionError when removing from list using UPDATE (CASSANDRA-10954)
 * Fix UnsupportedOperationException when reading old sstable with range
   tombstone (CASSANDRA-10743)
 * MV should use the maximum timestamp of the primary key (CASSANDRA-10910)
 * Fix potential assertion error during compaction (CASSANDRA-10944)
Merged from 2.2:
 * maxPurgeableTimestamp needs to check memtables too (CASSANDRA-9949)
 * Apply change to compaction throughput in real time (CASSANDRA-10025)
 * (cqlsh) encode input correctly when saving history
 * Fix potential NPE on ORDER BY queries with IN (CASSANDRA-10955)
 * Start L0 STCS-compactions even if there is a L0 -> L1 compaction
   going (CASSANDRA-10979)
 * Make UUID LSB unique per process (CASSANDRA-7925)
 * Avoid NPE when performing sstable tasks (scrub etc.) (CASSANDRA-10980)
 * Make sure client gets tombstone overwhelmed warning (CASSANDRA-9465)
 * Fix error streaming section more than 2GB (CASSANDRA-10961)
 * Histogram buckets exposed in jmx are sorted incorrectly (CASSANDRA-10975)
 * Enable GC logging by default (CASSANDRA-10140)
 * Optimize pending range computation (CASSANDRA-9258)
 * Skip commit log and saved cache directories in SSTable version startup check (CASSANDRA-10902)
 * drop/alter user should be case sensitive (CASSANDRA-10817)
Merged from 2.1:
 * test_bulk_round_trip_blogposts is failing occasionally (CASSANDRA-10938)
 * Fix isJoined return true only after becoming cluster member (CASANDRA-11007)
 * Fix bad gossip generation seen in long-running clusters (CASSANDRA-10969)
 * Avoid NPE when incremental repair fails (CASSANDRA-10909)
 * Unmark sstables compacting once they are done in cleanup/scrub/upgradesstables (CASSANDRA-10829)
 * Allow simultaneous bootstrapping with strict consistency when no vnodes are used (CASSANDRA-11005)
 * Log a message when major compaction does not result in a single file (CASSANDRA-10847)
 * (cqlsh) fix cqlsh_copy_tests when vnodes are disabled (CASSANDRA-10997)
 * (cqlsh) Add request timeout option to cqlsh (CASSANDRA-10686)
 * Avoid AssertionError while submitting hint with LWT (CASSANDRA-10477)
 * If CompactionMetadata is not in stats file, use index summary instead (CASSANDRA-10676)
 * Retry sending gossip syn multiple times during shadow round (CASSANDRA-8072)
 * Fix pending range calculation during moves (CASSANDRA-10887)
 * Sane default (200Mbps) for inter-DC streaming througput (CASSANDRA-8708)



3.2
 * Make sure tokens don't exist in several data directories (CASSANDRA-6696)
 * Add requireAuthorization method to IAuthorizer (CASSANDRA-10852)
 * Move static JVM options to conf/jvm.options file (CASSANDRA-10494)
 * Fix CassandraVersion to accept x.y version string (CASSANDRA-10931)
 * Add forceUserDefinedCleanup to allow more flexible cleanup (CASSANDRA-10708)
 * (cqlsh) allow setting TTL with COPY (CASSANDRA-9494)
 * Fix counting of received sstables in streaming (CASSANDRA-10949)
 * Implement hints compression (CASSANDRA-9428)
 * Fix potential assertion error when reading static columns (CASSANDRA-10903)
 * Fix EstimatedHistogram creation in nodetool tablehistograms (CASSANDRA-10859)
 * Establish bootstrap stream sessions sequentially (CASSANDRA-6992)
 * Sort compactionhistory output by timestamp (CASSANDRA-10464)
 * More efficient BTree removal (CASSANDRA-9991)
 * Make tablehistograms accept the same syntax as tablestats (CASSANDRA-10149)
 * Group pending compactions based on table (CASSANDRA-10718)
 * Add compressor name in sstablemetadata output (CASSANDRA-9879)
 * Fix type casting for counter columns (CASSANDRA-10824)
 * Prevent running Cassandra as root (CASSANDRA-8142)
 * bound maximum in-flight commit log replay mutation bytes to 64 megabytes (CASSANDRA-8639)
 * Normalize all scripts (CASSANDRA-10679)
 * Make compression ratio much more accurate (CASSANDRA-10225)
 * Optimize building of Clustering object when only one is created (CASSANDRA-10409)
 * Make index building pluggable (CASSANDRA-10681)
 * Add sstable flush observer (CASSANDRA-10678)
 * Improve NTS endpoints calculation (CASSANDRA-10200)
 * Improve performance of the folderSize function (CASSANDRA-10677)
 * Add support for type casting in selection clause (CASSANDRA-10310)
 * Added graphing option to cassandra-stress (CASSANDRA-7918)
 * Abort in-progress queries that time out (CASSANDRA-7392)
 * Add transparent data encryption core classes (CASSANDRA-9945)
Merged from 3.0:
 * Better handling of SSL connection errors inter-node (CASSANDRA-10816)
 * Avoid NoSuchElementException when executing empty batch (CASSANDRA-10711)
 * Avoid building PartitionUpdate in toString (CASSANDRA-10897)
 * Reduce heap spent when receiving many SSTables (CASSANDRA-10797)
 * Add back support for 3rd party auth providers to bulk loader (CASSANDRA-10873)
 * Eliminate the dependency on jgrapht for UDT resolution (CASSANDRA-10653)
 * (Hadoop) Close Clusters and Sessions in Hadoop Input/Output classes (CASSANDRA-10837)
 * Fix sstableloader not working with upper case keyspace name (CASSANDRA-10806)
Merged from 2.2:
 * jemalloc detection fails due to quoting issues in regexv (CASSANDRA-10946)
 * (cqlsh) show correct column names for empty result sets (CASSANDRA-9813)
 * Add new types to Stress (CASSANDRA-9556)
 * Add property to allow listening on broadcast interface (CASSANDRA-9748)
Merged from 2.1:
 * Match cassandra-loader options in COPY FROM (CASSANDRA-9303)
 * Fix binding to any address in CqlBulkRecordWriter (CASSANDRA-9309)
 * cqlsh fails to decode utf-8 characters for text typed columns (CASSANDRA-10875)
 * Log error when stream session fails (CASSANDRA-9294)
 * Fix bugs in commit log archiving startup behavior (CASSANDRA-10593)
 * (cqlsh) further optimise COPY FROM (CASSANDRA-9302)
 * Allow CREATE TABLE WITH ID (CASSANDRA-9179)
 * Make Stress compiles within eclipse (CASSANDRA-10807)
 * Cassandra Daemon should print JVM arguments (CASSANDRA-10764)
 * Allow cancellation of index summary redistribution (CASSANDRA-8805)


3.1.1
Merged from 3.0:
  * Fix upgrade data loss due to range tombstone deleting more data than then should
    (CASSANDRA-10822)


3.1
Merged from 3.0:
 * Avoid MV race during node decommission (CASSANDRA-10674)
 * Disable reloading of GossipingPropertyFileSnitch (CASSANDRA-9474)
 * Handle single-column deletions correction in materialized views
   when the column is part of the view primary key (CASSANDRA-10796)
 * Fix issue with datadir migration on upgrade (CASSANDRA-10788)
 * Fix bug with range tombstones on reverse queries and test coverage for
   AbstractBTreePartition (CASSANDRA-10059)
 * Remove 64k limit on collection elements (CASSANDRA-10374)
 * Remove unclear Indexer.indexes() method (CASSANDRA-10690)
 * Fix NPE on stream read error (CASSANDRA-10771)
 * Normalize cqlsh DESC output (CASSANDRA-10431)
 * Rejects partition range deletions when columns are specified (CASSANDRA-10739)
 * Fix error when saving cached key for old format sstable (CASSANDRA-10778)
 * Invalidate prepared statements on DROP INDEX (CASSANDRA-10758)
 * Fix SELECT statement with IN restrictions on partition key,
   ORDER BY and LIMIT (CASSANDRA-10729)
 * Improve stress performance over 1k threads (CASSANDRA-7217)
 * Wait for migration responses to complete before bootstrapping (CASSANDRA-10731)
 * Unable to create a function with argument of type Inet (CASSANDRA-10741)
 * Fix backward incompatibiliy in CqlInputFormat (CASSANDRA-10717)
 * Correctly preserve deletion info on updated rows when notifying indexers
   of single-row deletions (CASSANDRA-10694)
 * Notify indexers of partition delete during cleanup (CASSANDRA-10685)
 * Keep the file open in trySkipCache (CASSANDRA-10669)
 * Updated trigger example (CASSANDRA-10257)
Merged from 2.2:
 * Verify tables in pseudo-system keyspaces at startup (CASSANDRA-10761)
 * Fix IllegalArgumentException in DataOutputBuffer.reallocate for large buffers (CASSANDRA-10592)
 * Show CQL help in cqlsh in web browser (CASSANDRA-7225)
 * Serialize on disk the proper SSTable compression ratio (CASSANDRA-10775)
 * Reject index queries while the index is building (CASSANDRA-8505)
 * CQL.textile syntax incorrectly includes optional keyspace for aggregate SFUNC and FINALFUNC (CASSANDRA-10747)
 * Fix JSON update with prepared statements (CASSANDRA-10631)
 * Don't do anticompaction after subrange repair (CASSANDRA-10422)
 * Fix SimpleDateType type compatibility (CASSANDRA-10027)
 * (Hadoop) fix splits calculation (CASSANDRA-10640)
 * (Hadoop) ensure that Cluster instances are always closed (CASSANDRA-10058)
Merged from 2.1:
 * Fix Stress profile parsing on Windows (CASSANDRA-10808)
 * Fix incremental repair hang when replica is down (CASSANDRA-10288)
 * Optimize the way we check if a token is repaired in anticompaction (CASSANDRA-10768)
 * Add proper error handling to stream receiver (CASSANDRA-10774)
 * Warn or fail when changing cluster topology live (CASSANDRA-10243)
 * Status command in debian/ubuntu init script doesn't work (CASSANDRA-10213)
 * Some DROP ... IF EXISTS incorrectly result in exceptions on non-existing KS (CASSANDRA-10658)
 * DeletionTime.compareTo wrong in rare cases (CASSANDRA-10749)
 * Force encoding when computing statement ids (CASSANDRA-10755)
 * Properly reject counters as map keys (CASSANDRA-10760)
 * Fix the sstable-needs-cleanup check (CASSANDRA-10740)
 * (cqlsh) Print column names before COPY operation (CASSANDRA-8935)
 * Fix CompressedInputStream for proper cleanup (CASSANDRA-10012)
 * (cqlsh) Support counters in COPY commands (CASSANDRA-9043)
 * Try next replica if not possible to connect to primary replica on
   ColumnFamilyRecordReader (CASSANDRA-2388)
 * Limit window size in DTCS (CASSANDRA-10280)
 * sstableloader does not use MAX_HEAP_SIZE env parameter (CASSANDRA-10188)
 * (cqlsh) Improve COPY TO performance and error handling (CASSANDRA-9304)
 * Create compression chunk for sending file only (CASSANDRA-10680)
 * Forbid compact clustering column type changes in ALTER TABLE (CASSANDRA-8879)
 * Reject incremental repair with subrange repair (CASSANDRA-10422)
 * Add a nodetool command to refresh size_estimates (CASSANDRA-9579)
 * Invalidate cache after stream receive task is completed (CASSANDRA-10341)
 * Reject counter writes in CQLSSTableWriter (CASSANDRA-10258)
 * Remove superfluous COUNTER_MUTATION stage mapping (CASSANDRA-10605)


3.0
 * Fix AssertionError while flushing memtable due to materialized views
   incorrectly inserting empty rows (CASSANDRA-10614)
 * Store UDA initcond as CQL literal in the schema table, instead of a blob (CASSANDRA-10650)
 * Don't use -1 for the position of partition key in schema (CASSANDRA-10491)
 * Fix distinct queries in mixed version cluster (CASSANDRA-10573)
 * Skip sstable on clustering in names query (CASSANDRA-10571)
 * Remove value skipping as it breaks read-repair (CASSANDRA-10655)
 * Fix bootstrapping with MVs (CASSANDRA-10621)
 * Make sure EACH_QUORUM reads are using NTS (CASSANDRA-10584)
 * Fix MV replica filtering for non-NetworkTopologyStrategy (CASSANDRA-10634)
 * (Hadoop) fix CIF describeSplits() not handling 0 size estimates (CASSANDRA-10600)
 * Fix reading of legacy sstables (CASSANDRA-10590)
 * Use CQL type names in schema metadata tables (CASSANDRA-10365)
 * Guard batchlog replay against integer division by zero (CASSANDRA-9223)
 * Fix bug when adding a column to thrift with the same name than a primary key (CASSANDRA-10608)
 * Add client address argument to IAuthenticator::newSaslNegotiator (CASSANDRA-8068)
 * Fix implementation of LegacyLayout.LegacyBoundComparator (CASSANDRA-10602)
 * Don't use 'names query' read path for counters (CASSANDRA-10572)
 * Fix backward compatibility for counters (CASSANDRA-10470)
 * Remove memory_allocator paramter from cassandra.yaml (CASSANDRA-10581,10628)
 * Execute the metadata reload task of all registered indexes on CFS::reload (CASSANDRA-10604)
 * Fix thrift cas operations with defined columns (CASSANDRA-10576)
 * Fix PartitionUpdate.operationCount()for updates with static column operations (CASSANDRA-10606)
 * Fix thrift get() queries with defined columns (CASSANDRA-10586)
 * Fix marking of indexes as built and removed (CASSANDRA-10601)
 * Skip initialization of non-registered 2i instances, remove Index::getIndexName (CASSANDRA-10595)
 * Fix batches on multiple tables (CASSANDRA-10554)
 * Ensure compaction options are validated when updating KeyspaceMetadata (CASSANDRA-10569)
 * Flatten Iterator Transformation Hierarchy (CASSANDRA-9975)
 * Remove token generator (CASSANDRA-5261)
 * RolesCache should not be created for any authenticator that does not requireAuthentication (CASSANDRA-10562)
 * Fix LogTransaction checking only a single directory for files (CASSANDRA-10421)
 * Fix handling of range tombstones when reading old format sstables (CASSANDRA-10360)
 * Aggregate with Initial Condition fails with C* 3.0 (CASSANDRA-10367)
Merged from 2.2:
 * (cqlsh) show partial trace if incomplete after max_trace_wait (CASSANDRA-7645)
 * Use most up-to-date version of schema for system tables (CASSANDRA-10652)
 * Deprecate memory_allocator in cassandra.yaml (CASSANDRA-10581,10628)
 * Expose phi values from failure detector via JMX and tweak debug
   and trace logging (CASSANDRA-9526)
 * Fix IllegalArgumentException in DataOutputBuffer.reallocate for large buffers (CASSANDRA-10592)
Merged from 2.1:
 * Shutdown compaction in drain to prevent leak (CASSANDRA-10079)
 * (cqlsh) fix COPY using wrong variable name for time_format (CASSANDRA-10633)
 * Do not run SizeEstimatesRecorder if a node is not a member of the ring (CASSANDRA-9912)
 * Improve handling of dead nodes in gossip (CASSANDRA-10298)
 * Fix logback-tools.xml incorrectly configured for outputing to System.err
   (CASSANDRA-9937)
 * Fix streaming to catch exception so retry not fail (CASSANDRA-10557)
 * Add validation method to PerRowSecondaryIndex (CASSANDRA-10092)
 * Support encrypted and plain traffic on the same port (CASSANDRA-10559)
 * Do STCS in DTCS windows (CASSANDRA-10276)
 * Avoid repetition of JVM_OPTS in debian package (CASSANDRA-10251)
 * Fix potential NPE from handling result of SIM.highestSelectivityIndex (CASSANDRA-10550)
 * Fix paging issues with partitions containing only static columns data (CASSANDRA-10381)
 * Fix conditions on static columns (CASSANDRA-10264)
 * AssertionError: attempted to delete non-existing file CommitLog (CASSANDRA-10377)
 * Fix sorting for queries with an IN condition on partition key columns (CASSANDRA-10363)


3.0-rc2
 * Fix SELECT DISTINCT queries between 2.2.2 nodes and 3.0 nodes (CASSANDRA-10473)
 * Remove circular references in SegmentedFile (CASSANDRA-10543)
 * Ensure validation of indexed values only occurs once per-partition (CASSANDRA-10536)
 * Fix handling of static columns for range tombstones in thrift (CASSANDRA-10174)
 * Support empty ColumnFilter for backward compatility on empty IN (CASSANDRA-10471)
 * Remove Pig support (CASSANDRA-10542)
 * Fix LogFile throws Exception when assertion is disabled (CASSANDRA-10522)
 * Revert CASSANDRA-7486, make CMS default GC, move GC config to
   conf/jvm.options (CASSANDRA-10403)
 * Fix TeeingAppender causing some logs to be truncated/empty (CASSANDRA-10447)
 * Allow EACH_QUORUM for reads (CASSANDRA-9602)
 * Fix potential ClassCastException while upgrading (CASSANDRA-10468)
 * Fix NPE in MVs on update (CASSANDRA-10503)
 * Only include modified cell data in indexing deltas (CASSANDRA-10438)
 * Do not load keyspace when creating sstable writer (CASSANDRA-10443)
 * If node is not yet gossiping write all MV updates to batchlog only (CASSANDRA-10413)
 * Re-populate token metadata after commit log recovery (CASSANDRA-10293)
 * Provide additional metrics for materialized views (CASSANDRA-10323)
 * Flush system schema tables after local schema changes (CASSANDRA-10429)
Merged from 2.2:
 * Reduce contention getting instances of CompositeType (CASSANDRA-10433)
 * Fix the regression when using LIMIT with aggregates (CASSANDRA-10487)
 * Avoid NoClassDefFoundError during DataDescriptor initialization on windows (CASSANDRA-10412)
 * Preserve case of quoted Role & User names (CASSANDRA-10394)
 * cqlsh pg-style-strings broken (CASSANDRA-10484)
 * cqlsh prompt includes name of keyspace after failed `use` statement (CASSANDRA-10369)
Merged from 2.1:
 * (cqlsh) Distinguish negative and positive infinity in output (CASSANDRA-10523)
 * (cqlsh) allow custom time_format for COPY TO (CASSANDRA-8970)
 * Don't allow startup if the node's rack has changed (CASSANDRA-10242)
 * (cqlsh) show partial trace if incomplete after max_trace_wait (CASSANDRA-7645)
 * Allow LOCAL_JMX to be easily overridden (CASSANDRA-10275)
 * Mark nodes as dead even if they've already left (CASSANDRA-10205)


3.0.0-rc1
 * Fix mixed version read request compatibility for compact static tables
   (CASSANDRA-10373)
 * Fix paging of DISTINCT with static and IN (CASSANDRA-10354)
 * Allow MATERIALIZED VIEW's SELECT statement to restrict primary key
   columns (CASSANDRA-9664)
 * Move crc_check_chance out of compression options (CASSANDRA-9839)
 * Fix descending iteration past end of BTreeSearchIterator (CASSANDRA-10301)
 * Transfer hints to a different node on decommission (CASSANDRA-10198)
 * Check partition keys for CAS operations during stmt validation (CASSANDRA-10338)
 * Add custom query expressions to SELECT (CASSANDRA-10217)
 * Fix minor bugs in MV handling (CASSANDRA-10362)
 * Allow custom indexes with 0,1 or multiple target columns (CASSANDRA-10124)
 * Improve MV schema representation (CASSANDRA-9921)
 * Add flag to enable/disable coordinator batchlog for MV writes (CASSANDRA-10230)
 * Update cqlsh COPY for new internal driver serialization interface (CASSANDRA-10318)
 * Give index implementations more control over rebuild operations (CASSANDRA-10312)
 * Update index file format (CASSANDRA-10314)
 * Add "shadowable" row tombstones to deal with mv timestamp issues (CASSANDRA-10261)
 * CFS.loadNewSSTables() broken for pre-3.0 sstables
 * Cache selected index in read command to reduce lookups (CASSANDRA-10215)
 * Small optimizations of sstable index serialization (CASSANDRA-10232)
 * Support for both encrypted and unencrypted native transport connections (CASSANDRA-9590)
Merged from 2.2:
 * Configurable page size in cqlsh (CASSANDRA-9855)
 * Defer default role manager setup until all nodes are on 2.2+ (CASSANDRA-9761)
 * Handle missing RoleManager in config after upgrade to 2.2 (CASSANDRA-10209)
Merged from 2.1:
 * Bulk Loader API could not tolerate even node failure (CASSANDRA-10347)
 * Avoid misleading pushed notifications when multiple nodes
   share an rpc_address (CASSANDRA-10052)
 * Fix dropping undroppable when message queue is full (CASSANDRA-10113)
 * Fix potential ClassCastException during paging (CASSANDRA-10352)
 * Prevent ALTER TYPE from creating circular references (CASSANDRA-10339)
 * Fix cache handling of 2i and base tables (CASSANDRA-10155, 10359)
 * Fix NPE in nodetool compactionhistory (CASSANDRA-9758)
 * (Pig) support BulkOutputFormat as a URL parameter (CASSANDRA-7410)
 * BATCH statement is broken in cqlsh (CASSANDRA-10272)
 * (cqlsh) Make cqlsh PEP8 Compliant (CASSANDRA-10066)
 * (cqlsh) Fix error when starting cqlsh with --debug (CASSANDRA-10282)
 * Scrub, Cleanup and Upgrade do not unmark compacting until all operations
   have completed, regardless of the occurence of exceptions (CASSANDRA-10274)


3.0.0-beta2
 * Fix columns returned by AbstractBtreePartitions (CASSANDRA-10220)
 * Fix backward compatibility issue due to AbstractBounds serialization bug (CASSANDRA-9857)
 * Fix startup error when upgrading nodes (CASSANDRA-10136)
 * Base table PRIMARY KEY can be assumed to be NOT NULL in MV creation (CASSANDRA-10147)
 * Improve batchlog write patch (CASSANDRA-9673)
 * Re-apply MaterializedView updates on commitlog replay (CASSANDRA-10164)
 * Require AbstractType.isByteOrderComparable declaration in constructor (CASSANDRA-9901)
 * Avoid digest mismatch on upgrade to 3.0 (CASSANDRA-9554)
 * Fix Materialized View builder when adding multiple MVs (CASSANDRA-10156)
 * Choose better poolingOptions for protocol v4 in cassandra-stress (CASSANDRA-10182)
 * Fix LWW bug affecting Materialized Views (CASSANDRA-10197)
 * Ensures frozen sets and maps are always sorted (CASSANDRA-10162)
 * Don't deadlock when flushing CFS backed custom indexes (CASSANDRA-10181)
 * Fix double flushing of secondary index tables (CASSANDRA-10180)
 * Fix incorrect handling of range tombstones in thrift (CASSANDRA-10046)
 * Only use batchlog when paired materialized view replica is remote (CASSANDRA-10061)
 * Reuse TemporalRow when updating multiple MaterializedViews (CASSANDRA-10060)
 * Validate gc_grace_seconds for batchlog writes and MVs (CASSANDRA-9917)
 * Fix sstablerepairedset (CASSANDRA-10132)
Merged from 2.2:
 * Cancel transaction for sstables we wont redistribute index summary
   for (CASSANDRA-10270)
 * Retry snapshot deletion after compaction and gc on Windows (CASSANDRA-10222)
 * Fix failure to start with space in directory path on Windows (CASSANDRA-10239)
 * Fix repair hang when snapshot failed (CASSANDRA-10057)
 * Fall back to 1/4 commitlog volume for commitlog_total_space on small disks
   (CASSANDRA-10199)
Merged from 2.1:
 * Added configurable warning threshold for GC duration (CASSANDRA-8907)
 * Fix handling of streaming EOF (CASSANDRA-10206)
 * Only check KeyCache when it is enabled
 * Change streaming_socket_timeout_in_ms default to 1 hour (CASSANDRA-8611)
 * (cqlsh) update list of CQL keywords (CASSANDRA-9232)
 * Add nodetool gettraceprobability command (CASSANDRA-10234)
Merged from 2.0:
 * Fix rare race where older gossip states can be shadowed (CASSANDRA-10366)
 * Fix consolidating racks violating the RF contract (CASSANDRA-10238)
 * Disallow decommission when node is in drained state (CASSANDRA-8741)


2.2.1
 * Fix race during construction of commit log (CASSANDRA-10049)
 * Fix LeveledCompactionStrategyTest (CASSANDRA-9757)
 * Fix broken UnbufferedDataOutputStreamPlus.writeUTF (CASSANDRA-10203)
 * (cqlsh) default load-from-file encoding to utf-8 (CASSANDRA-9898)
 * Avoid returning Permission.NONE when failing to query users table (CASSANDRA-10168)
 * (cqlsh) add CLEAR command (CASSANDRA-10086)
 * Support string literals as Role names for compatibility (CASSANDRA-10135)
Merged from 2.1:
 * Only check KeyCache when it is enabled
 * Change streaming_socket_timeout_in_ms default to 1 hour (CASSANDRA-8611)
 * (cqlsh) update list of CQL keywords (CASSANDRA-9232)


3.0.0-beta1
 * Redesign secondary index API (CASSANDRA-9459, 7771, 9041)
 * Fix throwing ReadFailure instead of ReadTimeout on range queries (CASSANDRA-10125)
 * Rewrite hinted handoff (CASSANDRA-6230)
 * Fix query on static compact tables (CASSANDRA-10093)
 * Fix race during construction of commit log (CASSANDRA-10049)
 * Add option to only purge repaired tombstones (CASSANDRA-6434)
 * Change authorization handling for MVs (CASSANDRA-9927)
 * Add custom JMX enabled executor for UDF sandbox (CASSANDRA-10026)
 * Fix row deletion bug for Materialized Views (CASSANDRA-10014)
 * Support mixed-version clusters with Cassandra 2.1 and 2.2 (CASSANDRA-9704)
 * Fix multiple slices on RowSearchers (CASSANDRA-10002)
 * Fix bug in merging of collections (CASSANDRA-10001)
 * Optimize batchlog replay to avoid full scans (CASSANDRA-7237)
 * Repair improvements when using vnodes (CASSANDRA-5220)
 * Disable scripted UDFs by default (CASSANDRA-9889)
 * Bytecode inspection for Java-UDFs (CASSANDRA-9890)
 * Use byte to serialize MT hash length (CASSANDRA-9792)
 * Replace usage of Adler32 with CRC32 (CASSANDRA-8684)
 * Fix migration to new format from 2.1 SSTable (CASSANDRA-10006)
 * SequentialWriter should extend BufferedDataOutputStreamPlus (CASSANDRA-9500)
 * Use the same repairedAt timestamp within incremental repair session (CASSANDRA-9111)
Merged from 2.2:
 * Allow count(*) and count(1) to be use as normal aggregation (CASSANDRA-10114)
 * An NPE is thrown if the column name is unknown for an IN relation (CASSANDRA-10043)
 * Apply commit_failure_policy to more errors on startup (CASSANDRA-9749)
 * Fix histogram overflow exception (CASSANDRA-9973)
 * Route gossip messages over dedicated socket (CASSANDRA-9237)
 * Add checksum to saved cache files (CASSANDRA-9265)
 * Log warning when using an aggregate without partition key (CASSANDRA-9737)
Merged from 2.1:
 * (cqlsh) Allow encoding to be set through command line (CASSANDRA-10004)
 * Add new JMX methods to change local compaction strategy (CASSANDRA-9965)
 * Write hints for paxos commits (CASSANDRA-7342)
 * (cqlsh) Fix timestamps before 1970 on Windows, always
   use UTC for timestamp display (CASSANDRA-10000)
 * (cqlsh) Avoid overwriting new config file with old config
   when both exist (CASSANDRA-9777)
 * Release snapshot selfRef when doing snapshot repair (CASSANDRA-9998)
 * Cannot replace token does not exist - DN node removed as Fat Client (CASSANDRA-9871)
Merged from 2.0:
 * Don't cast expected bf size to an int (CASSANDRA-9959)
 * Make getFullyExpiredSSTables less expensive (CASSANDRA-9882)


3.0.0-alpha1
 * Implement proper sandboxing for UDFs (CASSANDRA-9402)
 * Simplify (and unify) cleanup of compaction leftovers (CASSANDRA-7066)
 * Allow extra schema definitions in cassandra-stress yaml (CASSANDRA-9850)
 * Metrics should use up to date nomenclature (CASSANDRA-9448)
 * Change CREATE/ALTER TABLE syntax for compression (CASSANDRA-8384)
 * Cleanup crc and adler code for java 8 (CASSANDRA-9650)
 * Storage engine refactor (CASSANDRA-8099, 9743, 9746, 9759, 9781, 9808, 9825,
   9848, 9705, 9859, 9867, 9874, 9828, 9801)
 * Update Guava to 18.0 (CASSANDRA-9653)
 * Bloom filter false positive ratio is not honoured (CASSANDRA-8413)
 * New option for cassandra-stress to leave a ratio of columns null (CASSANDRA-9522)
 * Change hinted_handoff_enabled yaml setting, JMX (CASSANDRA-9035)
 * Add algorithmic token allocation (CASSANDRA-7032)
 * Add nodetool command to replay batchlog (CASSANDRA-9547)
 * Make file buffer cache independent of paths being read (CASSANDRA-8897)
 * Remove deprecated legacy Hadoop code (CASSANDRA-9353)
 * Decommissioned nodes will not rejoin the cluster (CASSANDRA-8801)
 * Change gossip stabilization to use endpoit size (CASSANDRA-9401)
 * Change default garbage collector to G1 (CASSANDRA-7486)
 * Populate TokenMetadata early during startup (CASSANDRA-9317)
 * Undeprecate cache recentHitRate (CASSANDRA-6591)
 * Add support for selectively varint encoding fields (CASSANDRA-9499, 9865)
 * Materialized Views (CASSANDRA-6477)
Merged from 2.2:
 * Avoid grouping sstables for anticompaction with DTCS (CASSANDRA-9900)
 * UDF / UDA execution time in trace (CASSANDRA-9723)
 * Fix broken internode SSL (CASSANDRA-9884)
Merged from 2.1:
 * Add new JMX methods to change local compaction strategy (CASSANDRA-9965)
 * Fix handling of enable/disable autocompaction (CASSANDRA-9899)
 * Add consistency level to tracing ouput (CASSANDRA-9827)
 * Remove repair snapshot leftover on startup (CASSANDRA-7357)
 * Use random nodes for batch log when only 2 racks (CASSANDRA-8735)
 * Ensure atomicity inside thrift and stream session (CASSANDRA-7757)
 * Fix nodetool info error when the node is not joined (CASSANDRA-9031)
Merged from 2.0:
 * Log when messages are dropped due to cross_node_timeout (CASSANDRA-9793)
 * Don't track hotness when opening from snapshot for validation (CASSANDRA-9382)


2.2.0
 * Allow the selection of columns together with aggregates (CASSANDRA-9767)
 * Fix cqlsh copy methods and other windows specific issues (CASSANDRA-9795)
 * Don't wrap byte arrays in SequentialWriter (CASSANDRA-9797)
 * sum() and avg() functions missing for smallint and tinyint types (CASSANDRA-9671)
 * Revert CASSANDRA-9542 (allow native functions in UDA) (CASSANDRA-9771)
Merged from 2.1:
 * Fix MarshalException when upgrading superColumn family (CASSANDRA-9582)
 * Fix broken logging for "empty" flushes in Memtable (CASSANDRA-9837)
 * Handle corrupt files on startup (CASSANDRA-9686)
 * Fix clientutil jar and tests (CASSANDRA-9760)
 * (cqlsh) Allow the SSL protocol version to be specified through the
    config file or environment variables (CASSANDRA-9544)
Merged from 2.0:
 * Add tool to find why expired sstables are not getting dropped (CASSANDRA-10015)
 * Remove erroneous pending HH tasks from tpstats/jmx (CASSANDRA-9129)
 * Don't cast expected bf size to an int (CASSANDRA-9959)
 * checkForEndpointCollision fails for legitimate collisions (CASSANDRA-9765)
 * Complete CASSANDRA-8448 fix (CASSANDRA-9519)
 * Don't include auth credentials in debug log (CASSANDRA-9682)
 * Can't transition from write survey to normal mode (CASSANDRA-9740)
 * Scrub (recover) sstables even when -Index.db is missing (CASSANDRA-9591)
 * Fix growing pending background compaction (CASSANDRA-9662)


2.2.0-rc2
 * Re-enable memory-mapped I/O on Windows (CASSANDRA-9658)
 * Warn when an extra-large partition is compacted (CASSANDRA-9643)
 * (cqlsh) Allow setting the initial connection timeout (CASSANDRA-9601)
 * BulkLoader has --transport-factory option but does not use it (CASSANDRA-9675)
 * Allow JMX over SSL directly from nodetool (CASSANDRA-9090)
 * Update cqlsh for UDFs (CASSANDRA-7556)
 * Change Windows kernel default timer resolution (CASSANDRA-9634)
 * Deprected sstable2json and json2sstable (CASSANDRA-9618)
 * Allow native functions in user-defined aggregates (CASSANDRA-9542)
 * Don't repair system_distributed by default (CASSANDRA-9621)
 * Fix mixing min, max, and count aggregates for blob type (CASSANRA-9622)
 * Rename class for DATE type in Java driver (CASSANDRA-9563)
 * Duplicate compilation of UDFs on coordinator (CASSANDRA-9475)
 * Fix connection leak in CqlRecordWriter (CASSANDRA-9576)
 * Mlockall before opening system sstables & remove boot_without_jna option (CASSANDRA-9573)
 * Add functions to convert timeuuid to date or time, deprecate dateOf and unixTimestampOf (CASSANDRA-9229)
 * Make sure we cancel non-compacting sstables from LifecycleTransaction (CASSANDRA-9566)
 * Fix deprecated repair JMX API (CASSANDRA-9570)
 * Add logback metrics (CASSANDRA-9378)
 * Update and refactor ant test/test-compression to run the tests in parallel (CASSANDRA-9583)
 * Fix upgrading to new directory for secondary index (CASSANDRA-9687)
Merged from 2.1:
 * (cqlsh) Fix bad check for CQL compatibility when DESCRIBE'ing
   COMPACT STORAGE tables with no clustering columns
 * Eliminate strong self-reference chains in sstable ref tidiers (CASSANDRA-9656)
 * Ensure StreamSession uses canonical sstable reader instances (CASSANDRA-9700) 
 * Ensure memtable book keeping is not corrupted in the event we shrink usage (CASSANDRA-9681)
 * Update internal python driver for cqlsh (CASSANDRA-9064)
 * Fix IndexOutOfBoundsException when inserting tuple with too many
   elements using the string literal notation (CASSANDRA-9559)
 * Enable describe on indices (CASSANDRA-7814)
 * Fix incorrect result for IN queries where column not found (CASSANDRA-9540)
 * ColumnFamilyStore.selectAndReference may block during compaction (CASSANDRA-9637)
 * Fix bug in cardinality check when compacting (CASSANDRA-9580)
 * Fix memory leak in Ref due to ConcurrentLinkedQueue.remove() behaviour (CASSANDRA-9549)
 * Make rebuild only run one at a time (CASSANDRA-9119)
Merged from 2.0:
 * Avoid NPE in AuthSuccess#decode (CASSANDRA-9727)
 * Add listen_address to system.local (CASSANDRA-9603)
 * Bug fixes to resultset metadata construction (CASSANDRA-9636)
 * Fix setting 'durable_writes' in ALTER KEYSPACE (CASSANDRA-9560)
 * Avoids ballot clash in Paxos (CASSANDRA-9649)
 * Improve trace messages for RR (CASSANDRA-9479)
 * Fix suboptimal secondary index selection when restricted
   clustering column is also indexed (CASSANDRA-9631)
 * (cqlsh) Add min_threshold to DTCS option autocomplete (CASSANDRA-9385)
 * Fix error message when attempting to create an index on a column
   in a COMPACT STORAGE table with clustering columns (CASSANDRA-9527)
 * 'WITH WITH' in alter keyspace statements causes NPE (CASSANDRA-9565)
 * Expose some internals of SelectStatement for inspection (CASSANDRA-9532)
 * ArrivalWindow should use primitives (CASSANDRA-9496)
 * Periodically submit background compaction tasks (CASSANDRA-9592)
 * Set HAS_MORE_PAGES flag to false when PagingState is null (CASSANDRA-9571)


2.2.0-rc1
 * Compressed commit log should measure compressed space used (CASSANDRA-9095)
 * Fix comparison bug in CassandraRoleManager#collectRoles (CASSANDRA-9551)
 * Add tinyint,smallint,time,date support for UDFs (CASSANDRA-9400)
 * Deprecates SSTableSimpleWriter and SSTableSimpleUnsortedWriter (CASSANDRA-9546)
 * Empty INITCOND treated as null in aggregate (CASSANDRA-9457)
 * Remove use of Cell in Thrift MapReduce classes (CASSANDRA-8609)
 * Integrate pre-release Java Driver 2.2-rc1, custom build (CASSANDRA-9493)
 * Clean up gossiper logic for old versions (CASSANDRA-9370)
 * Fix custom payload coding/decoding to match the spec (CASSANDRA-9515)
 * ant test-all results incomplete when parsed (CASSANDRA-9463)
 * Disallow frozen<> types in function arguments and return types for
   clarity (CASSANDRA-9411)
 * Static Analysis to warn on unsafe use of Autocloseable instances (CASSANDRA-9431)
 * Update commitlog archiving examples now that commitlog segments are
   not recycled (CASSANDRA-9350)
 * Extend Transactional API to sstable lifecycle management (CASSANDRA-8568)
 * (cqlsh) Add support for native protocol 4 (CASSANDRA-9399)
 * Ensure that UDF and UDAs are keyspace-isolated (CASSANDRA-9409)
 * Revert CASSANDRA-7807 (tracing completion client notifications) (CASSANDRA-9429)
 * Add ability to stop compaction by ID (CASSANDRA-7207)
 * Let CassandraVersion handle SNAPSHOT version (CASSANDRA-9438)
Merged from 2.1:
 * (cqlsh) Fix using COPY through SOURCE or -f (CASSANDRA-9083)
 * Fix occasional lack of `system` keyspace in schema tables (CASSANDRA-8487)
 * Use ProtocolError code instead of ServerError code for native protocol
   error responses to unsupported protocol versions (CASSANDRA-9451)
 * Default commitlog_sync_batch_window_in_ms changed to 2ms (CASSANDRA-9504)
 * Fix empty partition assertion in unsorted sstable writing tools (CASSANDRA-9071)
 * Ensure truncate without snapshot cannot produce corrupt responses (CASSANDRA-9388) 
 * Consistent error message when a table mixes counter and non-counter
   columns (CASSANDRA-9492)
 * Avoid getting unreadable keys during anticompaction (CASSANDRA-9508)
 * (cqlsh) Better float precision by default (CASSANDRA-9224)
 * Improve estimated row count (CASSANDRA-9107)
 * Optimize range tombstone memory footprint (CASSANDRA-8603)
 * Use configured gcgs in anticompaction (CASSANDRA-9397)
Merged from 2.0:
 * Don't accumulate more range than necessary in RangeTombstone.Tracker (CASSANDRA-9486)
 * Add broadcast and rpc addresses to system.local (CASSANDRA-9436)
 * Always mark sstable suspect when corrupted (CASSANDRA-9478)
 * Add database users and permissions to CQL3 documentation (CASSANDRA-7558)
 * Allow JVM_OPTS to be passed to standalone tools (CASSANDRA-5969)
 * Fix bad condition in RangeTombstoneList (CASSANDRA-9485)
 * Fix potential StackOverflow when setting CrcCheckChance over JMX (CASSANDRA-9488)
 * Fix null static columns in pages after the first, paged reversed
   queries (CASSANDRA-8502)
 * Fix counting cache serialization in request metrics (CASSANDRA-9466)
 * Add option not to validate atoms during scrub (CASSANDRA-9406)


2.2.0-beta1
 * Introduce Transactional API for internal state changes (CASSANDRA-8984)
 * Add a flag in cassandra.yaml to enable UDFs (CASSANDRA-9404)
 * Better support of null for UDF (CASSANDRA-8374)
 * Use ecj instead of javassist for UDFs (CASSANDRA-8241)
 * faster async logback configuration for tests (CASSANDRA-9376)
 * Add `smallint` and `tinyint` data types (CASSANDRA-8951)
 * Avoid thrift schema creation when native driver is used in stress tool (CASSANDRA-9374)
 * Make Functions.declared thread-safe
 * Add client warnings to native protocol v4 (CASSANDRA-8930)
 * Allow roles cache to be invalidated (CASSANDRA-8967)
 * Upgrade Snappy (CASSANDRA-9063)
 * Don't start Thrift rpc by default (CASSANDRA-9319)
 * Only stream from unrepaired sstables with incremental repair (CASSANDRA-8267)
 * Aggregate UDFs allow SFUNC return type to differ from STYPE if FFUNC specified (CASSANDRA-9321)
 * Remove Thrift dependencies in bundled tools (CASSANDRA-8358)
 * Disable memory mapping of hsperfdata file for JVM statistics (CASSANDRA-9242)
 * Add pre-startup checks to detect potential incompatibilities (CASSANDRA-8049)
 * Distinguish between null and unset in protocol v4 (CASSANDRA-7304)
 * Add user/role permissions for user-defined functions (CASSANDRA-7557)
 * Allow cassandra config to be updated to restart daemon without unloading classes (CASSANDRA-9046)
 * Don't initialize compaction writer before checking if iter is empty (CASSANDRA-9117)
 * Don't execute any functions at prepare-time (CASSANDRA-9037)
 * Share file handles between all instances of a SegmentedFile (CASSANDRA-8893)
 * Make it possible to major compact LCS (CASSANDRA-7272)
 * Make FunctionExecutionException extend RequestExecutionException
   (CASSANDRA-9055)
 * Add support for SELECT JSON, INSERT JSON syntax and new toJson(), fromJson()
   functions (CASSANDRA-7970)
 * Optimise max purgeable timestamp calculation in compaction (CASSANDRA-8920)
 * Constrain internode message buffer sizes, and improve IO class hierarchy (CASSANDRA-8670) 
 * New tool added to validate all sstables in a node (CASSANDRA-5791)
 * Push notification when tracing completes for an operation (CASSANDRA-7807)
 * Delay "node up" and "node added" notifications until native protocol server is started (CASSANDRA-8236)
 * Compressed Commit Log (CASSANDRA-6809)
 * Optimise IntervalTree (CASSANDRA-8988)
 * Add a key-value payload for third party usage (CASSANDRA-8553, 9212)
 * Bump metrics-reporter-config dependency for metrics 3.0 (CASSANDRA-8149)
 * Partition intra-cluster message streams by size, not type (CASSANDRA-8789)
 * Add WriteFailureException to native protocol, notify coordinator of
   write failures (CASSANDRA-8592)
 * Convert SequentialWriter to nio (CASSANDRA-8709)
 * Add role based access control (CASSANDRA-7653, 8650, 7216, 8760, 8849, 8761, 8850)
 * Record client ip address in tracing sessions (CASSANDRA-8162)
 * Indicate partition key columns in response metadata for prepared
   statements (CASSANDRA-7660)
 * Merge UUIDType and TimeUUIDType parse logic (CASSANDRA-8759)
 * Avoid memory allocation when searching index summary (CASSANDRA-8793)
 * Optimise (Time)?UUIDType Comparisons (CASSANDRA-8730)
 * Make CRC32Ex into a separate maven dependency (CASSANDRA-8836)
 * Use preloaded jemalloc w/ Unsafe (CASSANDRA-8714, 9197)
 * Avoid accessing partitioner through StorageProxy (CASSANDRA-8244, 8268)
 * Upgrade Metrics library and remove depricated metrics (CASSANDRA-5657)
 * Serializing Row cache alternative, fully off heap (CASSANDRA-7438)
 * Duplicate rows returned when in clause has repeated values (CASSANDRA-6706)
 * Make CassandraException unchecked, extend RuntimeException (CASSANDRA-8560)
 * Support direct buffer decompression for reads (CASSANDRA-8464)
 * DirectByteBuffer compatible LZ4 methods (CASSANDRA-7039)
 * Group sstables for anticompaction correctly (CASSANDRA-8578)
 * Add ReadFailureException to native protocol, respond
   immediately when replicas encounter errors while handling
   a read request (CASSANDRA-7886)
 * Switch CommitLogSegment from RandomAccessFile to nio (CASSANDRA-8308)
 * Allow mixing token and partition key restrictions (CASSANDRA-7016)
 * Support index key/value entries on map collections (CASSANDRA-8473)
 * Modernize schema tables (CASSANDRA-8261)
 * Support for user-defined aggregation functions (CASSANDRA-8053)
 * Fix NPE in SelectStatement with empty IN values (CASSANDRA-8419)
 * Refactor SelectStatement, return IN results in natural order instead
   of IN value list order and ignore duplicate values in partition key IN restrictions (CASSANDRA-7981)
 * Support UDTs, tuples, and collections in user-defined
   functions (CASSANDRA-7563)
 * Fix aggregate fn results on empty selection, result column name,
   and cqlsh parsing (CASSANDRA-8229)
 * Mark sstables as repaired after full repair (CASSANDRA-7586)
 * Extend Descriptor to include a format value and refactor reader/writer
   APIs (CASSANDRA-7443)
 * Integrate JMH for microbenchmarks (CASSANDRA-8151)
 * Keep sstable levels when bootstrapping (CASSANDRA-7460)
 * Add Sigar library and perform basic OS settings check on startup (CASSANDRA-7838)
 * Support for aggregation functions (CASSANDRA-4914)
 * Remove cassandra-cli (CASSANDRA-7920)
 * Accept dollar quoted strings in CQL (CASSANDRA-7769)
 * Make assassinate a first class command (CASSANDRA-7935)
 * Support IN clause on any partition key column (CASSANDRA-7855)
 * Support IN clause on any clustering column (CASSANDRA-4762)
 * Improve compaction logging (CASSANDRA-7818)
 * Remove YamlFileNetworkTopologySnitch (CASSANDRA-7917)
 * Do anticompaction in groups (CASSANDRA-6851)
 * Support user-defined functions (CASSANDRA-7395, 7526, 7562, 7740, 7781, 7929,
   7924, 7812, 8063, 7813, 7708)
 * Permit configurable timestamps with cassandra-stress (CASSANDRA-7416)
 * Move sstable RandomAccessReader to nio2, which allows using the
   FILE_SHARE_DELETE flag on Windows (CASSANDRA-4050)
 * Remove CQL2 (CASSANDRA-5918)
 * Optimize fetching multiple cells by name (CASSANDRA-6933)
 * Allow compilation in java 8 (CASSANDRA-7028)
 * Make incremental repair default (CASSANDRA-7250)
 * Enable code coverage thru JaCoCo (CASSANDRA-7226)
 * Switch external naming of 'column families' to 'tables' (CASSANDRA-4369) 
 * Shorten SSTable path (CASSANDRA-6962)
 * Use unsafe mutations for most unit tests (CASSANDRA-6969)
 * Fix race condition during calculation of pending ranges (CASSANDRA-7390)
 * Fail on very large batch sizes (CASSANDRA-8011)
 * Improve concurrency of repair (CASSANDRA-6455, 8208, 9145)
 * Select optimal CRC32 implementation at runtime (CASSANDRA-8614)
 * Evaluate MurmurHash of Token once per query (CASSANDRA-7096)
 * Generalize progress reporting (CASSANDRA-8901)
 * Resumable bootstrap streaming (CASSANDRA-8838, CASSANDRA-8942)
 * Allow scrub for secondary index (CASSANDRA-5174)
 * Save repair data to system table (CASSANDRA-5839)
 * fix nodetool names that reference column families (CASSANDRA-8872)
 Merged from 2.1:
 * Warn on misuse of unlogged batches (CASSANDRA-9282)
 * Failure detector detects and ignores local pauses (CASSANDRA-9183)
 * Add utility class to support for rate limiting a given log statement (CASSANDRA-9029)
 * Add missing consistency levels to cassandra-stess (CASSANDRA-9361)
 * Fix commitlog getCompletedTasks to not increment (CASSANDRA-9339)
 * Fix for harmless exceptions logged as ERROR (CASSANDRA-8564)
 * Delete processed sstables in sstablesplit/sstableupgrade (CASSANDRA-8606)
 * Improve sstable exclusion from partition tombstones (CASSANDRA-9298)
 * Validate the indexed column rather than the cell's contents for 2i (CASSANDRA-9057)
 * Add support for top-k custom 2i queries (CASSANDRA-8717)
 * Fix error when dropping table during compaction (CASSANDRA-9251)
 * cassandra-stress supports validation operations over user profiles (CASSANDRA-8773)
 * Add support for rate limiting log messages (CASSANDRA-9029)
 * Log the partition key with tombstone warnings (CASSANDRA-8561)
 * Reduce runWithCompactionsDisabled poll interval to 1ms (CASSANDRA-9271)
 * Fix PITR commitlog replay (CASSANDRA-9195)
 * GCInspector logs very different times (CASSANDRA-9124)
 * Fix deleting from an empty list (CASSANDRA-9198)
 * Update tuple and collection types that use a user-defined type when that UDT
   is modified (CASSANDRA-9148, CASSANDRA-9192)
 * Use higher timeout for prepair and snapshot in repair (CASSANDRA-9261)
 * Fix anticompaction blocking ANTI_ENTROPY stage (CASSANDRA-9151)
 * Repair waits for anticompaction to finish (CASSANDRA-9097)
 * Fix streaming not holding ref when stream error (CASSANDRA-9295)
 * Fix canonical view returning early opened SSTables (CASSANDRA-9396)
Merged from 2.0:
 * (cqlsh) Add LOGIN command to switch users (CASSANDRA-7212)
 * Clone SliceQueryFilter in AbstractReadCommand implementations (CASSANDRA-8940)
 * Push correct protocol notification for DROP INDEX (CASSANDRA-9310)
 * token-generator - generated tokens too long (CASSANDRA-9300)
 * Fix counting of tombstones for TombstoneOverwhelmingException (CASSANDRA-9299)
 * Fix ReconnectableSnitch reconnecting to peers during upgrade (CASSANDRA-6702)
 * Include keyspace and table name in error log for collections over the size
   limit (CASSANDRA-9286)
 * Avoid potential overlap in LCS with single-partition sstables (CASSANDRA-9322)
 * Log warning message when a table is queried before the schema has fully
   propagated (CASSANDRA-9136)
 * Overload SecondaryIndex#indexes to accept the column definition (CASSANDRA-9314)
 * (cqlsh) Add SERIAL and LOCAL_SERIAL consistency levels (CASSANDRA-8051)
 * Fix index selection during rebuild with certain table layouts (CASSANDRA-9281)
 * Fix partition-level-delete-only workload accounting (CASSANDRA-9194)
 * Allow scrub to handle corrupted compressed chunks (CASSANDRA-9140)
 * Fix assertion error when resetlocalschema is run during repair (CASSANDRA-9249)
 * Disable single sstable tombstone compactions for DTCS by default (CASSANDRA-9234)
 * IncomingTcpConnection thread is not named (CASSANDRA-9262)
 * Close incoming connections when MessagingService is stopped (CASSANDRA-9238)
 * Fix streaming hang when retrying (CASSANDRA-9132)


2.1.5
 * Re-add deprecated cold_reads_to_omit param for backwards compat (CASSANDRA-9203)
 * Make anticompaction visible in compactionstats (CASSANDRA-9098)
 * Improve nodetool getendpoints documentation about the partition
   key parameter (CASSANDRA-6458)
 * Don't check other keyspaces for schema changes when an user-defined
   type is altered (CASSANDRA-9187)
 * Add generate-idea-files target to build.xml (CASSANDRA-9123)
 * Allow takeColumnFamilySnapshot to take a list of tables (CASSANDRA-8348)
 * Limit major sstable operations to their canonical representation (CASSANDRA-8669)
 * cqlsh: Add tests for INSERT and UPDATE tab completion (CASSANDRA-9125)
 * cqlsh: quote column names when needed in COPY FROM inserts (CASSANDRA-9080)
 * Do not load read meter for offline operations (CASSANDRA-9082)
 * cqlsh: Make CompositeType data readable (CASSANDRA-8919)
 * cqlsh: Fix display of triggers (CASSANDRA-9081)
 * Fix NullPointerException when deleting or setting an element by index on
   a null list collection (CASSANDRA-9077)
 * Buffer bloom filter serialization (CASSANDRA-9066)
 * Fix anti-compaction target bloom filter size (CASSANDRA-9060)
 * Make FROZEN and TUPLE unreserved keywords in CQL (CASSANDRA-9047)
 * Prevent AssertionError from SizeEstimatesRecorder (CASSANDRA-9034)
 * Avoid overwriting index summaries for sstables with an older format that
   does not support downsampling; rebuild summaries on startup when this
   is detected (CASSANDRA-8993)
 * Fix potential data loss in CompressedSequentialWriter (CASSANDRA-8949)
 * Make PasswordAuthenticator number of hashing rounds configurable (CASSANDRA-8085)
 * Fix AssertionError when binding nested collections in DELETE (CASSANDRA-8900)
 * Check for overlap with non-early sstables in LCS (CASSANDRA-8739)
 * Only calculate max purgable timestamp if we have to (CASSANDRA-8914)
 * (cqlsh) Greatly improve performance of COPY FROM (CASSANDRA-8225)
 * IndexSummary effectiveIndexInterval is now a guideline, not a rule (CASSANDRA-8993)
 * Use correct bounds for page cache eviction of compressed files (CASSANDRA-8746)
 * SSTableScanner enforces its bounds (CASSANDRA-8946)
 * Cleanup cell equality (CASSANDRA-8947)
 * Introduce intra-cluster message coalescing (CASSANDRA-8692)
 * DatabaseDescriptor throws NPE when rpc_interface is used (CASSANDRA-8839)
 * Don't check if an sstable is live for offline compactions (CASSANDRA-8841)
 * Don't set clientMode in SSTableLoader (CASSANDRA-8238)
 * Fix SSTableRewriter with disabled early open (CASSANDRA-8535)
 * Fix cassandra-stress so it respects the CL passed in user mode (CASSANDRA-8948)
 * Fix rare NPE in ColumnDefinition#hasIndexOption() (CASSANDRA-8786)
 * cassandra-stress reports per-operation statistics, plus misc (CASSANDRA-8769)
 * Add SimpleDate (cql date) and Time (cql time) types (CASSANDRA-7523)
 * Use long for key count in cfstats (CASSANDRA-8913)
 * Make SSTableRewriter.abort() more robust to failure (CASSANDRA-8832)
 * Remove cold_reads_to_omit from STCS (CASSANDRA-8860)
 * Make EstimatedHistogram#percentile() use ceil instead of floor (CASSANDRA-8883)
 * Fix top partitions reporting wrong cardinality (CASSANDRA-8834)
 * Fix rare NPE in KeyCacheSerializer (CASSANDRA-8067)
 * Pick sstables for validation as late as possible inc repairs (CASSANDRA-8366)
 * Fix commitlog getPendingTasks to not increment (CASSANDRA-8862)
 * Fix parallelism adjustment in range and secondary index queries
   when the first fetch does not satisfy the limit (CASSANDRA-8856)
 * Check if the filtered sstables is non-empty in STCS (CASSANDRA-8843)
 * Upgrade java-driver used for cassandra-stress (CASSANDRA-8842)
 * Fix CommitLog.forceRecycleAllSegments() memory access error (CASSANDRA-8812)
 * Improve assertions in Memory (CASSANDRA-8792)
 * Fix SSTableRewriter cleanup (CASSANDRA-8802)
 * Introduce SafeMemory for CompressionMetadata.Writer (CASSANDRA-8758)
 * 'nodetool info' prints exception against older node (CASSANDRA-8796)
 * Ensure SSTableReader.last corresponds exactly with the file end (CASSANDRA-8750)
 * Make SSTableWriter.openEarly more robust and obvious (CASSANDRA-8747)
 * Enforce SSTableReader.first/last (CASSANDRA-8744)
 * Cleanup SegmentedFile API (CASSANDRA-8749)
 * Avoid overlap with early compaction replacement (CASSANDRA-8683)
 * Safer Resource Management++ (CASSANDRA-8707)
 * Write partition size estimates into a system table (CASSANDRA-7688)
 * cqlsh: Fix keys() and full() collection indexes in DESCRIBE output
   (CASSANDRA-8154)
 * Show progress of streaming in nodetool netstats (CASSANDRA-8886)
 * IndexSummaryBuilder utilises offheap memory, and shares data between
   each IndexSummary opened from it (CASSANDRA-8757)
 * markCompacting only succeeds if the exact SSTableReader instances being 
   marked are in the live set (CASSANDRA-8689)
 * cassandra-stress support for varint (CASSANDRA-8882)
 * Fix Adler32 digest for compressed sstables (CASSANDRA-8778)
 * Add nodetool statushandoff/statusbackup (CASSANDRA-8912)
 * Use stdout for progress and stats in sstableloader (CASSANDRA-8982)
 * Correctly identify 2i datadir from older versions (CASSANDRA-9116)
Merged from 2.0:
 * Ignore gossip SYNs after shutdown (CASSANDRA-9238)
 * Avoid overflow when calculating max sstable size in LCS (CASSANDRA-9235)
 * Make sstable blacklisting work with compression (CASSANDRA-9138)
 * Do not attempt to rebuild indexes if no index accepts any column (CASSANDRA-9196)
 * Don't initiate snitch reconnection for dead states (CASSANDRA-7292)
 * Fix ArrayIndexOutOfBoundsException in CQLSSTableWriter (CASSANDRA-8978)
 * Add shutdown gossip state to prevent timeouts during rolling restarts (CASSANDRA-8336)
 * Fix running with java.net.preferIPv6Addresses=true (CASSANDRA-9137)
 * Fix failed bootstrap/replace attempts being persisted in system.peers (CASSANDRA-9180)
 * Flush system.IndexInfo after marking index built (CASSANDRA-9128)
 * Fix updates to min/max_compaction_threshold through cassandra-cli
   (CASSANDRA-8102)
 * Don't include tmp files when doing offline relevel (CASSANDRA-9088)
 * Use the proper CAS WriteType when finishing a previous round during Paxos
   preparation (CASSANDRA-8672)
 * Avoid race in cancelling compactions (CASSANDRA-9070)
 * More aggressive check for expired sstables in DTCS (CASSANDRA-8359)
 * Fix ignored index_interval change in ALTER TABLE statements (CASSANDRA-7976)
 * Do more aggressive compaction in old time windows in DTCS (CASSANDRA-8360)
 * java.lang.AssertionError when reading saved cache (CASSANDRA-8740)
 * "disk full" when running cleanup (CASSANDRA-9036)
 * Lower logging level from ERROR to DEBUG when a scheduled schema pull
   cannot be completed due to a node being down (CASSANDRA-9032)
 * Fix MOVED_NODE client event (CASSANDRA-8516)
 * Allow overriding MAX_OUTSTANDING_REPLAY_COUNT (CASSANDRA-7533)
 * Fix malformed JMX ObjectName containing IPv6 addresses (CASSANDRA-9027)
 * (cqlsh) Allow increasing CSV field size limit through
   cqlshrc config option (CASSANDRA-8934)
 * Stop logging range tombstones when exceeding the threshold
   (CASSANDRA-8559)
 * Fix NullPointerException when nodetool getendpoints is run
   against invalid keyspaces or tables (CASSANDRA-8950)
 * Allow specifying the tmp dir (CASSANDRA-7712)
 * Improve compaction estimated tasks estimation (CASSANDRA-8904)
 * Fix duplicate up/down messages sent to native clients (CASSANDRA-7816)
 * Expose commit log archive status via JMX (CASSANDRA-8734)
 * Provide better exceptions for invalid replication strategy parameters
   (CASSANDRA-8909)
 * Fix regression in mixed single and multi-column relation support for
   SELECT statements (CASSANDRA-8613)
 * Add ability to limit number of native connections (CASSANDRA-8086)
 * Fix CQLSSTableWriter throwing exception and spawning threads
   (CASSANDRA-8808)
 * Fix MT mismatch between empty and GC-able data (CASSANDRA-8979)
 * Fix incorrect validation when snapshotting single table (CASSANDRA-8056)
 * Add offline tool to relevel sstables (CASSANDRA-8301)
 * Preserve stream ID for more protocol errors (CASSANDRA-8848)
 * Fix combining token() function with multi-column relations on
   clustering columns (CASSANDRA-8797)
 * Make CFS.markReferenced() resistant to bad refcounting (CASSANDRA-8829)
 * Fix StreamTransferTask abort/complete bad refcounting (CASSANDRA-8815)
 * Fix AssertionError when querying a DESC clustering ordered
   table with ASC ordering and paging (CASSANDRA-8767)
 * AssertionError: "Memory was freed" when running cleanup (CASSANDRA-8716)
 * Make it possible to set max_sstable_age to fractional days (CASSANDRA-8406)
 * Fix some multi-column relations with indexes on some clustering
   columns (CASSANDRA-8275)
 * Fix memory leak in SSTableSimple*Writer and SSTableReader.validate()
   (CASSANDRA-8748)
 * Throw OOM if allocating memory fails to return a valid pointer (CASSANDRA-8726)
 * Fix SSTableSimpleUnsortedWriter ConcurrentModificationException (CASSANDRA-8619)
 * 'nodetool info' prints exception against older node (CASSANDRA-8796)
 * Ensure SSTableSimpleUnsortedWriter.close() terminates if
   disk writer has crashed (CASSANDRA-8807)


2.1.4
 * Bind JMX to localhost unless explicitly configured otherwise (CASSANDRA-9085)


2.1.3
 * Fix HSHA/offheap_objects corruption (CASSANDRA-8719)
 * Upgrade libthrift to 0.9.2 (CASSANDRA-8685)
 * Don't use the shared ref in sstableloader (CASSANDRA-8704)
 * Purge internal prepared statements if related tables or
   keyspaces are dropped (CASSANDRA-8693)
 * (cqlsh) Handle unicode BOM at start of files (CASSANDRA-8638)
 * Stop compactions before exiting offline tools (CASSANDRA-8623)
 * Update tools/stress/README.txt to match current behaviour (CASSANDRA-7933)
 * Fix schema from Thrift conversion with empty metadata (CASSANDRA-8695)
 * Safer Resource Management (CASSANDRA-7705)
 * Make sure we compact highly overlapping cold sstables with
   STCS (CASSANDRA-8635)
 * rpc_interface and listen_interface generate NPE on startup when specified
   interface doesn't exist (CASSANDRA-8677)
 * Fix ArrayIndexOutOfBoundsException in nodetool cfhistograms (CASSANDRA-8514)
 * Switch from yammer metrics for nodetool cf/proxy histograms (CASSANDRA-8662)
 * Make sure we don't add tmplink files to the compaction
   strategy (CASSANDRA-8580)
 * (cqlsh) Handle maps with blob keys (CASSANDRA-8372)
 * (cqlsh) Handle DynamicCompositeType schemas correctly (CASSANDRA-8563)
 * Duplicate rows returned when in clause has repeated values (CASSANDRA-6706)
 * Add tooling to detect hot partitions (CASSANDRA-7974)
 * Fix cassandra-stress user-mode truncation of partition generation (CASSANDRA-8608)
 * Only stream from unrepaired sstables during inc repair (CASSANDRA-8267)
 * Don't allow starting multiple inc repairs on the same sstables (CASSANDRA-8316)
 * Invalidate prepared BATCH statements when related tables
   or keyspaces are dropped (CASSANDRA-8652)
 * Fix missing results in secondary index queries on collections
   with ALLOW FILTERING (CASSANDRA-8421)
 * Expose EstimatedHistogram metrics for range slices (CASSANDRA-8627)
 * (cqlsh) Escape clqshrc passwords properly (CASSANDRA-8618)
 * Fix NPE when passing wrong argument in ALTER TABLE statement (CASSANDRA-8355)
 * Pig: Refactor and deprecate CqlStorage (CASSANDRA-8599)
 * Don't reuse the same cleanup strategy for all sstables (CASSANDRA-8537)
 * Fix case-sensitivity of index name on CREATE and DROP INDEX
   statements (CASSANDRA-8365)
 * Better detection/logging for corruption in compressed sstables (CASSANDRA-8192)
 * Use the correct repairedAt value when closing writer (CASSANDRA-8570)
 * (cqlsh) Handle a schema mismatch being detected on startup (CASSANDRA-8512)
 * Properly calculate expected write size during compaction (CASSANDRA-8532)
 * Invalidate affected prepared statements when a table's columns
   are altered (CASSANDRA-7910)
 * Stress - user defined writes should populate sequentally (CASSANDRA-8524)
 * Fix regression in SSTableRewriter causing some rows to become unreadable 
   during compaction (CASSANDRA-8429)
 * Run major compactions for repaired/unrepaired in parallel (CASSANDRA-8510)
 * (cqlsh) Fix compression options in DESCRIBE TABLE output when compression
   is disabled (CASSANDRA-8288)
 * (cqlsh) Fix DESCRIBE output after keyspaces are altered (CASSANDRA-7623)
 * Make sure we set lastCompactedKey correctly (CASSANDRA-8463)
 * (cqlsh) Fix output of CONSISTENCY command (CASSANDRA-8507)
 * (cqlsh) Fixed the handling of LIST statements (CASSANDRA-8370)
 * Make sstablescrub check leveled manifest again (CASSANDRA-8432)
 * Check first/last keys in sstable when giving out positions (CASSANDRA-8458)
 * Disable mmap on Windows (CASSANDRA-6993)
 * Add missing ConsistencyLevels to cassandra-stress (CASSANDRA-8253)
 * Add auth support to cassandra-stress (CASSANDRA-7985)
 * Fix ArrayIndexOutOfBoundsException when generating error message
   for some CQL syntax errors (CASSANDRA-8455)
 * Scale memtable slab allocation logarithmically (CASSANDRA-7882)
 * cassandra-stress simultaneous inserts over same seed (CASSANDRA-7964)
 * Reduce cassandra-stress sampling memory requirements (CASSANDRA-7926)
 * Ensure memtable flush cannot expire commit log entries from its future (CASSANDRA-8383)
 * Make read "defrag" async to reclaim memtables (CASSANDRA-8459)
 * Remove tmplink files for offline compactions (CASSANDRA-8321)
 * Reduce maxHintsInProgress (CASSANDRA-8415)
 * BTree updates may call provided update function twice (CASSANDRA-8018)
 * Release sstable references after anticompaction (CASSANDRA-8386)
 * Handle abort() in SSTableRewriter properly (CASSANDRA-8320)
 * Centralize shared executors (CASSANDRA-8055)
 * Fix filtering for CONTAINS (KEY) relations on frozen collection
   clustering columns when the query is restricted to a single
   partition (CASSANDRA-8203)
 * Do more aggressive entire-sstable TTL expiry checks (CASSANDRA-8243)
 * Add more log info if readMeter is null (CASSANDRA-8238)
 * add check of the system wall clock time at startup (CASSANDRA-8305)
 * Support for frozen collections (CASSANDRA-7859)
 * Fix overflow on histogram computation (CASSANDRA-8028)
 * Have paxos reuse the timestamp generation of normal queries (CASSANDRA-7801)
 * Fix incremental repair not remove parent session on remote (CASSANDRA-8291)
 * Improve JBOD disk utilization (CASSANDRA-7386)
 * Log failed host when preparing incremental repair (CASSANDRA-8228)
 * Force config client mode in CQLSSTableWriter (CASSANDRA-8281)
 * Fix sstableupgrade throws exception (CASSANDRA-8688)
 * Fix hang when repairing empty keyspace (CASSANDRA-8694)
Merged from 2.0:
 * Fix IllegalArgumentException in dynamic snitch (CASSANDRA-8448)
 * Add support for UPDATE ... IF EXISTS (CASSANDRA-8610)
 * Fix reversal of list prepends (CASSANDRA-8733)
 * Prevent non-zero default_time_to_live on tables with counters
   (CASSANDRA-8678)
 * Fix SSTableSimpleUnsortedWriter ConcurrentModificationException
   (CASSANDRA-8619)
 * Round up time deltas lower than 1ms in BulkLoader (CASSANDRA-8645)
 * Add batch remove iterator to ABSC (CASSANDRA-8414, 8666)
 * Round up time deltas lower than 1ms in BulkLoader (CASSANDRA-8645)
 * Fix isClientMode check in Keyspace (CASSANDRA-8687)
 * Use more efficient slice size for querying internal secondary
   index tables (CASSANDRA-8550)
 * Fix potentially returning deleted rows with range tombstone (CASSANDRA-8558)
 * Check for available disk space before starting a compaction (CASSANDRA-8562)
 * Fix DISTINCT queries with LIMITs or paging when some partitions
   contain only tombstones (CASSANDRA-8490)
 * Introduce background cache refreshing to permissions cache
   (CASSANDRA-8194)
 * Fix race condition in StreamTransferTask that could lead to
   infinite loops and premature sstable deletion (CASSANDRA-7704)
 * Add an extra version check to MigrationTask (CASSANDRA-8462)
 * Ensure SSTableWriter cleans up properly after failure (CASSANDRA-8499)
 * Increase bf true positive count on key cache hit (CASSANDRA-8525)
 * Move MeteredFlusher to its own thread (CASSANDRA-8485)
 * Fix non-distinct results in DISTNCT queries on static columns when
   paging is enabled (CASSANDRA-8087)
 * Move all hints related tasks to hints internal executor (CASSANDRA-8285)
 * Fix paging for multi-partition IN queries (CASSANDRA-8408)
 * Fix MOVED_NODE topology event never being emitted when a node
   moves its token (CASSANDRA-8373)
 * Fix validation of indexes in COMPACT tables (CASSANDRA-8156)
 * Avoid StackOverflowError when a large list of IN values
   is used for a clustering column (CASSANDRA-8410)
 * Fix NPE when writetime() or ttl() calls are wrapped by
   another function call (CASSANDRA-8451)
 * Fix NPE after dropping a keyspace (CASSANDRA-8332)
 * Fix error message on read repair timeouts (CASSANDRA-7947)
 * Default DTCS base_time_seconds changed to 60 (CASSANDRA-8417)
 * Refuse Paxos operation with more than one pending endpoint (CASSANDRA-8346, 8640)
 * Throw correct exception when trying to bind a keyspace or table
   name (CASSANDRA-6952)
 * Make HHOM.compact synchronized (CASSANDRA-8416)
 * cancel latency-sampling task when CF is dropped (CASSANDRA-8401)
 * don't block SocketThread for MessagingService (CASSANDRA-8188)
 * Increase quarantine delay on replacement (CASSANDRA-8260)
 * Expose off-heap memory usage stats (CASSANDRA-7897)
 * Ignore Paxos commits for truncated tables (CASSANDRA-7538)
 * Validate size of indexed column values (CASSANDRA-8280)
 * Make LCS split compaction results over all data directories (CASSANDRA-8329)
 * Fix some failing queries that use multi-column relations
   on COMPACT STORAGE tables (CASSANDRA-8264)
 * Fix InvalidRequestException with ORDER BY (CASSANDRA-8286)
 * Disable SSLv3 for POODLE (CASSANDRA-8265)
 * Fix millisecond timestamps in Tracing (CASSANDRA-8297)
 * Include keyspace name in error message when there are insufficient
   live nodes to stream from (CASSANDRA-8221)
 * Avoid overlap in L1 when L0 contains many nonoverlapping
   sstables (CASSANDRA-8211)
 * Improve PropertyFileSnitch logging (CASSANDRA-8183)
 * Add DC-aware sequential repair (CASSANDRA-8193)
 * Use live sstables in snapshot repair if possible (CASSANDRA-8312)
 * Fix hints serialized size calculation (CASSANDRA-8587)


2.1.2
 * (cqlsh) parse_for_table_meta errors out on queries with undefined
   grammars (CASSANDRA-8262)
 * (cqlsh) Fix SELECT ... TOKEN() function broken in C* 2.1.1 (CASSANDRA-8258)
 * Fix Cassandra crash when running on JDK8 update 40 (CASSANDRA-8209)
 * Optimize partitioner tokens (CASSANDRA-8230)
 * Improve compaction of repaired/unrepaired sstables (CASSANDRA-8004)
 * Make cache serializers pluggable (CASSANDRA-8096)
 * Fix issues with CONTAINS (KEY) queries on secondary indexes
   (CASSANDRA-8147)
 * Fix read-rate tracking of sstables for some queries (CASSANDRA-8239)
 * Fix default timestamp in QueryOptions (CASSANDRA-8246)
 * Set socket timeout when reading remote version (CASSANDRA-8188)
 * Refactor how we track live size (CASSANDRA-7852)
 * Make sure unfinished compaction files are removed (CASSANDRA-8124)
 * Fix shutdown when run as Windows service (CASSANDRA-8136)
 * Fix DESCRIBE TABLE with custom indexes (CASSANDRA-8031)
 * Fix race in RecoveryManagerTest (CASSANDRA-8176)
 * Avoid IllegalArgumentException while sorting sstables in
   IndexSummaryManager (CASSANDRA-8182)
 * Shutdown JVM on file descriptor exhaustion (CASSANDRA-7579)
 * Add 'die' policy for commit log and disk failure (CASSANDRA-7927)
 * Fix installing as service on Windows (CASSANDRA-8115)
 * Fix CREATE TABLE for CQL2 (CASSANDRA-8144)
 * Avoid boxing in ColumnStats min/max trackers (CASSANDRA-8109)
Merged from 2.0:
 * Correctly handle non-text column names in cql3 (CASSANDRA-8178)
 * Fix deletion for indexes on primary key columns (CASSANDRA-8206)
 * Add 'nodetool statusgossip' (CASSANDRA-8125)
 * Improve client notification that nodes are ready for requests (CASSANDRA-7510)
 * Handle negative timestamp in writetime method (CASSANDRA-8139)
 * Pig: Remove errant LIMIT clause in CqlNativeStorage (CASSANDRA-8166)
 * Throw ConfigurationException when hsha is used with the default
   rpc_max_threads setting of 'unlimited' (CASSANDRA-8116)
 * Allow concurrent writing of the same table in the same JVM using
   CQLSSTableWriter (CASSANDRA-7463)
 * Fix totalDiskSpaceUsed calculation (CASSANDRA-8205)


2.1.1
 * Fix spin loop in AtomicSortedColumns (CASSANDRA-7546)
 * Dont notify when replacing tmplink files (CASSANDRA-8157)
 * Fix validation with multiple CONTAINS clause (CASSANDRA-8131)
 * Fix validation of collections in TriggerExecutor (CASSANDRA-8146)
 * Fix IllegalArgumentException when a list of IN values containing tuples
   is passed as a single arg to a prepared statement with the v1 or v2
   protocol (CASSANDRA-8062)
 * Fix ClassCastException in DISTINCT query on static columns with
   query paging (CASSANDRA-8108)
 * Fix NPE on null nested UDT inside a set (CASSANDRA-8105)
 * Fix exception when querying secondary index on set items or map keys
   when some clustering columns are specified (CASSANDRA-8073)
 * Send proper error response when there is an error during native
   protocol message decode (CASSANDRA-8118)
 * Gossip should ignore generation numbers too far in the future (CASSANDRA-8113)
 * Fix NPE when creating a table with frozen sets, lists (CASSANDRA-8104)
 * Fix high memory use due to tracking reads on incrementally opened sstable
   readers (CASSANDRA-8066)
 * Fix EXECUTE request with skipMetadata=false returning no metadata
   (CASSANDRA-8054)
 * Allow concurrent use of CQLBulkOutputFormat (CASSANDRA-7776)
 * Shutdown JVM on OOM (CASSANDRA-7507)
 * Upgrade netty version and enable epoll event loop (CASSANDRA-7761)
 * Don't duplicate sstables smaller than split size when using
   the sstablesplitter tool (CASSANDRA-7616)
 * Avoid re-parsing already prepared statements (CASSANDRA-7923)
 * Fix some Thrift slice deletions and updates of COMPACT STORAGE
   tables with some clustering columns omitted (CASSANDRA-7990)
 * Fix filtering for CONTAINS on sets (CASSANDRA-8033)
 * Properly track added size (CASSANDRA-7239)
 * Allow compilation in java 8 (CASSANDRA-7208)
 * Fix Assertion error on RangeTombstoneList diff (CASSANDRA-8013)
 * Release references to overlapping sstables during compaction (CASSANDRA-7819)
 * Send notification when opening compaction results early (CASSANDRA-8034)
 * Make native server start block until properly bound (CASSANDRA-7885)
 * (cqlsh) Fix IPv6 support (CASSANDRA-7988)
 * Ignore fat clients when checking for endpoint collision (CASSANDRA-7939)
 * Make sstablerepairedset take a list of files (CASSANDRA-7995)
 * (cqlsh) Tab completeion for indexes on map keys (CASSANDRA-7972)
 * (cqlsh) Fix UDT field selection in select clause (CASSANDRA-7891)
 * Fix resource leak in event of corrupt sstable
 * (cqlsh) Add command line option for cqlshrc file path (CASSANDRA-7131)
 * Provide visibility into prepared statements churn (CASSANDRA-7921, CASSANDRA-7930)
 * Invalidate prepared statements when their keyspace or table is
   dropped (CASSANDRA-7566)
 * cassandra-stress: fix support for NetworkTopologyStrategy (CASSANDRA-7945)
 * Fix saving caches when a table is dropped (CASSANDRA-7784)
 * Add better error checking of new stress profile (CASSANDRA-7716)
 * Use ThreadLocalRandom and remove FBUtilities.threadLocalRandom (CASSANDRA-7934)
 * Prevent operator mistakes due to simultaneous bootstrap (CASSANDRA-7069)
 * cassandra-stress supports whitelist mode for node config (CASSANDRA-7658)
 * GCInspector more closely tracks GC; cassandra-stress and nodetool report it (CASSANDRA-7916)
 * nodetool won't output bogus ownership info without a keyspace (CASSANDRA-7173)
 * Add human readable option to nodetool commands (CASSANDRA-5433)
 * Don't try to set repairedAt on old sstables (CASSANDRA-7913)
 * Add metrics for tracking PreparedStatement use (CASSANDRA-7719)
 * (cqlsh) tab-completion for triggers (CASSANDRA-7824)
 * (cqlsh) Support for query paging (CASSANDRA-7514)
 * (cqlsh) Show progress of COPY operations (CASSANDRA-7789)
 * Add syntax to remove multiple elements from a map (CASSANDRA-6599)
 * Support non-equals conditions in lightweight transactions (CASSANDRA-6839)
 * Add IF [NOT] EXISTS to create/drop triggers (CASSANDRA-7606)
 * (cqlsh) Display the current logged-in user (CASSANDRA-7785)
 * (cqlsh) Don't ignore CTRL-C during COPY FROM execution (CASSANDRA-7815)
 * (cqlsh) Order UDTs according to cross-type dependencies in DESCRIBE
   output (CASSANDRA-7659)
 * (cqlsh) Fix handling of CAS statement results (CASSANDRA-7671)
 * (cqlsh) COPY TO/FROM improvements (CASSANDRA-7405)
 * Support list index operations with conditions (CASSANDRA-7499)
 * Add max live/tombstoned cells to nodetool cfstats output (CASSANDRA-7731)
 * Validate IPv6 wildcard addresses properly (CASSANDRA-7680)
 * (cqlsh) Error when tracing query (CASSANDRA-7613)
 * Avoid IOOBE when building SyntaxError message snippet (CASSANDRA-7569)
 * SSTableExport uses correct validator to create string representation of partition
   keys (CASSANDRA-7498)
 * Avoid NPEs when receiving type changes for an unknown keyspace (CASSANDRA-7689)
 * Add support for custom 2i validation (CASSANDRA-7575)
 * Pig support for hadoop CqlInputFormat (CASSANDRA-6454)
 * Add duration mode to cassandra-stress (CASSANDRA-7468)
 * Add listen_interface and rpc_interface options (CASSANDRA-7417)
 * Improve schema merge performance (CASSANDRA-7444)
 * Adjust MT depth based on # of partition validating (CASSANDRA-5263)
 * Optimise NativeCell comparisons (CASSANDRA-6755)
 * Configurable client timeout for cqlsh (CASSANDRA-7516)
 * Include snippet of CQL query near syntax error in messages (CASSANDRA-7111)
 * Make repair -pr work with -local (CASSANDRA-7450)
 * Fix error in sstableloader with -cph > 1 (CASSANDRA-8007)
 * Fix snapshot repair error on indexed tables (CASSANDRA-8020)
 * Do not exit nodetool repair when receiving JMX NOTIF_LOST (CASSANDRA-7909)
 * Stream to private IP when available (CASSANDRA-8084)
Merged from 2.0:
 * Reject conditions on DELETE unless full PK is given (CASSANDRA-6430)
 * Properly reject the token function DELETE (CASSANDRA-7747)
 * Force batchlog replay before decommissioning a node (CASSANDRA-7446)
 * Fix hint replay with many accumulated expired hints (CASSANDRA-6998)
 * Fix duplicate results in DISTINCT queries on static columns with query
   paging (CASSANDRA-8108)
 * Add DateTieredCompactionStrategy (CASSANDRA-6602)
 * Properly validate ascii and utf8 string literals in CQL queries (CASSANDRA-8101)
 * (cqlsh) Fix autocompletion for alter keyspace (CASSANDRA-8021)
 * Create backup directories for commitlog archiving during startup (CASSANDRA-8111)
 * Reduce totalBlockFor() for LOCAL_* consistency levels (CASSANDRA-8058)
 * Fix merging schemas with re-dropped keyspaces (CASSANDRA-7256)
 * Fix counters in supercolumns during live upgrades from 1.2 (CASSANDRA-7188)
 * Notify DT subscribers when a column family is truncated (CASSANDRA-8088)
 * Add sanity check of $JAVA on startup (CASSANDRA-7676)
 * Schedule fat client schema pull on join (CASSANDRA-7993)
 * Don't reset nodes' versions when closing IncomingTcpConnections
   (CASSANDRA-7734)
 * Record the real messaging version in all cases in OutboundTcpConnection
   (CASSANDRA-8057)
 * SSL does not work in cassandra-cli (CASSANDRA-7899)
 * Fix potential exception when using ReversedType in DynamicCompositeType
   (CASSANDRA-7898)
 * Better validation of collection values (CASSANDRA-7833)
 * Track min/max timestamps correctly (CASSANDRA-7969)
 * Fix possible overflow while sorting CL segments for replay (CASSANDRA-7992)
 * Increase nodetool Xmx (CASSANDRA-7956)
 * Archive any commitlog segments present at startup (CASSANDRA-6904)
 * CrcCheckChance should adjust based on live CFMetadata not 
   sstable metadata (CASSANDRA-7978)
 * token() should only accept columns in the partitioning
   key order (CASSANDRA-6075)
 * Add method to invalidate permission cache via JMX (CASSANDRA-7977)
 * Allow propagating multiple gossip states atomically (CASSANDRA-6125)
 * Log exceptions related to unclean native protocol client disconnects
   at DEBUG or INFO (CASSANDRA-7849)
 * Allow permissions cache to be set via JMX (CASSANDRA-7698)
 * Include schema_triggers CF in readable system resources (CASSANDRA-7967)
 * Fix RowIndexEntry to report correct serializedSize (CASSANDRA-7948)
 * Make CQLSSTableWriter sync within partitions (CASSANDRA-7360)
 * Potentially use non-local replicas in CqlConfigHelper (CASSANDRA-7906)
 * Explicitly disallow mixing multi-column and single-column
   relations on clustering columns (CASSANDRA-7711)
 * Better error message when condition is set on PK column (CASSANDRA-7804)
 * Don't send schema change responses and events for no-op DDL
   statements (CASSANDRA-7600)
 * (Hadoop) fix cluster initialisation for a split fetching (CASSANDRA-7774)
 * Throw InvalidRequestException when queries contain relations on entire
   collection columns (CASSANDRA-7506)
 * (cqlsh) enable CTRL-R history search with libedit (CASSANDRA-7577)
 * (Hadoop) allow ACFRW to limit nodes to local DC (CASSANDRA-7252)
 * (cqlsh) cqlsh should automatically disable tracing when selecting
   from system_traces (CASSANDRA-7641)
 * (Hadoop) Add CqlOutputFormat (CASSANDRA-6927)
 * Don't depend on cassandra config for nodetool ring (CASSANDRA-7508)
 * (cqlsh) Fix failing cqlsh formatting tests (CASSANDRA-7703)
 * Fix IncompatibleClassChangeError from hadoop2 (CASSANDRA-7229)
 * Add 'nodetool sethintedhandoffthrottlekb' (CASSANDRA-7635)
 * (cqlsh) Add tab-completion for CREATE/DROP USER IF [NOT] EXISTS (CASSANDRA-7611)
 * Catch errors when the JVM pulls the rug out from GCInspector (CASSANDRA-5345)
 * cqlsh fails when version number parts are not int (CASSANDRA-7524)
 * Fix NPE when table dropped during streaming (CASSANDRA-7946)
 * Fix wrong progress when streaming uncompressed (CASSANDRA-7878)
 * Fix possible infinite loop in creating repair range (CASSANDRA-7983)
 * Fix unit in nodetool for streaming throughput (CASSANDRA-7375)
Merged from 1.2:
 * Don't index tombstones (CASSANDRA-7828)
 * Improve PasswordAuthenticator default super user setup (CASSANDRA-7788)


2.1.0
 * (cqlsh) Removed "ALTER TYPE <name> RENAME TO <name>" from tab-completion
   (CASSANDRA-7895)
 * Fixed IllegalStateException in anticompaction (CASSANDRA-7892)
 * cqlsh: DESCRIBE support for frozen UDTs, tuples (CASSANDRA-7863)
 * Avoid exposing internal classes over JMX (CASSANDRA-7879)
 * Add null check for keys when freezing collection (CASSANDRA-7869)
 * Improve stress workload realism (CASSANDRA-7519)
Merged from 2.0:
 * Configure system.paxos with LeveledCompactionStrategy (CASSANDRA-7753)
 * Fix ALTER clustering column type from DateType to TimestampType when
   using DESC clustering order (CASSANRDA-7797)
 * Throw EOFException if we run out of chunks in compressed datafile
   (CASSANDRA-7664)
 * Fix PRSI handling of CQL3 row markers for row cleanup (CASSANDRA-7787)
 * Fix dropping collection when it's the last regular column (CASSANDRA-7744)
 * Make StreamReceiveTask thread safe and gc friendly (CASSANDRA-7795)
 * Validate empty cell names from counter updates (CASSANDRA-7798)
Merged from 1.2:
 * Don't allow compacted sstables to be marked as compacting (CASSANDRA-7145)
 * Track expired tombstones (CASSANDRA-7810)


2.1.0-rc7
 * Add frozen keyword and require UDT to be frozen (CASSANDRA-7857)
 * Track added sstable size correctly (CASSANDRA-7239)
 * (cqlsh) Fix case insensitivity (CASSANDRA-7834)
 * Fix failure to stream ranges when moving (CASSANDRA-7836)
 * Correctly remove tmplink files (CASSANDRA-7803)
 * (cqlsh) Fix column name formatting for functions, CAS operations,
   and UDT field selections (CASSANDRA-7806)
 * (cqlsh) Fix COPY FROM handling of null/empty primary key
   values (CASSANDRA-7792)
 * Fix ordering of static cells (CASSANDRA-7763)
Merged from 2.0:
 * Forbid re-adding dropped counter columns (CASSANDRA-7831)
 * Fix CFMetaData#isThriftCompatible() for PK-only tables (CASSANDRA-7832)
 * Always reject inequality on the partition key without token()
   (CASSANDRA-7722)
 * Always send Paxos commit to all replicas (CASSANDRA-7479)
 * Make disruptor_thrift_server invocation pool configurable (CASSANDRA-7594)
 * Make repair no-op when RF=1 (CASSANDRA-7864)


2.1.0-rc6
 * Fix OOM issue from netty caching over time (CASSANDRA-7743)
 * json2sstable couldn't import JSON for CQL table (CASSANDRA-7477)
 * Invalidate all caches on table drop (CASSANDRA-7561)
 * Skip strict endpoint selection for ranges if RF == nodes (CASSANRA-7765)
 * Fix Thrift range filtering without 2ary index lookups (CASSANDRA-7741)
 * Add tracing entries about concurrent range requests (CASSANDRA-7599)
 * (cqlsh) Fix DESCRIBE for NTS keyspaces (CASSANDRA-7729)
 * Remove netty buffer ref-counting (CASSANDRA-7735)
 * Pass mutated cf to index updater for use by PRSI (CASSANDRA-7742)
 * Include stress yaml example in release and deb (CASSANDRA-7717)
 * workaround for netty issue causing corrupted data off the wire (CASSANDRA-7695)
 * cqlsh DESC CLUSTER fails retrieving ring information (CASSANDRA-7687)
 * Fix binding null values inside UDT (CASSANDRA-7685)
 * Fix UDT field selection with empty fields (CASSANDRA-7670)
 * Bogus deserialization of static cells from sstable (CASSANDRA-7684)
 * Fix NPE on compaction leftover cleanup for dropped table (CASSANDRA-7770)
Merged from 2.0:
 * Fix race condition in StreamTransferTask that could lead to
   infinite loops and premature sstable deletion (CASSANDRA-7704)
 * (cqlsh) Wait up to 10 sec for a tracing session (CASSANDRA-7222)
 * Fix NPE in FileCacheService.sizeInBytes (CASSANDRA-7756)
 * Remove duplicates from StorageService.getJoiningNodes (CASSANDRA-7478)
 * Clone token map outside of hot gossip loops (CASSANDRA-7758)
 * Fix MS expiring map timeout for Paxos messages (CASSANDRA-7752)
 * Do not flush on truncate if durable_writes is false (CASSANDRA-7750)
 * Give CRR a default input_cql Statement (CASSANDRA-7226)
 * Better error message when adding a collection with the same name
   than a previously dropped one (CASSANDRA-6276)
 * Fix validation when adding static columns (CASSANDRA-7730)
 * (Thrift) fix range deletion of supercolumns (CASSANDRA-7733)
 * Fix potential AssertionError in RangeTombstoneList (CASSANDRA-7700)
 * Validate arguments of blobAs* functions (CASSANDRA-7707)
 * Fix potential AssertionError with 2ndary indexes (CASSANDRA-6612)
 * Avoid logging CompactionInterrupted at ERROR (CASSANDRA-7694)
 * Minor leak in sstable2jon (CASSANDRA-7709)
 * Add cassandra.auto_bootstrap system property (CASSANDRA-7650)
 * Update java driver (for hadoop) (CASSANDRA-7618)
 * Remove CqlPagingRecordReader/CqlPagingInputFormat (CASSANDRA-7570)
 * Support connecting to ipv6 jmx with nodetool (CASSANDRA-7669)


2.1.0-rc5
 * Reject counters inside user types (CASSANDRA-7672)
 * Switch to notification-based GCInspector (CASSANDRA-7638)
 * (cqlsh) Handle nulls in UDTs and tuples correctly (CASSANDRA-7656)
 * Don't use strict consistency when replacing (CASSANDRA-7568)
 * Fix min/max cell name collection on 2.0 SSTables with range
   tombstones (CASSANDRA-7593)
 * Tolerate min/max cell names of different lengths (CASSANDRA-7651)
 * Filter cached results correctly (CASSANDRA-7636)
 * Fix tracing on the new SEPExecutor (CASSANDRA-7644)
 * Remove shuffle and taketoken (CASSANDRA-7601)
 * Clean up Windows batch scripts (CASSANDRA-7619)
 * Fix native protocol drop user type notification (CASSANDRA-7571)
 * Give read access to system.schema_usertypes to all authenticated users
   (CASSANDRA-7578)
 * (cqlsh) Fix cqlsh display when zero rows are returned (CASSANDRA-7580)
 * Get java version correctly when JAVA_TOOL_OPTIONS is set (CASSANDRA-7572)
 * Fix NPE when dropping index from non-existent keyspace, AssertionError when
   dropping non-existent index with IF EXISTS (CASSANDRA-7590)
 * Fix sstablelevelresetter hang (CASSANDRA-7614)
 * (cqlsh) Fix deserialization of blobs (CASSANDRA-7603)
 * Use "keyspace updated" schema change message for UDT changes in v1 and
   v2 protocols (CASSANDRA-7617)
 * Fix tracing of range slices and secondary index lookups that are local
   to the coordinator (CASSANDRA-7599)
 * Set -Dcassandra.storagedir for all tool shell scripts (CASSANDRA-7587)
 * Don't swap max/min col names when mutating sstable metadata (CASSANDRA-7596)
 * (cqlsh) Correctly handle paged result sets (CASSANDRA-7625)
 * (cqlsh) Improve waiting for a trace to complete (CASSANDRA-7626)
 * Fix tracing of concurrent range slices and 2ary index queries (CASSANDRA-7626)
 * Fix scrub against collection type (CASSANDRA-7665)
Merged from 2.0:
 * Set gc_grace_seconds to seven days for system schema tables (CASSANDRA-7668)
 * SimpleSeedProvider no longer caches seeds forever (CASSANDRA-7663)
 * Always flush on truncate (CASSANDRA-7511)
 * Fix ReversedType(DateType) mapping to native protocol (CASSANDRA-7576)
 * Always merge ranges owned by a single node (CASSANDRA-6930)
 * Track max/min timestamps for range tombstones (CASSANDRA-7647)
 * Fix NPE when listing saved caches dir (CASSANDRA-7632)


2.1.0-rc4
 * Fix word count hadoop example (CASSANDRA-7200)
 * Updated memtable_cleanup_threshold and memtable_flush_writers defaults 
   (CASSANDRA-7551)
 * (Windows) fix startup when WMI memory query fails (CASSANDRA-7505)
 * Anti-compaction proceeds if any part of the repair failed (CASSANDRA-7521)
 * Add missing table name to DROP INDEX responses and notifications (CASSANDRA-7539)
 * Bump CQL version to 3.2.0 and update CQL documentation (CASSANDRA-7527)
 * Fix configuration error message when running nodetool ring (CASSANDRA-7508)
 * Support conditional updates, tuple type, and the v3 protocol in cqlsh (CASSANDRA-7509)
 * Handle queries on multiple secondary index types (CASSANDRA-7525)
 * Fix cqlsh authentication with v3 native protocol (CASSANDRA-7564)
 * Fix NPE when unknown prepared statement ID is used (CASSANDRA-7454)
Merged from 2.0:
 * (Windows) force range-based repair to non-sequential mode (CASSANDRA-7541)
 * Fix range merging when DES scores are zero (CASSANDRA-7535)
 * Warn when SSL certificates have expired (CASSANDRA-7528)
 * Fix error when doing reversed queries with static columns (CASSANDRA-7490)
Merged from 1.2:
 * Set correct stream ID on responses when non-Exception Throwables
   are thrown while handling native protocol messages (CASSANDRA-7470)


2.1.0-rc3
 * Consider expiry when reconciling otherwise equal cells (CASSANDRA-7403)
 * Introduce CQL support for stress tool (CASSANDRA-6146)
 * Fix ClassCastException processing expired messages (CASSANDRA-7496)
 * Fix prepared marker for collections inside UDT (CASSANDRA-7472)
 * Remove left-over populate_io_cache_on_flush and replicate_on_write
   uses (CASSANDRA-7493)
 * (Windows) handle spaces in path names (CASSANDRA-7451)
 * Ensure writes have completed after dropping a table, before recycling
   commit log segments (CASSANDRA-7437)
 * Remove left-over rows_per_partition_to_cache (CASSANDRA-7493)
 * Fix error when CONTAINS is used with a bind marker (CASSANDRA-7502)
 * Properly reject unknown UDT field (CASSANDRA-7484)
Merged from 2.0:
 * Fix CC#collectTimeOrderedData() tombstone optimisations (CASSANDRA-7394)
 * Support DISTINCT for static columns and fix behaviour when DISTINC is
   not use (CASSANDRA-7305).
 * Workaround JVM NPE on JMX bind failure (CASSANDRA-7254)
 * Fix race in FileCacheService RemovalListener (CASSANDRA-7278)
 * Fix inconsistent use of consistencyForCommit that allowed LOCAL_QUORUM
   operations to incorrect become full QUORUM (CASSANDRA-7345)
 * Properly handle unrecognized opcodes and flags (CASSANDRA-7440)
 * (Hadoop) close CqlRecordWriter clients when finished (CASSANDRA-7459)
 * Commit disk failure policy (CASSANDRA-7429)
 * Make sure high level sstables get compacted (CASSANDRA-7414)
 * Fix AssertionError when using empty clustering columns and static columns
   (CASSANDRA-7455)
 * Add option to disable STCS in L0 (CASSANDRA-6621)
 * Upgrade to snappy-java 1.0.5.2 (CASSANDRA-7476)


2.1.0-rc2
 * Fix heap size calculation for CompoundSparseCellName and 
   CompoundSparseCellName.WithCollection (CASSANDRA-7421)
 * Allow counter mutations in UNLOGGED batches (CASSANDRA-7351)
 * Modify reconcile logic to always pick a tombstone over a counter cell
   (CASSANDRA-7346)
 * Avoid incremental compaction on Windows (CASSANDRA-7365)
 * Fix exception when querying a composite-keyed table with a collection index
   (CASSANDRA-7372)
 * Use node's host id in place of counter ids (CASSANDRA-7366)
 * Fix error when doing reversed queries with static columns (CASSANDRA-7490)
 * Backport CASSANDRA-6747 (CASSANDRA-7560)
 * Track max/min timestamps for range tombstones (CASSANDRA-7647)
 * Fix NPE when listing saved caches dir (CASSANDRA-7632)
 * Fix sstableloader unable to connect encrypted node (CASSANDRA-7585)
Merged from 1.2:
 * Clone token map outside of hot gossip loops (CASSANDRA-7758)
 * Add stop method to EmbeddedCassandraService (CASSANDRA-7595)
 * Support connecting to ipv6 jmx with nodetool (CASSANDRA-7669)
 * Set gc_grace_seconds to seven days for system schema tables (CASSANDRA-7668)
 * SimpleSeedProvider no longer caches seeds forever (CASSANDRA-7663)
 * Set correct stream ID on responses when non-Exception Throwables
   are thrown while handling native protocol messages (CASSANDRA-7470)
 * Fix row size miscalculation in LazilyCompactedRow (CASSANDRA-7543)
 * Fix race in background compaction check (CASSANDRA-7745)
 * Don't clear out range tombstones during compaction (CASSANDRA-7808)


2.1.0-rc1
 * Revert flush directory (CASSANDRA-6357)
 * More efficient executor service for fast operations (CASSANDRA-4718)
 * Move less common tools into a new cassandra-tools package (CASSANDRA-7160)
 * Support more concurrent requests in native protocol (CASSANDRA-7231)
 * Add tab-completion to debian nodetool packaging (CASSANDRA-6421)
 * Change concurrent_compactors defaults (CASSANDRA-7139)
 * Add PowerShell Windows launch scripts (CASSANDRA-7001)
 * Make commitlog archive+restore more robust (CASSANDRA-6974)
 * Fix marking commitlogsegments clean (CASSANDRA-6959)
 * Add snapshot "manifest" describing files included (CASSANDRA-6326)
 * Parallel streaming for sstableloader (CASSANDRA-3668)
 * Fix bugs in supercolumns handling (CASSANDRA-7138)
 * Fix ClassClassException on composite dense tables (CASSANDRA-7112)
 * Cleanup and optimize collation and slice iterators (CASSANDRA-7107)
 * Upgrade NBHM lib (CASSANDRA-7128)
 * Optimize netty server (CASSANDRA-6861)
 * Fix repair hang when given CF does not exist (CASSANDRA-7189)
 * Allow c* to be shutdown in an embedded mode (CASSANDRA-5635)
 * Add server side batching to native transport (CASSANDRA-5663)
 * Make batchlog replay asynchronous (CASSANDRA-6134)
 * remove unused classes (CASSANDRA-7197)
 * Limit user types to the keyspace they are defined in (CASSANDRA-6643)
 * Add validate method to CollectionType (CASSANDRA-7208)
 * New serialization format for UDT values (CASSANDRA-7209, CASSANDRA-7261)
 * Fix nodetool netstats (CASSANDRA-7270)
 * Fix potential ClassCastException in HintedHandoffManager (CASSANDRA-7284)
 * Use prepared statements internally (CASSANDRA-6975)
 * Fix broken paging state with prepared statement (CASSANDRA-7120)
 * Fix IllegalArgumentException in CqlStorage (CASSANDRA-7287)
 * Allow nulls/non-existant fields in UDT (CASSANDRA-7206)
 * Add Thrift MultiSliceRequest (CASSANDRA-6757, CASSANDRA-7027)
 * Handle overlapping MultiSlices (CASSANDRA-7279)
 * Fix DataOutputTest on Windows (CASSANDRA-7265)
 * Embedded sets in user defined data-types are not updating (CASSANDRA-7267)
 * Add tuple type to CQL/native protocol (CASSANDRA-7248)
 * Fix CqlPagingRecordReader on tables with few rows (CASSANDRA-7322)
Merged from 2.0:
 * Copy compaction options to make sure they are reloaded (CASSANDRA-7290)
 * Add option to do more aggressive tombstone compactions (CASSANDRA-6563)
 * Don't try to compact already-compacting files in HHOM (CASSANDRA-7288)
 * Always reallocate buffers in HSHA (CASSANDRA-6285)
 * (Hadoop) support authentication in CqlRecordReader (CASSANDRA-7221)
 * (Hadoop) Close java driver Cluster in CQLRR.close (CASSANDRA-7228)
 * Warn when 'USING TIMESTAMP' is used on a CAS BATCH (CASSANDRA-7067)
 * return all cpu values from BackgroundActivityMonitor.readAndCompute (CASSANDRA-7183)
 * Correctly delete scheduled range xfers (CASSANDRA-7143)
 * return all cpu values from BackgroundActivityMonitor.readAndCompute (CASSANDRA-7183)  
 * reduce garbage creation in calculatePendingRanges (CASSANDRA-7191)
 * fix c* launch issues on Russian os's due to output of linux 'free' cmd (CASSANDRA-6162)
 * Fix disabling autocompaction (CASSANDRA-7187)
 * Fix potential NumberFormatException when deserializing IntegerType (CASSANDRA-7088)
 * cqlsh can't tab-complete disabling compaction (CASSANDRA-7185)
 * cqlsh: Accept and execute CQL statement(s) from command-line parameter (CASSANDRA-7172)
 * Fix IllegalStateException in CqlPagingRecordReader (CASSANDRA-7198)
 * Fix the InvertedIndex trigger example (CASSANDRA-7211)
 * Add --resolve-ip option to 'nodetool ring' (CASSANDRA-7210)
 * reduce garbage on codec flag deserialization (CASSANDRA-7244) 
 * Fix duplicated error messages on directory creation error at startup (CASSANDRA-5818)
 * Proper null handle for IF with map element access (CASSANDRA-7155)
 * Improve compaction visibility (CASSANDRA-7242)
 * Correctly delete scheduled range xfers (CASSANDRA-7143)
 * Make batchlog replica selection rack-aware (CASSANDRA-6551)
 * Fix CFMetaData#getColumnDefinitionFromColumnName() (CASSANDRA-7074)
 * Fix writetime/ttl functions for static columns (CASSANDRA-7081)
 * Suggest CTRL-C or semicolon after three blank lines in cqlsh (CASSANDRA-7142)
 * Fix 2ndary index queries with DESC clustering order (CASSANDRA-6950)
 * Invalid key cache entries on DROP (CASSANDRA-6525)
 * Fix flapping RecoveryManagerTest (CASSANDRA-7084)
 * Add missing iso8601 patterns for date strings (CASSANDRA-6973)
 * Support selecting multiple rows in a partition using IN (CASSANDRA-6875)
 * Add authentication support to shuffle (CASSANDRA-6484)
 * Swap local and global default read repair chances (CASSANDRA-7320)
 * Add conditional CREATE/DROP USER support (CASSANDRA-7264)
 * Cqlsh counts non-empty lines for "Blank lines" warning (CASSANDRA-7325)
Merged from 1.2:
 * Add Cloudstack snitch (CASSANDRA-7147)
 * Update system.peers correctly when relocating tokens (CASSANDRA-7126)
 * Add Google Compute Engine snitch (CASSANDRA-7132)
 * remove duplicate query for local tokens (CASSANDRA-7182)
 * exit CQLSH with error status code if script fails (CASSANDRA-6344)
 * Fix bug with some IN queries missig results (CASSANDRA-7105)
 * Fix availability validation for LOCAL_ONE CL (CASSANDRA-7319)
 * Hint streaming can cause decommission to fail (CASSANDRA-7219)


2.1.0-beta2
 * Increase default CL space to 8GB (CASSANDRA-7031)
 * Add range tombstones to read repair digests (CASSANDRA-6863)
 * Fix BTree.clear for large updates (CASSANDRA-6943)
 * Fail write instead of logging a warning when unable to append to CL
   (CASSANDRA-6764)
 * Eliminate possibility of CL segment appearing twice in active list 
   (CASSANDRA-6557)
 * Apply DONTNEED fadvise to commitlog segments (CASSANDRA-6759)
 * Switch CRC component to Adler and include it for compressed sstables 
   (CASSANDRA-4165)
 * Allow cassandra-stress to set compaction strategy options (CASSANDRA-6451)
 * Add broadcast_rpc_address option to cassandra.yaml (CASSANDRA-5899)
 * Auto reload GossipingPropertyFileSnitch config (CASSANDRA-5897)
 * Fix overflow of memtable_total_space_in_mb (CASSANDRA-6573)
 * Fix ABTC NPE and apply update function correctly (CASSANDRA-6692)
 * Allow nodetool to use a file or prompt for password (CASSANDRA-6660)
 * Fix AIOOBE when concurrently accessing ABSC (CASSANDRA-6742)
 * Fix assertion error in ALTER TYPE RENAME (CASSANDRA-6705)
 * Scrub should not always clear out repaired status (CASSANDRA-5351)
 * Improve handling of range tombstone for wide partitions (CASSANDRA-6446)
 * Fix ClassCastException for compact table with composites (CASSANDRA-6738)
 * Fix potentially repairing with wrong nodes (CASSANDRA-6808)
 * Change caching option syntax (CASSANDRA-6745)
 * Fix stress to do proper counter reads (CASSANDRA-6835)
 * Fix help message for stress counter_write (CASSANDRA-6824)
 * Fix stress smart Thrift client to pick servers correctly (CASSANDRA-6848)
 * Add logging levels (minimal, normal or verbose) to stress tool (CASSANDRA-6849)
 * Fix race condition in Batch CLE (CASSANDRA-6860)
 * Improve cleanup/scrub/upgradesstables failure handling (CASSANDRA-6774)
 * ByteBuffer write() methods for serializing sstables (CASSANDRA-6781)
 * Proper compare function for CollectionType (CASSANDRA-6783)
 * Update native server to Netty 4 (CASSANDRA-6236)
 * Fix off-by-one error in stress (CASSANDRA-6883)
 * Make OpOrder AutoCloseable (CASSANDRA-6901)
 * Remove sync repair JMX interface (CASSANDRA-6900)
 * Add multiple memory allocation options for memtables (CASSANDRA-6689, 6694)
 * Remove adjusted op rate from stress output (CASSANDRA-6921)
 * Add optimized CF.hasColumns() implementations (CASSANDRA-6941)
 * Serialize batchlog mutations with the version of the target node
   (CASSANDRA-6931)
 * Optimize CounterColumn#reconcile() (CASSANDRA-6953)
 * Properly remove 1.2 sstable support in 2.1 (CASSANDRA-6869)
 * Lock counter cells, not partitions (CASSANDRA-6880)
 * Track presence of legacy counter shards in sstables (CASSANDRA-6888)
 * Ensure safe resource cleanup when replacing sstables (CASSANDRA-6912)
 * Add failure handler to async callback (CASSANDRA-6747)
 * Fix AE when closing SSTable without releasing reference (CASSANDRA-7000)
 * Clean up IndexInfo on keyspace/table drops (CASSANDRA-6924)
 * Only snapshot relative SSTables when sequential repair (CASSANDRA-7024)
 * Require nodetool rebuild_index to specify index names (CASSANDRA-7038)
 * fix cassandra stress errors on reads with native protocol (CASSANDRA-7033)
 * Use OpOrder to guard sstable references for reads (CASSANDRA-6919)
 * Preemptive opening of compaction result (CASSANDRA-6916)
 * Multi-threaded scrub/cleanup/upgradesstables (CASSANDRA-5547)
 * Optimize cellname comparison (CASSANDRA-6934)
 * Native protocol v3 (CASSANDRA-6855)
 * Optimize Cell liveness checks and clean up Cell (CASSANDRA-7119)
 * Support consistent range movements (CASSANDRA-2434)
 * Display min timestamp in sstablemetadata viewer (CASSANDRA-6767)
Merged from 2.0:
 * Avoid race-prone second "scrub" of system keyspace (CASSANDRA-6797)
 * Pool CqlRecordWriter clients by inetaddress rather than Range
   (CASSANDRA-6665)
 * Fix compaction_history timestamps (CASSANDRA-6784)
 * Compare scores of full replica ordering in DES (CASSANDRA-6683)
 * fix CME in SessionInfo updateProgress affecting netstats (CASSANDRA-6577)
 * Allow repairing between specific replicas (CASSANDRA-6440)
 * Allow per-dc enabling of hints (CASSANDRA-6157)
 * Add compatibility for Hadoop 0.2.x (CASSANDRA-5201)
 * Fix EstimatedHistogram races (CASSANDRA-6682)
 * Failure detector correctly converts initial value to nanos (CASSANDRA-6658)
 * Add nodetool taketoken to relocate vnodes (CASSANDRA-4445)
 * Expose bulk loading progress over JMX (CASSANDRA-4757)
 * Correctly handle null with IF conditions and TTL (CASSANDRA-6623)
 * Account for range/row tombstones in tombstone drop
   time histogram (CASSANDRA-6522)
 * Stop CommitLogSegment.close() from calling sync() (CASSANDRA-6652)
 * Make commitlog failure handling configurable (CASSANDRA-6364)
 * Avoid overlaps in LCS (CASSANDRA-6688)
 * Improve support for paginating over composites (CASSANDRA-4851)
 * Fix count(*) queries in a mixed cluster (CASSANDRA-6707)
 * Improve repair tasks(snapshot, differencing) concurrency (CASSANDRA-6566)
 * Fix replaying pre-2.0 commit logs (CASSANDRA-6714)
 * Add static columns to CQL3 (CASSANDRA-6561)
 * Optimize single partition batch statements (CASSANDRA-6737)
 * Disallow post-query re-ordering when paging (CASSANDRA-6722)
 * Fix potential paging bug with deleted columns (CASSANDRA-6748)
 * Fix NPE on BulkLoader caused by losing StreamEvent (CASSANDRA-6636)
 * Fix truncating compression metadata (CASSANDRA-6791)
 * Add CMSClassUnloadingEnabled JVM option (CASSANDRA-6541)
 * Catch memtable flush exceptions during shutdown (CASSANDRA-6735)
 * Fix upgradesstables NPE for non-CF-based indexes (CASSANDRA-6645)
 * Fix UPDATE updating PRIMARY KEY columns implicitly (CASSANDRA-6782)
 * Fix IllegalArgumentException when updating from 1.2 with SuperColumns
   (CASSANDRA-6733)
 * FBUtilities.singleton() should use the CF comparator (CASSANDRA-6778)
 * Fix CQLSStableWriter.addRow(Map<String, Object>) (CASSANDRA-6526)
 * Fix HSHA server introducing corrupt data (CASSANDRA-6285)
 * Fix CAS conditions for COMPACT STORAGE tables (CASSANDRA-6813)
 * Starting threads in OutboundTcpConnectionPool constructor causes race conditions (CASSANDRA-7177)
 * Allow overriding cassandra-rackdc.properties file (CASSANDRA-7072)
 * Set JMX RMI port to 7199 (CASSANDRA-7087)
 * Use LOCAL_QUORUM for data reads at LOCAL_SERIAL (CASSANDRA-6939)
 * Log a warning for large batches (CASSANDRA-6487)
 * Put nodes in hibernate when join_ring is false (CASSANDRA-6961)
 * Avoid early loading of non-system keyspaces before compaction-leftovers 
   cleanup at startup (CASSANDRA-6913)
 * Restrict Windows to parallel repairs (CASSANDRA-6907)
 * (Hadoop) Allow manually specifying start/end tokens in CFIF (CASSANDRA-6436)
 * Fix NPE in MeteredFlusher (CASSANDRA-6820)
 * Fix race processing range scan responses (CASSANDRA-6820)
 * Allow deleting snapshots from dropped keyspaces (CASSANDRA-6821)
 * Add uuid() function (CASSANDRA-6473)
 * Omit tombstones from schema digests (CASSANDRA-6862)
 * Include correct consistencyLevel in LWT timeout (CASSANDRA-6884)
 * Lower chances for losing new SSTables during nodetool refresh and
   ColumnFamilyStore.loadNewSSTables (CASSANDRA-6514)
 * Add support for DELETE ... IF EXISTS to CQL3 (CASSANDRA-5708)
 * Update hadoop_cql3_word_count example (CASSANDRA-6793)
 * Fix handling of RejectedExecution in sync Thrift server (CASSANDRA-6788)
 * Log more information when exceeding tombstone_warn_threshold (CASSANDRA-6865)
 * Fix truncate to not abort due to unreachable fat clients (CASSANDRA-6864)
 * Fix schema concurrency exceptions (CASSANDRA-6841)
 * Fix leaking validator FH in StreamWriter (CASSANDRA-6832)
 * Fix saving triggers to schema (CASSANDRA-6789)
 * Fix trigger mutations when base mutation list is immutable (CASSANDRA-6790)
 * Fix accounting in FileCacheService to allow re-using RAR (CASSANDRA-6838)
 * Fix static counter columns (CASSANDRA-6827)
 * Restore expiring->deleted (cell) compaction optimization (CASSANDRA-6844)
 * Fix CompactionManager.needsCleanup (CASSANDRA-6845)
 * Correctly compare BooleanType values other than 0 and 1 (CASSANDRA-6779)
 * Read message id as string from earlier versions (CASSANDRA-6840)
 * Properly use the Paxos consistency for (non-protocol) batch (CASSANDRA-6837)
 * Add paranoid disk failure option (CASSANDRA-6646)
 * Improve PerRowSecondaryIndex performance (CASSANDRA-6876)
 * Extend triggers to support CAS updates (CASSANDRA-6882)
 * Static columns with IF NOT EXISTS don't always work as expected (CASSANDRA-6873)
 * Fix paging with SELECT DISTINCT (CASSANDRA-6857)
 * Fix UnsupportedOperationException on CAS timeout (CASSANDRA-6923)
 * Improve MeteredFlusher handling of MF-unaffected column families
   (CASSANDRA-6867)
 * Add CqlRecordReader using native pagination (CASSANDRA-6311)
 * Add QueryHandler interface (CASSANDRA-6659)
 * Track liveRatio per-memtable, not per-CF (CASSANDRA-6945)
 * Make sure upgradesstables keeps sstable level (CASSANDRA-6958)
 * Fix LIMIT with static columns (CASSANDRA-6956)
 * Fix clash with CQL column name in thrift validation (CASSANDRA-6892)
 * Fix error with super columns in mixed 1.2-2.0 clusters (CASSANDRA-6966)
 * Fix bad skip of sstables on slice query with composite start/finish (CASSANDRA-6825)
 * Fix unintended update with conditional statement (CASSANDRA-6893)
 * Fix map element access in IF (CASSANDRA-6914)
 * Avoid costly range calculations for range queries on system keyspaces
   (CASSANDRA-6906)
 * Fix SSTable not released if stream session fails (CASSANDRA-6818)
 * Avoid build failure due to ANTLR timeout (CASSANDRA-6991)
 * Queries on compact tables can return more rows that requested (CASSANDRA-7052)
 * USING TIMESTAMP for batches does not work (CASSANDRA-7053)
 * Fix performance regression from CASSANDRA-5614 (CASSANDRA-6949)
 * Ensure that batchlog and hint timeouts do not produce hints (CASSANDRA-7058)
 * Merge groupable mutations in TriggerExecutor#execute() (CASSANDRA-7047)
 * Plug holes in resource release when wiring up StreamSession (CASSANDRA-7073)
 * Re-add parameter columns to tracing session (CASSANDRA-6942)
 * Preserves CQL metadata when updating table from thrift (CASSANDRA-6831)
Merged from 1.2:
 * Fix nodetool display with vnodes (CASSANDRA-7082)
 * Add UNLOGGED, COUNTER options to BATCH documentation (CASSANDRA-6816)
 * add extra SSL cipher suites (CASSANDRA-6613)
 * fix nodetool getsstables for blob PK (CASSANDRA-6803)
 * Fix BatchlogManager#deleteBatch() use of millisecond timestamps
   (CASSANDRA-6822)
 * Continue assassinating even if the endpoint vanishes (CASSANDRA-6787)
 * Schedule schema pulls on change (CASSANDRA-6971)
 * Non-droppable verbs shouldn't be dropped from OTC (CASSANDRA-6980)
 * Shutdown batchlog executor in SS#drain() (CASSANDRA-7025)
 * Fix batchlog to account for CF truncation records (CASSANDRA-6999)
 * Fix CQLSH parsing of functions and BLOB literals (CASSANDRA-7018)
 * Properly load trustore in the native protocol (CASSANDRA-6847)
 * Always clean up references in SerializingCache (CASSANDRA-6994)
 * Don't shut MessagingService down when replacing a node (CASSANDRA-6476)
 * fix npe when doing -Dcassandra.fd_initial_value_ms (CASSANDRA-6751)


2.1.0-beta1
 * Add flush directory distinct from compaction directories (CASSANDRA-6357)
 * Require JNA by default (CASSANDRA-6575)
 * add listsnapshots command to nodetool (CASSANDRA-5742)
 * Introduce AtomicBTreeColumns (CASSANDRA-6271, 6692)
 * Multithreaded commitlog (CASSANDRA-3578)
 * allocate fixed index summary memory pool and resample cold index summaries 
   to use less memory (CASSANDRA-5519)
 * Removed multithreaded compaction (CASSANDRA-6142)
 * Parallelize fetching rows for low-cardinality indexes (CASSANDRA-1337)
 * change logging from log4j to logback (CASSANDRA-5883)
 * switch to LZ4 compression for internode communication (CASSANDRA-5887)
 * Stop using Thrift-generated Index* classes internally (CASSANDRA-5971)
 * Remove 1.2 network compatibility code (CASSANDRA-5960)
 * Remove leveled json manifest migration code (CASSANDRA-5996)
 * Remove CFDefinition (CASSANDRA-6253)
 * Use AtomicIntegerFieldUpdater in RefCountedMemory (CASSANDRA-6278)
 * User-defined types for CQL3 (CASSANDRA-5590)
 * Use of o.a.c.metrics in nodetool (CASSANDRA-5871, 6406)
 * Batch read from OTC's queue and cleanup (CASSANDRA-1632)
 * Secondary index support for collections (CASSANDRA-4511, 6383)
 * SSTable metadata(Stats.db) format change (CASSANDRA-6356)
 * Push composites support in the storage engine
   (CASSANDRA-5417, CASSANDRA-6520)
 * Add snapshot space used to cfstats (CASSANDRA-6231)
 * Add cardinality estimator for key count estimation (CASSANDRA-5906)
 * CF id is changed to be non-deterministic. Data dir/key cache are created
   uniquely for CF id (CASSANDRA-5202)
 * New counters implementation (CASSANDRA-6504)
 * Replace UnsortedColumns, EmptyColumns, TreeMapBackedSortedColumns with new
   ArrayBackedSortedColumns (CASSANDRA-6630, CASSANDRA-6662, CASSANDRA-6690)
 * Add option to use row cache with a given amount of rows (CASSANDRA-5357)
 * Avoid repairing already repaired data (CASSANDRA-5351)
 * Reject counter updates with USING TTL/TIMESTAMP (CASSANDRA-6649)
 * Replace index_interval with min/max_index_interval (CASSANDRA-6379)
 * Lift limitation that order by columns must be selected for IN queries (CASSANDRA-4911)


2.0.5
 * Reduce garbage generated by bloom filter lookups (CASSANDRA-6609)
 * Add ks.cf names to tombstone logging (CASSANDRA-6597)
 * Use LOCAL_QUORUM for LWT operations at LOCAL_SERIAL (CASSANDRA-6495)
 * Wait for gossip to settle before accepting client connections (CASSANDRA-4288)
 * Delete unfinished compaction incrementally (CASSANDRA-6086)
 * Allow specifying custom secondary index options in CQL3 (CASSANDRA-6480)
 * Improve replica pinning for cache efficiency in DES (CASSANDRA-6485)
 * Fix LOCAL_SERIAL from thrift (CASSANDRA-6584)
 * Don't special case received counts in CAS timeout exceptions (CASSANDRA-6595)
 * Add support for 2.1 global counter shards (CASSANDRA-6505)
 * Fix NPE when streaming connection is not yet established (CASSANDRA-6210)
 * Avoid rare duplicate read repair triggering (CASSANDRA-6606)
 * Fix paging discardFirst (CASSANDRA-6555)
 * Fix ArrayIndexOutOfBoundsException in 2ndary index query (CASSANDRA-6470)
 * Release sstables upon rebuilding 2i (CASSANDRA-6635)
 * Add AbstractCompactionStrategy.startup() method (CASSANDRA-6637)
 * SSTableScanner may skip rows during cleanup (CASSANDRA-6638)
 * sstables from stalled repair sessions can resurrect deleted data (CASSANDRA-6503)
 * Switch stress to use ITransportFactory (CASSANDRA-6641)
 * Fix IllegalArgumentException during prepare (CASSANDRA-6592)
 * Fix possible loss of 2ndary index entries during compaction (CASSANDRA-6517)
 * Fix direct Memory on architectures that do not support unaligned long access
   (CASSANDRA-6628)
 * Let scrub optionally skip broken counter partitions (CASSANDRA-5930)
Merged from 1.2:
 * fsync compression metadata (CASSANDRA-6531)
 * Validate CF existence on execution for prepared statement (CASSANDRA-6535)
 * Add ability to throttle batchlog replay (CASSANDRA-6550)
 * Fix executing LOCAL_QUORUM with SimpleStrategy (CASSANDRA-6545)
 * Avoid StackOverflow when using large IN queries (CASSANDRA-6567)
 * Nodetool upgradesstables includes secondary indexes (CASSANDRA-6598)
 * Paginate batchlog replay (CASSANDRA-6569)
 * skip blocking on streaming during drain (CASSANDRA-6603)
 * Improve error message when schema doesn't match loaded sstable (CASSANDRA-6262)
 * Add properties to adjust FD initial value and max interval (CASSANDRA-4375)
 * Fix preparing with batch and delete from collection (CASSANDRA-6607)
 * Fix ABSC reverse iterator's remove() method (CASSANDRA-6629)
 * Handle host ID conflicts properly (CASSANDRA-6615)
 * Move handling of migration event source to solve bootstrap race. (CASSANDRA-6648)
 * Make sure compaction throughput value doesn't overflow with int math (CASSANDRA-6647)


2.0.4
 * Allow removing snapshots of no-longer-existing CFs (CASSANDRA-6418)
 * add StorageService.stopDaemon() (CASSANDRA-4268)
 * add IRE for invalid CF supplied to get_count (CASSANDRA-5701)
 * add client encryption support to sstableloader (CASSANDRA-6378)
 * Fix accept() loop for SSL sockets post-shutdown (CASSANDRA-6468)
 * Fix size-tiered compaction in LCS L0 (CASSANDRA-6496)
 * Fix assertion failure in filterColdSSTables (CASSANDRA-6483)
 * Fix row tombstones in larger-than-memory compactions (CASSANDRA-6008)
 * Fix cleanup ClassCastException (CASSANDRA-6462)
 * Reduce gossip memory use by interning VersionedValue strings (CASSANDRA-6410)
 * Allow specifying datacenters to participate in a repair (CASSANDRA-6218)
 * Fix divide-by-zero in PCI (CASSANDRA-6403)
 * Fix setting last compacted key in the wrong level for LCS (CASSANDRA-6284)
 * Add millisecond precision formats to the timestamp parser (CASSANDRA-6395)
 * Expose a total memtable size metric for a CF (CASSANDRA-6391)
 * cqlsh: handle symlinks properly (CASSANDRA-6425)
 * Fix potential infinite loop when paging query with IN (CASSANDRA-6464)
 * Fix assertion error in AbstractQueryPager.discardFirst (CASSANDRA-6447)
 * Fix streaming older SSTable yields unnecessary tombstones (CASSANDRA-6527)
Merged from 1.2:
 * Improved error message on bad properties in DDL queries (CASSANDRA-6453)
 * Randomize batchlog candidates selection (CASSANDRA-6481)
 * Fix thundering herd on endpoint cache invalidation (CASSANDRA-6345, 6485)
 * Improve batchlog write performance with vnodes (CASSANDRA-6488)
 * cqlsh: quote single quotes in strings inside collections (CASSANDRA-6172)
 * Improve gossip performance for typical messages (CASSANDRA-6409)
 * Throw IRE if a prepared statement has more markers than supported 
   (CASSANDRA-5598)
 * Expose Thread metrics for the native protocol server (CASSANDRA-6234)
 * Change snapshot response message verb to INTERNAL to avoid dropping it 
   (CASSANDRA-6415)
 * Warn when collection read has > 65K elements (CASSANDRA-5428)
 * Fix cache persistence when both row and key cache are enabled 
   (CASSANDRA-6413)
 * (Hadoop) add describe_local_ring (CASSANDRA-6268)
 * Fix handling of concurrent directory creation failure (CASSANDRA-6459)
 * Allow executing CREATE statements multiple times (CASSANDRA-6471)
 * Don't send confusing info with timeouts (CASSANDRA-6491)
 * Don't resubmit counter mutation runnables internally (CASSANDRA-6427)
 * Don't drop local mutations without a hint (CASSANDRA-6510)
 * Don't allow null max_hint_window_in_ms (CASSANDRA-6419)
 * Validate SliceRange start and finish lengths (CASSANDRA-6521)


2.0.3
 * Fix FD leak on slice read path (CASSANDRA-6275)
 * Cancel read meter task when closing SSTR (CASSANDRA-6358)
 * free off-heap IndexSummary during bulk (CASSANDRA-6359)
 * Recover from IOException in accept() thread (CASSANDRA-6349)
 * Improve Gossip tolerance of abnormally slow tasks (CASSANDRA-6338)
 * Fix trying to hint timed out counter writes (CASSANDRA-6322)
 * Allow restoring specific columnfamilies from archived CL (CASSANDRA-4809)
 * Avoid flushing compaction_history after each operation (CASSANDRA-6287)
 * Fix repair assertion error when tombstones expire (CASSANDRA-6277)
 * Skip loading corrupt key cache (CASSANDRA-6260)
 * Fixes for compacting larger-than-memory rows (CASSANDRA-6274)
 * Compact hottest sstables first and optionally omit coldest from
   compaction entirely (CASSANDRA-6109)
 * Fix modifying column_metadata from thrift (CASSANDRA-6182)
 * cqlsh: fix LIST USERS output (CASSANDRA-6242)
 * Add IRequestSink interface (CASSANDRA-6248)
 * Update memtable size while flushing (CASSANDRA-6249)
 * Provide hooks around CQL2/CQL3 statement execution (CASSANDRA-6252)
 * Require Permission.SELECT for CAS updates (CASSANDRA-6247)
 * New CQL-aware SSTableWriter (CASSANDRA-5894)
 * Reject CAS operation when the protocol v1 is used (CASSANDRA-6270)
 * Correctly throw error when frame too large (CASSANDRA-5981)
 * Fix serialization bug in PagedRange with 2ndary indexes (CASSANDRA-6299)
 * Fix CQL3 table validation in Thrift (CASSANDRA-6140)
 * Fix bug missing results with IN clauses (CASSANDRA-6327)
 * Fix paging with reversed slices (CASSANDRA-6343)
 * Set minTimestamp correctly to be able to drop expired sstables (CASSANDRA-6337)
 * Support NaN and Infinity as float literals (CASSANDRA-6003)
 * Remove RF from nodetool ring output (CASSANDRA-6289)
 * Fix attempting to flush empty rows (CASSANDRA-6374)
 * Fix potential out of bounds exception when paging (CASSANDRA-6333)
Merged from 1.2:
 * Optimize FD phi calculation (CASSANDRA-6386)
 * Improve initial FD phi estimate when starting up (CASSANDRA-6385)
 * Don't list CQL3 table in CLI describe even if named explicitely 
   (CASSANDRA-5750)
 * Invalidate row cache when dropping CF (CASSANDRA-6351)
 * add non-jamm path for cached statements (CASSANDRA-6293)
 * add windows bat files for shell commands (CASSANDRA-6145)
 * Require logging in for Thrift CQL2/3 statement preparation (CASSANDRA-6254)
 * restrict max_num_tokens to 1536 (CASSANDRA-6267)
 * Nodetool gets default JMX port from cassandra-env.sh (CASSANDRA-6273)
 * make calculatePendingRanges asynchronous (CASSANDRA-6244)
 * Remove blocking flushes in gossip thread (CASSANDRA-6297)
 * Fix potential socket leak in connectionpool creation (CASSANDRA-6308)
 * Allow LOCAL_ONE/LOCAL_QUORUM to work with SimpleStrategy (CASSANDRA-6238)
 * cqlsh: handle 'null' as session duration (CASSANDRA-6317)
 * Fix json2sstable handling of range tombstones (CASSANDRA-6316)
 * Fix missing one row in reverse query (CASSANDRA-6330)
 * Fix reading expired row value from row cache (CASSANDRA-6325)
 * Fix AssertionError when doing set element deletion (CASSANDRA-6341)
 * Make CL code for the native protocol match the one in C* 2.0
   (CASSANDRA-6347)
 * Disallow altering CQL3 table from thrift (CASSANDRA-6370)
 * Fix size computation of prepared statement (CASSANDRA-6369)


2.0.2
 * Update FailureDetector to use nanontime (CASSANDRA-4925)
 * Fix FileCacheService regressions (CASSANDRA-6149)
 * Never return WriteTimeout for CL.ANY (CASSANDRA-6132)
 * Fix race conditions in bulk loader (CASSANDRA-6129)
 * Add configurable metrics reporting (CASSANDRA-4430)
 * drop queries exceeding a configurable number of tombstones (CASSANDRA-6117)
 * Track and persist sstable read activity (CASSANDRA-5515)
 * Fixes for speculative retry (CASSANDRA-5932, CASSANDRA-6194)
 * Improve memory usage of metadata min/max column names (CASSANDRA-6077)
 * Fix thrift validation refusing row markers on CQL3 tables (CASSANDRA-6081)
 * Fix insertion of collections with CAS (CASSANDRA-6069)
 * Correctly send metadata on SELECT COUNT (CASSANDRA-6080)
 * Track clients' remote addresses in ClientState (CASSANDRA-6070)
 * Create snapshot dir if it does not exist when migrating
   leveled manifest (CASSANDRA-6093)
 * make sequential nodetool repair the default (CASSANDRA-5950)
 * Add more hooks for compaction strategy implementations (CASSANDRA-6111)
 * Fix potential NPE on composite 2ndary indexes (CASSANDRA-6098)
 * Delete can potentially be skipped in batch (CASSANDRA-6115)
 * Allow alter keyspace on system_traces (CASSANDRA-6016)
 * Disallow empty column names in cql (CASSANDRA-6136)
 * Use Java7 file-handling APIs and fix file moving on Windows (CASSANDRA-5383)
 * Save compaction history to system keyspace (CASSANDRA-5078)
 * Fix NPE if StorageService.getOperationMode() is executed before full startup (CASSANDRA-6166)
 * CQL3: support pre-epoch longs for TimestampType (CASSANDRA-6212)
 * Add reloadtriggers command to nodetool (CASSANDRA-4949)
 * cqlsh: ignore empty 'value alias' in DESCRIBE (CASSANDRA-6139)
 * Fix sstable loader (CASSANDRA-6205)
 * Reject bootstrapping if the node already exists in gossip (CASSANDRA-5571)
 * Fix NPE while loading paxos state (CASSANDRA-6211)
 * cqlsh: add SHOW SESSION <tracing-session> command (CASSANDRA-6228)
Merged from 1.2:
 * (Hadoop) Require CFRR batchSize to be at least 2 (CASSANDRA-6114)
 * Add a warning for small LCS sstable size (CASSANDRA-6191)
 * Add ability to list specific KS/CF combinations in nodetool cfstats (CASSANDRA-4191)
 * Mark CF clean if a mutation raced the drop and got it marked dirty (CASSANDRA-5946)
 * Add a LOCAL_ONE consistency level (CASSANDRA-6202)
 * Limit CQL prepared statement cache by size instead of count (CASSANDRA-6107)
 * Tracing should log write failure rather than raw exceptions (CASSANDRA-6133)
 * lock access to TM.endpointToHostIdMap (CASSANDRA-6103)
 * Allow estimated memtable size to exceed slab allocator size (CASSANDRA-6078)
 * Start MeteredFlusher earlier to prevent OOM during CL replay (CASSANDRA-6087)
 * Avoid sending Truncate command to fat clients (CASSANDRA-6088)
 * Allow where clause conditions to be in parenthesis (CASSANDRA-6037)
 * Do not open non-ssl storage port if encryption option is all (CASSANDRA-3916)
 * Move batchlog replay to its own executor (CASSANDRA-6079)
 * Add tombstone debug threshold and histogram (CASSANDRA-6042, 6057)
 * Enable tcp keepalive on incoming connections (CASSANDRA-4053)
 * Fix fat client schema pull NPE (CASSANDRA-6089)
 * Fix memtable flushing for indexed tables (CASSANDRA-6112)
 * Fix skipping columns with multiple slices (CASSANDRA-6119)
 * Expose connected thrift + native client counts (CASSANDRA-5084)
 * Optimize auth setup (CASSANDRA-6122)
 * Trace index selection (CASSANDRA-6001)
 * Update sstablesPerReadHistogram to use biased sampling (CASSANDRA-6164)
 * Log UnknownColumnfamilyException when closing socket (CASSANDRA-5725)
 * Properly error out on CREATE INDEX for counters table (CASSANDRA-6160)
 * Handle JMX notification failure for repair (CASSANDRA-6097)
 * (Hadoop) Fetch no more than 128 splits in parallel (CASSANDRA-6169)
 * stress: add username/password authentication support (CASSANDRA-6068)
 * Fix indexed queries with row cache enabled on parent table (CASSANDRA-5732)
 * Fix compaction race during columnfamily drop (CASSANDRA-5957)
 * Fix validation of empty column names for compact tables (CASSANDRA-6152)
 * Skip replaying mutations that pass CRC but fail to deserialize (CASSANDRA-6183)
 * Rework token replacement to use replace_address (CASSANDRA-5916)
 * Fix altering column types (CASSANDRA-6185)
 * cqlsh: fix CREATE/ALTER WITH completion (CASSANDRA-6196)
 * add windows bat files for shell commands (CASSANDRA-6145)
 * Fix potential stack overflow during range tombstones insertion (CASSANDRA-6181)
 * (Hadoop) Make LOCAL_ONE the default consistency level (CASSANDRA-6214)


2.0.1
 * Fix bug that could allow reading deleted data temporarily (CASSANDRA-6025)
 * Improve memory use defaults (CASSANDRA-6059)
 * Make ThriftServer more easlly extensible (CASSANDRA-6058)
 * Remove Hadoop dependency from ITransportFactory (CASSANDRA-6062)
 * add file_cache_size_in_mb setting (CASSANDRA-5661)
 * Improve error message when yaml contains invalid properties (CASSANDRA-5958)
 * Improve leveled compaction's ability to find non-overlapping L0 compactions
   to work on concurrently (CASSANDRA-5921)
 * Notify indexer of columns shadowed by range tombstones (CASSANDRA-5614)
 * Log Merkle tree stats (CASSANDRA-2698)
 * Switch from crc32 to adler32 for compressed sstable checksums (CASSANDRA-5862)
 * Improve offheap memcpy performance (CASSANDRA-5884)
 * Use a range aware scanner for cleanup (CASSANDRA-2524)
 * Cleanup doesn't need to inspect sstables that contain only local data
   (CASSANDRA-5722)
 * Add ability for CQL3 to list partition keys (CASSANDRA-4536)
 * Improve native protocol serialization (CASSANDRA-5664)
 * Upgrade Thrift to 0.9.1 (CASSANDRA-5923)
 * Require superuser status for adding triggers (CASSANDRA-5963)
 * Make standalone scrubber handle old and new style leveled manifest
   (CASSANDRA-6005)
 * Fix paxos bugs (CASSANDRA-6012, 6013, 6023)
 * Fix paged ranges with multiple replicas (CASSANDRA-6004)
 * Fix potential AssertionError during tracing (CASSANDRA-6041)
 * Fix NPE in sstablesplit (CASSANDRA-6027)
 * Migrate pre-2.0 key/value/column aliases to system.schema_columns
   (CASSANDRA-6009)
 * Paging filter empty rows too agressively (CASSANDRA-6040)
 * Support variadic parameters for IN clauses (CASSANDRA-4210)
 * cqlsh: return the result of CAS writes (CASSANDRA-5796)
 * Fix validation of IN clauses with 2ndary indexes (CASSANDRA-6050)
 * Support named bind variables in CQL (CASSANDRA-6033)
Merged from 1.2:
 * Allow cache-keys-to-save to be set at runtime (CASSANDRA-5980)
 * Avoid second-guessing out-of-space state (CASSANDRA-5605)
 * Tuning knobs for dealing with large blobs and many CFs (CASSANDRA-5982)
 * (Hadoop) Fix CQLRW for thrift tables (CASSANDRA-6002)
 * Fix possible divide-by-zero in HHOM (CASSANDRA-5990)
 * Allow local batchlog writes for CL.ANY (CASSANDRA-5967)
 * Upgrade metrics-core to version 2.2.0 (CASSANDRA-5947)
 * Fix CqlRecordWriter with composite keys (CASSANDRA-5949)
 * Add snitch, schema version, cluster, partitioner to JMX (CASSANDRA-5881)
 * Allow disabling SlabAllocator (CASSANDRA-5935)
 * Make user-defined compaction JMX blocking (CASSANDRA-4952)
 * Fix streaming does not transfer wrapped range (CASSANDRA-5948)
 * Fix loading index summary containing empty key (CASSANDRA-5965)
 * Correctly handle limits in CompositesSearcher (CASSANDRA-5975)
 * Pig: handle CQL collections (CASSANDRA-5867)
 * Pass the updated cf to the PRSI index() method (CASSANDRA-5999)
 * Allow empty CQL3 batches (as no-op) (CASSANDRA-5994)
 * Support null in CQL3 functions (CASSANDRA-5910)
 * Replace the deprecated MapMaker with CacheLoader (CASSANDRA-6007)
 * Add SSTableDeletingNotification to DataTracker (CASSANDRA-6010)
 * Fix snapshots in use get deleted during snapshot repair (CASSANDRA-6011)
 * Move hints and exception count to o.a.c.metrics (CASSANDRA-6017)
 * Fix memory leak in snapshot repair (CASSANDRA-6047)
 * Fix sstable2sjon for CQL3 tables (CASSANDRA-5852)


2.0.0
 * Fix thrift validation when inserting into CQL3 tables (CASSANDRA-5138)
 * Fix periodic memtable flushing behavior with clean memtables (CASSANDRA-5931)
 * Fix dateOf() function for pre-2.0 timestamp columns (CASSANDRA-5928)
 * Fix SSTable unintentionally loads BF when opened for batch (CASSANDRA-5938)
 * Add stream session progress to JMX (CASSANDRA-4757)
 * Fix NPE during CAS operation (CASSANDRA-5925)
Merged from 1.2:
 * Fix getBloomFilterDiskSpaceUsed for AlwaysPresentFilter (CASSANDRA-5900)
 * Don't announce schema version until we've loaded the changes locally
   (CASSANDRA-5904)
 * Fix to support off heap bloom filters size greater than 2 GB (CASSANDRA-5903)
 * Properly handle parsing huge map and set literals (CASSANDRA-5893)


2.0.0-rc2
 * enable vnodes by default (CASSANDRA-5869)
 * fix CAS contention timeout (CASSANDRA-5830)
 * fix HsHa to respect max frame size (CASSANDRA-4573)
 * Fix (some) 2i on composite components omissions (CASSANDRA-5851)
 * cqlsh: add DESCRIBE FULL SCHEMA variant (CASSANDRA-5880)
Merged from 1.2:
 * Correctly validate sparse composite cells in scrub (CASSANDRA-5855)
 * Add KeyCacheHitRate metric to CF metrics (CASSANDRA-5868)
 * cqlsh: add support for multiline comments (CASSANDRA-5798)
 * Handle CQL3 SELECT duplicate IN restrictions on clustering columns
   (CASSANDRA-5856)


2.0.0-rc1
 * improve DecimalSerializer performance (CASSANDRA-5837)
 * fix potential spurious wakeup in AsyncOneResponse (CASSANDRA-5690)
 * fix schema-related trigger issues (CASSANDRA-5774)
 * Better validation when accessing CQL3 table from thrift (CASSANDRA-5138)
 * Fix assertion error during repair (CASSANDRA-5801)
 * Fix range tombstone bug (CASSANDRA-5805)
 * DC-local CAS (CASSANDRA-5797)
 * Add a native_protocol_version column to the system.local table (CASSANRDA-5819)
 * Use index_interval from cassandra.yaml when upgraded (CASSANDRA-5822)
 * Fix buffer underflow on socket close (CASSANDRA-5792)
Merged from 1.2:
 * Fix reading DeletionTime from 1.1-format sstables (CASSANDRA-5814)
 * cqlsh: add collections support to COPY (CASSANDRA-5698)
 * retry important messages for any IOException (CASSANDRA-5804)
 * Allow empty IN relations in SELECT/UPDATE/DELETE statements (CASSANDRA-5626)
 * cqlsh: fix crashing on Windows due to libedit detection (CASSANDRA-5812)
 * fix bulk-loading compressed sstables (CASSANDRA-5820)
 * (Hadoop) fix quoting in CqlPagingRecordReader and CqlRecordWriter 
   (CASSANDRA-5824)
 * update default LCS sstable size to 160MB (CASSANDRA-5727)
 * Allow compacting 2Is via nodetool (CASSANDRA-5670)
 * Hex-encode non-String keys in OPP (CASSANDRA-5793)
 * nodetool history logging (CASSANDRA-5823)
 * (Hadoop) fix support for Thrift tables in CqlPagingRecordReader 
   (CASSANDRA-5752)
 * add "all time blocked" to StatusLogger output (CASSANDRA-5825)
 * Future-proof inter-major-version schema migrations (CASSANDRA-5845)
 * (Hadoop) add CqlPagingRecordReader support for ReversedType in Thrift table
   (CASSANDRA-5718)
 * Add -no-snapshot option to scrub (CASSANDRA-5891)
 * Fix to support off heap bloom filters size greater than 2 GB (CASSANDRA-5903)
 * Properly handle parsing huge map and set literals (CASSANDRA-5893)
 * Fix LCS L0 compaction may overlap in L1 (CASSANDRA-5907)
 * New sstablesplit tool to split large sstables offline (CASSANDRA-4766)
 * Fix potential deadlock in native protocol server (CASSANDRA-5926)
 * Disallow incompatible type change in CQL3 (CASSANDRA-5882)
Merged from 1.1:
 * Correctly validate sparse composite cells in scrub (CASSANDRA-5855)


2.0.0-beta2
 * Replace countPendingHints with Hints Created metric (CASSANDRA-5746)
 * Allow nodetool with no args, and with help to run without a server (CASSANDRA-5734)
 * Cleanup AbstractType/TypeSerializer classes (CASSANDRA-5744)
 * Remove unimplemented cli option schema-mwt (CASSANDRA-5754)
 * Support range tombstones in thrift (CASSANDRA-5435)
 * Normalize table-manipulating CQL3 statements' class names (CASSANDRA-5759)
 * cqlsh: add missing table options to DESCRIBE output (CASSANDRA-5749)
 * Fix assertion error during repair (CASSANDRA-5757)
 * Fix bulkloader (CASSANDRA-5542)
 * Add LZ4 compression to the native protocol (CASSANDRA-5765)
 * Fix bugs in the native protocol v2 (CASSANDRA-5770)
 * CAS on 'primary key only' table (CASSANDRA-5715)
 * Support streaming SSTables of old versions (CASSANDRA-5772)
 * Always respect protocol version in native protocol (CASSANDRA-5778)
 * Fix ConcurrentModificationException during streaming (CASSANDRA-5782)
 * Update deletion timestamp in Commit#updatesWithPaxosTime (CASSANDRA-5787)
 * Thrift cas() method crashes if input columns are not sorted (CASSANDRA-5786)
 * Order columns names correctly when querying for CAS (CASSANDRA-5788)
 * Fix streaming retry (CASSANDRA-5775)
Merged from 1.2:
 * if no seeds can be a reached a node won't start in a ring by itself (CASSANDRA-5768)
 * add cassandra.unsafesystem property (CASSANDRA-5704)
 * (Hadoop) quote identifiers in CqlPagingRecordReader (CASSANDRA-5763)
 * Add replace_node functionality for vnodes (CASSANDRA-5337)
 * Add timeout events to query traces (CASSANDRA-5520)
 * Fix serialization of the LEFT gossip value (CASSANDRA-5696)
 * Pig: support for cql3 tables (CASSANDRA-5234)
 * Fix skipping range tombstones with reverse queries (CASSANDRA-5712)
 * Expire entries out of ThriftSessionManager (CASSANDRA-5719)
 * Don't keep ancestor information in memory (CASSANDRA-5342)
 * Expose native protocol server status in nodetool info (CASSANDRA-5735)
 * Fix pathetic performance of range tombstones (CASSANDRA-5677)
 * Fix querying with an empty (impossible) range (CASSANDRA-5573)
 * cqlsh: handle CUSTOM 2i in DESCRIBE output (CASSANDRA-5760)
 * Fix minor bug in Range.intersects(Bound) (CASSANDRA-5771)
 * cqlsh: handle disabled compression in DESCRIBE output (CASSANDRA-5766)
 * Ensure all UP events are notified on the native protocol (CASSANDRA-5769)
 * Fix formatting of sstable2json with multiple -k arguments (CASSANDRA-5781)
 * Don't rely on row marker for queries in general to hide lost markers
   after TTL expires (CASSANDRA-5762)
 * Sort nodetool help output (CASSANDRA-5776)
 * Fix column expiring during 2 phases compaction (CASSANDRA-5799)
 * now() is being rejected in INSERTs when inside collections (CASSANDRA-5795)


2.0.0-beta1
 * Add support for indexing clustered columns (CASSANDRA-5125)
 * Removed on-heap row cache (CASSANDRA-5348)
 * use nanotime consistently for node-local timeouts (CASSANDRA-5581)
 * Avoid unnecessary second pass on name-based queries (CASSANDRA-5577)
 * Experimental triggers (CASSANDRA-1311)
 * JEMalloc support for off-heap allocation (CASSANDRA-3997)
 * Single-pass compaction (CASSANDRA-4180)
 * Removed token range bisection (CASSANDRA-5518)
 * Removed compatibility with pre-1.2.5 sstables and network messages
   (CASSANDRA-5511)
 * removed PBSPredictor (CASSANDRA-5455)
 * CAS support (CASSANDRA-5062, 5441, 5442, 5443, 5619, 5667)
 * Leveled compaction performs size-tiered compactions in L0 
   (CASSANDRA-5371, 5439)
 * Add yaml network topology snitch for mixed ec2/other envs (CASSANDRA-5339)
 * Log when a node is down longer than the hint window (CASSANDRA-4554)
 * Optimize tombstone creation for ExpiringColumns (CASSANDRA-4917)
 * Improve LeveledScanner work estimation (CASSANDRA-5250, 5407)
 * Replace compaction lock with runWithCompactionsDisabled (CASSANDRA-3430)
 * Change Message IDs to ints (CASSANDRA-5307)
 * Move sstable level information into the Stats component, removing the
   need for a separate Manifest file (CASSANDRA-4872)
 * avoid serializing to byte[] on commitlog append (CASSANDRA-5199)
 * make index_interval configurable per columnfamily (CASSANDRA-3961, CASSANDRA-5650)
 * add default_time_to_live (CASSANDRA-3974)
 * add memtable_flush_period_in_ms (CASSANDRA-4237)
 * replace supercolumns internally by composites (CASSANDRA-3237, 5123)
 * upgrade thrift to 0.9.0 (CASSANDRA-3719)
 * drop unnecessary keyspace parameter from user-defined compaction API 
   (CASSANDRA-5139)
 * more robust solution to incomplete compactions + counters (CASSANDRA-5151)
 * Change order of directory searching for c*.in.sh (CASSANDRA-3983)
 * Add tool to reset SSTable compaction level for LCS (CASSANDRA-5271)
 * Allow custom configuration loader (CASSANDRA-5045)
 * Remove memory emergency pressure valve logic (CASSANDRA-3534)
 * Reduce request latency with eager retry (CASSANDRA-4705)
 * cqlsh: Remove ASSUME command (CASSANDRA-5331)
 * Rebuild BF when loading sstables if bloom_filter_fp_chance
   has changed since compaction (CASSANDRA-5015)
 * remove row-level bloom filters (CASSANDRA-4885)
 * Change Kernel Page Cache skipping into row preheating (disabled by default)
   (CASSANDRA-4937)
 * Improve repair by deciding on a gcBefore before sending
   out TreeRequests (CASSANDRA-4932)
 * Add an official way to disable compactions (CASSANDRA-5074)
 * Reenable ALTER TABLE DROP with new semantics (CASSANDRA-3919)
 * Add binary protocol versioning (CASSANDRA-5436)
 * Swap THshaServer for TThreadedSelectorServer (CASSANDRA-5530)
 * Add alias support to SELECT statement (CASSANDRA-5075)
 * Don't create empty RowMutations in CommitLogReplayer (CASSANDRA-5541)
 * Use range tombstones when dropping cfs/columns from schema (CASSANDRA-5579)
 * cqlsh: drop CQL2/CQL3-beta support (CASSANDRA-5585)
 * Track max/min column names in sstables to be able to optimize slice
   queries (CASSANDRA-5514, CASSANDRA-5595, CASSANDRA-5600)
 * Binary protocol: allow batching already prepared statements (CASSANDRA-4693)
 * Allow preparing timestamp, ttl and limit in CQL3 queries (CASSANDRA-4450)
 * Support native link w/o JNA in Java7 (CASSANDRA-3734)
 * Use SASL authentication in binary protocol v2 (CASSANDRA-5545)
 * Replace Thrift HsHa with LMAX Disruptor based implementation (CASSANDRA-5582)
 * cqlsh: Add row count to SELECT output (CASSANDRA-5636)
 * Include a timestamp with all read commands to determine column expiration
   (CASSANDRA-5149)
 * Streaming 2.0 (CASSANDRA-5286, 5699)
 * Conditional create/drop ks/table/index statements in CQL3 (CASSANDRA-2737)
 * more pre-table creation property validation (CASSANDRA-5693)
 * Redesign repair messages (CASSANDRA-5426)
 * Fix ALTER RENAME post-5125 (CASSANDRA-5702)
 * Disallow renaming a 2ndary indexed column (CASSANDRA-5705)
 * Rename Table to Keyspace (CASSANDRA-5613)
 * Ensure changing column_index_size_in_kb on different nodes don't corrupt the
   sstable (CASSANDRA-5454)
 * Move resultset type information into prepare, not execute (CASSANDRA-5649)
 * Auto paging in binary protocol (CASSANDRA-4415, 5714)
 * Don't tie client side use of AbstractType to JDBC (CASSANDRA-4495)
 * Adds new TimestampType to replace DateType (CASSANDRA-5723, CASSANDRA-5729)
Merged from 1.2:
 * make starting native protocol server idempotent (CASSANDRA-5728)
 * Fix loading key cache when a saved entry is no longer valid (CASSANDRA-5706)
 * Fix serialization of the LEFT gossip value (CASSANDRA-5696)
 * cqlsh: Don't show 'null' in place of empty values (CASSANDRA-5675)
 * Race condition in detecting version on a mixed 1.1/1.2 cluster
   (CASSANDRA-5692)
 * Fix skipping range tombstones with reverse queries (CASSANDRA-5712)
 * Expire entries out of ThriftSessionManager (CASSANRDA-5719)
 * Don't keep ancestor information in memory (CASSANDRA-5342)
 * cqlsh: fix handling of semicolons inside BATCH queries (CASSANDRA-5697)


1.2.6
 * Fix tracing when operation completes before all responses arrive 
   (CASSANDRA-5668)
 * Fix cross-DC mutation forwarding (CASSANDRA-5632)
 * Reduce SSTableLoader memory usage (CASSANDRA-5555)
 * Scale hinted_handoff_throttle_in_kb to cluster size (CASSANDRA-5272)
 * (Hadoop) Add CQL3 input/output formats (CASSANDRA-4421, 5622)
 * (Hadoop) Fix InputKeyRange in CFIF (CASSANDRA-5536)
 * Fix dealing with ridiculously large max sstable sizes in LCS (CASSANDRA-5589)
 * Ignore pre-truncate hints (CASSANDRA-4655)
 * Move System.exit on OOM into a separate thread (CASSANDRA-5273)
 * Write row markers when serializing schema (CASSANDRA-5572)
 * Check only SSTables for the requested range when streaming (CASSANDRA-5569)
 * Improve batchlog replay behavior and hint ttl handling (CASSANDRA-5314)
 * Exclude localTimestamp from validation for tombstones (CASSANDRA-5398)
 * cqlsh: add custom prompt support (CASSANDRA-5539)
 * Reuse prepared statements in hot auth queries (CASSANDRA-5594)
 * cqlsh: add vertical output option (see EXPAND) (CASSANDRA-5597)
 * Add a rate limit option to stress (CASSANDRA-5004)
 * have BulkLoader ignore snapshots directories (CASSANDRA-5587) 
 * fix SnitchProperties logging context (CASSANDRA-5602)
 * Expose whether jna is enabled and memory is locked via JMX (CASSANDRA-5508)
 * cqlsh: fix COPY FROM with ReversedType (CASSANDRA-5610)
 * Allow creating CUSTOM indexes on collections (CASSANDRA-5615)
 * Evaluate now() function at execution time (CASSANDRA-5616)
 * Expose detailed read repair metrics (CASSANDRA-5618)
 * Correct blob literal + ReversedType parsing (CASSANDRA-5629)
 * Allow GPFS to prefer the internal IP like EC2MRS (CASSANDRA-5630)
 * fix help text for -tspw cassandra-cli (CASSANDRA-5643)
 * don't throw away initial causes exceptions for internode encryption issues 
   (CASSANDRA-5644)
 * Fix message spelling errors for cql select statements (CASSANDRA-5647)
 * Suppress custom exceptions thru jmx (CASSANDRA-5652)
 * Update CREATE CUSTOM INDEX syntax (CASSANDRA-5639)
 * Fix PermissionDetails.equals() method (CASSANDRA-5655)
 * Never allow partition key ranges in CQL3 without token() (CASSANDRA-5666)
 * Gossiper incorrectly drops AppState for an upgrading node (CASSANDRA-5660)
 * Connection thrashing during multi-region ec2 during upgrade, due to 
   messaging version (CASSANDRA-5669)
 * Avoid over reconnecting in EC2MRS (CASSANDRA-5678)
 * Fix ReadResponseSerializer.serializedSize() for digest reads (CASSANDRA-5476)
 * allow sstable2json on 2i CFs (CASSANDRA-5694)
Merged from 1.1:
 * Remove buggy thrift max message length option (CASSANDRA-5529)
 * Fix NPE in Pig's widerow mode (CASSANDRA-5488)
 * Add split size parameter to Pig and disable split combination (CASSANDRA-5544)


1.2.5
 * make BytesToken.toString only return hex bytes (CASSANDRA-5566)
 * Ensure that submitBackground enqueues at least one task (CASSANDRA-5554)
 * fix 2i updates with identical values and timestamps (CASSANDRA-5540)
 * fix compaction throttling bursty-ness (CASSANDRA-4316)
 * reduce memory consumption of IndexSummary (CASSANDRA-5506)
 * remove per-row column name bloom filters (CASSANDRA-5492)
 * Include fatal errors in trace events (CASSANDRA-5447)
 * Ensure that PerRowSecondaryIndex is notified of row-level deletes
   (CASSANDRA-5445)
 * Allow empty blob literals in CQL3 (CASSANDRA-5452)
 * Fix streaming RangeTombstones at column index boundary (CASSANDRA-5418)
 * Fix preparing statements when current keyspace is not set (CASSANDRA-5468)
 * Fix SemanticVersion.isSupportedBy minor/patch handling (CASSANDRA-5496)
 * Don't provide oldCfId for post-1.1 system cfs (CASSANDRA-5490)
 * Fix primary range ignores replication strategy (CASSANDRA-5424)
 * Fix shutdown of binary protocol server (CASSANDRA-5507)
 * Fix repair -snapshot not working (CASSANDRA-5512)
 * Set isRunning flag later in binary protocol server (CASSANDRA-5467)
 * Fix use of CQL3 functions with descending clustering order (CASSANDRA-5472)
 * Disallow renaming columns one at a time for thrift table in CQL3
   (CASSANDRA-5531)
 * cqlsh: add CLUSTERING ORDER BY support to DESCRIBE (CASSANDRA-5528)
 * Add custom secondary index support to CQL3 (CASSANDRA-5484)
 * Fix repair hanging silently on unexpected error (CASSANDRA-5229)
 * Fix Ec2Snitch regression introduced by CASSANDRA-5171 (CASSANDRA-5432)
 * Add nodetool enablebackup/disablebackup (CASSANDRA-5556)
 * cqlsh: fix DESCRIBE after case insensitive USE (CASSANDRA-5567)
Merged from 1.1
 * Add retry mechanism to OTC for non-droppable_verbs (CASSANDRA-5393)
 * Use allocator information to improve memtable memory usage estimate
   (CASSANDRA-5497)
 * Fix trying to load deleted row into row cache on startup (CASSANDRA-4463)
 * fsync leveled manifest to avoid corruption (CASSANDRA-5535)
 * Fix Bound intersection computation (CASSANDRA-5551)
 * sstablescrub now respects max memory size in cassandra.in.sh (CASSANDRA-5562)


1.2.4
 * Ensure that PerRowSecondaryIndex updates see the most recent values
   (CASSANDRA-5397)
 * avoid duplicate index entries ind PrecompactedRow and 
   ParallelCompactionIterable (CASSANDRA-5395)
 * remove the index entry on oldColumn when new column is a tombstone 
   (CASSANDRA-5395)
 * Change default stream throughput from 400 to 200 mbps (CASSANDRA-5036)
 * Gossiper logs DOWN for symmetry with UP (CASSANDRA-5187)
 * Fix mixing prepared statements between keyspaces (CASSANDRA-5352)
 * Fix consistency level during bootstrap - strike 3 (CASSANDRA-5354)
 * Fix transposed arguments in AlreadyExistsException (CASSANDRA-5362)
 * Improve asynchronous hint delivery (CASSANDRA-5179)
 * Fix Guava dependency version (12.0 -> 13.0.1) for Maven (CASSANDRA-5364)
 * Validate that provided CQL3 collection value are < 64K (CASSANDRA-5355)
 * Make upgradeSSTable skip current version sstables by default (CASSANDRA-5366)
 * Optimize min/max timestamp collection (CASSANDRA-5373)
 * Invalid streamId in cql binary protocol when using invalid CL 
   (CASSANDRA-5164)
 * Fix validation for IN where clauses with collections (CASSANDRA-5376)
 * Copy resultSet on count query to avoid ConcurrentModificationException 
   (CASSANDRA-5382)
 * Correctly typecheck in CQL3 even with ReversedType (CASSANDRA-5386)
 * Fix streaming compressed files when using encryption (CASSANDRA-5391)
 * cassandra-all 1.2.0 pom missing netty dependency (CASSANDRA-5392)
 * Fix writetime/ttl functions on null values (CASSANDRA-5341)
 * Fix NPE during cql3 select with token() (CASSANDRA-5404)
 * IndexHelper.skipBloomFilters won't skip non-SHA filters (CASSANDRA-5385)
 * cqlsh: Print maps ordered by key, sort sets (CASSANDRA-5413)
 * Add null syntax support in CQL3 for inserts (CASSANDRA-3783)
 * Allow unauthenticated set_keyspace() calls (CASSANDRA-5423)
 * Fix potential incremental backups race (CASSANDRA-5410)
 * Fix prepared BATCH statements with batch-level timestamps (CASSANDRA-5415)
 * Allow overriding superuser setup delay (CASSANDRA-5430)
 * cassandra-shuffle with JMX usernames and passwords (CASSANDRA-5431)
Merged from 1.1:
 * cli: Quote ks and cf names in schema output when needed (CASSANDRA-5052)
 * Fix bad default for min/max timestamp in SSTableMetadata (CASSANDRA-5372)
 * Fix cf name extraction from manifest in Directories.migrateFile() 
   (CASSANDRA-5242)
 * Support pluggable internode authentication (CASSANDRA-5401)


1.2.3
 * add check for sstable overlap within a level on startup (CASSANDRA-5327)
 * replace ipv6 colons in jmx object names (CASSANDRA-5298, 5328)
 * Avoid allocating SSTableBoundedScanner during repair when the range does 
   not intersect the sstable (CASSANDRA-5249)
 * Don't lowercase property map keys (this breaks NTS) (CASSANDRA-5292)
 * Fix composite comparator with super columns (CASSANDRA-5287)
 * Fix insufficient validation of UPDATE queries against counter cfs
   (CASSANDRA-5300)
 * Fix PropertyFileSnitch default DC/Rack behavior (CASSANDRA-5285)
 * Handle null values when executing prepared statement (CASSANDRA-5081)
 * Add netty to pom dependencies (CASSANDRA-5181)
 * Include type arguments in Thrift CQLPreparedResult (CASSANDRA-5311)
 * Fix compaction not removing columns when bf_fp_ratio is 1 (CASSANDRA-5182)
 * cli: Warn about missing CQL3 tables in schema descriptions (CASSANDRA-5309)
 * Re-enable unknown option in replication/compaction strategies option for
   backward compatibility (CASSANDRA-4795)
 * Add binary protocol support to stress (CASSANDRA-4993)
 * cqlsh: Fix COPY FROM value quoting and null handling (CASSANDRA-5305)
 * Fix repair -pr for vnodes (CASSANDRA-5329)
 * Relax CL for auth queries for non-default users (CASSANDRA-5310)
 * Fix AssertionError during repair (CASSANDRA-5245)
 * Don't announce migrations to pre-1.2 nodes (CASSANDRA-5334)
Merged from 1.1:
 * Update offline scrub for 1.0 -> 1.1 directory structure (CASSANDRA-5195)
 * add tmp flag to Descriptor hashcode (CASSANDRA-4021)
 * fix logging of "Found table data in data directories" when only system tables
   are present (CASSANDRA-5289)
 * cli: Add JMX authentication support (CASSANDRA-5080)
 * nodetool: ability to repair specific range (CASSANDRA-5280)
 * Fix possible assertion triggered in SliceFromReadCommand (CASSANDRA-5284)
 * cqlsh: Add inet type support on Windows (ipv4-only) (CASSANDRA-4801)
 * Fix race when initializing ColumnFamilyStore (CASSANDRA-5350)
 * Add UseTLAB JVM flag (CASSANDRA-5361)


1.2.2
 * fix potential for multiple concurrent compactions of the same sstables
   (CASSANDRA-5256)
 * avoid no-op caching of byte[] on commitlog append (CASSANDRA-5199)
 * fix symlinks under data dir not working (CASSANDRA-5185)
 * fix bug in compact storage metadata handling (CASSANDRA-5189)
 * Validate login for USE queries (CASSANDRA-5207)
 * cli: remove default username and password (CASSANDRA-5208)
 * configure populate_io_cache_on_flush per-CF (CASSANDRA-4694)
 * allow configuration of internode socket buffer (CASSANDRA-3378)
 * Make sstable directory picking blacklist-aware again (CASSANDRA-5193)
 * Correctly expire gossip states for edge cases (CASSANDRA-5216)
 * Improve handling of directory creation failures (CASSANDRA-5196)
 * Expose secondary indicies to the rest of nodetool (CASSANDRA-4464)
 * Binary protocol: avoid sending notification for 0.0.0.0 (CASSANDRA-5227)
 * add UseCondCardMark XX jvm settings on jdk 1.7 (CASSANDRA-4366)
 * CQL3 refactor to allow conversion function (CASSANDRA-5226)
 * Fix drop of sstables in some circumstance (CASSANDRA-5232)
 * Implement caching of authorization results (CASSANDRA-4295)
 * Add support for LZ4 compression (CASSANDRA-5038)
 * Fix missing columns in wide rows queries (CASSANDRA-5225)
 * Simplify auth setup and make system_auth ks alterable (CASSANDRA-5112)
 * Stop compactions from hanging during bootstrap (CASSANDRA-5244)
 * fix compressed streaming sending extra chunk (CASSANDRA-5105)
 * Add CQL3-based implementations of IAuthenticator and IAuthorizer
   (CASSANDRA-4898)
 * Fix timestamp-based tomstone removal logic (CASSANDRA-5248)
 * cli: Add JMX authentication support (CASSANDRA-5080)
 * Fix forceFlush behavior (CASSANDRA-5241)
 * cqlsh: Add username autocompletion (CASSANDRA-5231)
 * Fix CQL3 composite partition key error (CASSANDRA-5240)
 * Allow IN clause on last clustering key (CASSANDRA-5230)
Merged from 1.1:
 * fix start key/end token validation for wide row iteration (CASSANDRA-5168)
 * add ConfigHelper support for Thrift frame and max message sizes (CASSANDRA-5188)
 * fix nodetool repair not fail on node down (CASSANDRA-5203)
 * always collect tombstone hints (CASSANDRA-5068)
 * Fix error when sourcing file in cqlsh (CASSANDRA-5235)


1.2.1
 * stream undelivered hints on decommission (CASSANDRA-5128)
 * GossipingPropertyFileSnitch loads saved dc/rack info if needed (CASSANDRA-5133)
 * drain should flush system CFs too (CASSANDRA-4446)
 * add inter_dc_tcp_nodelay setting (CASSANDRA-5148)
 * re-allow wrapping ranges for start_token/end_token range pairitspwng (CASSANDRA-5106)
 * fix validation compaction of empty rows (CASSANDRA-5136)
 * nodetool methods to enable/disable hint storage/delivery (CASSANDRA-4750)
 * disallow bloom filter false positive chance of 0 (CASSANDRA-5013)
 * add threadpool size adjustment methods to JMXEnabledThreadPoolExecutor and 
   CompactionManagerMBean (CASSANDRA-5044)
 * fix hinting for dropped local writes (CASSANDRA-4753)
 * off-heap cache doesn't need mutable column container (CASSANDRA-5057)
 * apply disk_failure_policy to bad disks on initial directory creation 
   (CASSANDRA-4847)
 * Optimize name-based queries to use ArrayBackedSortedColumns (CASSANDRA-5043)
 * Fall back to old manifest if most recent is unparseable (CASSANDRA-5041)
 * pool [Compressed]RandomAccessReader objects on the partitioned read path
   (CASSANDRA-4942)
 * Add debug logging to list filenames processed by Directories.migrateFile 
   method (CASSANDRA-4939)
 * Expose black-listed directories via JMX (CASSANDRA-4848)
 * Log compaction merge counts (CASSANDRA-4894)
 * Minimize byte array allocation by AbstractData{Input,Output} (CASSANDRA-5090)
 * Add SSL support for the binary protocol (CASSANDRA-5031)
 * Allow non-schema system ks modification for shuffle to work (CASSANDRA-5097)
 * cqlsh: Add default limit to SELECT statements (CASSANDRA-4972)
 * cqlsh: fix DESCRIBE for 1.1 cfs in CQL3 (CASSANDRA-5101)
 * Correctly gossip with nodes >= 1.1.7 (CASSANDRA-5102)
 * Ensure CL guarantees on digest mismatch (CASSANDRA-5113)
 * Validate correctly selects on composite partition key (CASSANDRA-5122)
 * Fix exception when adding collection (CASSANDRA-5117)
 * Handle states for non-vnode clusters correctly (CASSANDRA-5127)
 * Refuse unrecognized replication and compaction strategy options (CASSANDRA-4795)
 * Pick the correct value validator in sstable2json for cql3 tables (CASSANDRA-5134)
 * Validate login for describe_keyspace, describe_keyspaces and set_keyspace
   (CASSANDRA-5144)
 * Fix inserting empty maps (CASSANDRA-5141)
 * Don't remove tokens from System table for node we know (CASSANDRA-5121)
 * fix streaming progress report for compresed files (CASSANDRA-5130)
 * Coverage analysis for low-CL queries (CASSANDRA-4858)
 * Stop interpreting dates as valid timeUUID value (CASSANDRA-4936)
 * Adds E notation for floating point numbers (CASSANDRA-4927)
 * Detect (and warn) unintentional use of the cql2 thrift methods when cql3 was
   intended (CASSANDRA-5172)
 * cli: Quote ks and cf names in schema output when needed (CASSANDRA-5052)
 * Fix cf name extraction from manifest in Directories.migrateFile() (CASSANDRA-5242)
 * Replace mistaken usage of commons-logging with slf4j (CASSANDRA-5464)
 * Ensure Jackson dependency matches lib (CASSANDRA-5126)
 * Expose droppable tombstone ratio stats over JMX (CASSANDRA-5159)
Merged from 1.1:
 * Simplify CompressedRandomAccessReader to work around JDK FD bug (CASSANDRA-5088)
 * Improve handling a changing target throttle rate mid-compaction (CASSANDRA-5087)
 * Pig: correctly decode row keys in widerow mode (CASSANDRA-5098)
 * nodetool repair command now prints progress (CASSANDRA-4767)
 * fix user defined compaction to run against 1.1 data directory (CASSANDRA-5118)
 * Fix CQL3 BATCH authorization caching (CASSANDRA-5145)
 * fix get_count returns incorrect value with TTL (CASSANDRA-5099)
 * better handling for mid-compaction failure (CASSANDRA-5137)
 * convert default marshallers list to map for better readability (CASSANDRA-5109)
 * fix ConcurrentModificationException in getBootstrapSource (CASSANDRA-5170)
 * fix sstable maxtimestamp for row deletes and pre-1.1.1 sstables (CASSANDRA-5153)
 * Fix thread growth on node removal (CASSANDRA-5175)
 * Make Ec2Region's datacenter name configurable (CASSANDRA-5155)


1.2.0
 * Disallow counters in collections (CASSANDRA-5082)
 * cqlsh: add unit tests (CASSANDRA-3920)
 * fix default bloom_filter_fp_chance for LeveledCompactionStrategy (CASSANDRA-5093)
Merged from 1.1:
 * add validation for get_range_slices with start_key and end_token (CASSANDRA-5089)


1.2.0-rc2
 * fix nodetool ownership display with vnodes (CASSANDRA-5065)
 * cqlsh: add DESCRIBE KEYSPACES command (CASSANDRA-5060)
 * Fix potential infinite loop when reloading CFS (CASSANDRA-5064)
 * Fix SimpleAuthorizer example (CASSANDRA-5072)
 * cqlsh: force CL.ONE for tracing and system.schema* queries (CASSANDRA-5070)
 * Includes cassandra-shuffle in the debian package (CASSANDRA-5058)
Merged from 1.1:
 * fix multithreaded compaction deadlock (CASSANDRA-4492)
 * fix temporarily missing schema after upgrade from pre-1.1.5 (CASSANDRA-5061)
 * Fix ALTER TABLE overriding compression options with defaults
   (CASSANDRA-4996, 5066)
 * fix specifying and altering crc_check_chance (CASSANDRA-5053)
 * fix Murmur3Partitioner ownership% calculation (CASSANDRA-5076)
 * Don't expire columns sooner than they should in 2ndary indexes (CASSANDRA-5079)


1.2-rc1
 * rename rpc_timeout settings to request_timeout (CASSANDRA-5027)
 * add BF with 0.1 FP to LCS by default (CASSANDRA-5029)
 * Fix preparing insert queries (CASSANDRA-5016)
 * Fix preparing queries with counter increment (CASSANDRA-5022)
 * Fix preparing updates with collections (CASSANDRA-5017)
 * Don't generate UUID based on other node address (CASSANDRA-5002)
 * Fix message when trying to alter a clustering key type (CASSANDRA-5012)
 * Update IAuthenticator to match the new IAuthorizer (CASSANDRA-5003)
 * Fix inserting only a key in CQL3 (CASSANDRA-5040)
 * Fix CQL3 token() function when used with strings (CASSANDRA-5050)
Merged from 1.1:
 * reduce log spam from invalid counter shards (CASSANDRA-5026)
 * Improve schema propagation performance (CASSANDRA-5025)
 * Fix for IndexHelper.IndexFor throws OOB Exception (CASSANDRA-5030)
 * cqlsh: make it possible to describe thrift CFs (CASSANDRA-4827)
 * cqlsh: fix timestamp formatting on some platforms (CASSANDRA-5046)


1.2-beta3
 * make consistency level configurable in cqlsh (CASSANDRA-4829)
 * fix cqlsh rendering of blob fields (CASSANDRA-4970)
 * fix cqlsh DESCRIBE command (CASSANDRA-4913)
 * save truncation position in system table (CASSANDRA-4906)
 * Move CompressionMetadata off-heap (CASSANDRA-4937)
 * allow CLI to GET cql3 columnfamily data (CASSANDRA-4924)
 * Fix rare race condition in getExpireTimeForEndpoint (CASSANDRA-4402)
 * acquire references to overlapping sstables during compaction so bloom filter
   doesn't get free'd prematurely (CASSANDRA-4934)
 * Don't share slice query filter in CQL3 SelectStatement (CASSANDRA-4928)
 * Separate tracing from Log4J (CASSANDRA-4861)
 * Exclude gcable tombstones from merkle-tree computation (CASSANDRA-4905)
 * Better printing of AbstractBounds for tracing (CASSANDRA-4931)
 * Optimize mostRecentTombstone check in CC.collectAllData (CASSANDRA-4883)
 * Change stream session ID to UUID to avoid collision from same node (CASSANDRA-4813)
 * Use Stats.db when bulk loading if present (CASSANDRA-4957)
 * Skip repair on system_trace and keyspaces with RF=1 (CASSANDRA-4956)
 * (cql3) Remove arbitrary SELECT limit (CASSANDRA-4918)
 * Correctly handle prepared operation on collections (CASSANDRA-4945)
 * Fix CQL3 LIMIT (CASSANDRA-4877)
 * Fix Stress for CQL3 (CASSANDRA-4979)
 * Remove cassandra specific exceptions from JMX interface (CASSANDRA-4893)
 * (CQL3) Force using ALLOW FILTERING on potentially inefficient queries (CASSANDRA-4915)
 * (cql3) Fix adding column when the table has collections (CASSANDRA-4982)
 * (cql3) Fix allowing collections with compact storage (CASSANDRA-4990)
 * (cql3) Refuse ttl/writetime function on collections (CASSANDRA-4992)
 * Replace IAuthority with new IAuthorizer (CASSANDRA-4874)
 * clqsh: fix KEY pseudocolumn escaping when describing Thrift tables
   in CQL3 mode (CASSANDRA-4955)
 * add basic authentication support for Pig CassandraStorage (CASSANDRA-3042)
 * fix CQL2 ALTER TABLE compaction_strategy_class altering (CASSANDRA-4965)
Merged from 1.1:
 * Fall back to old describe_splits if d_s_ex is not available (CASSANDRA-4803)
 * Improve error reporting when streaming ranges fail (CASSANDRA-5009)
 * Fix cqlsh timestamp formatting of timezone info (CASSANDRA-4746)
 * Fix assertion failure with leveled compaction (CASSANDRA-4799)
 * Check for null end_token in get_range_slice (CASSANDRA-4804)
 * Remove all remnants of removed nodes (CASSANDRA-4840)
 * Add aut-reloading of the log4j file in debian package (CASSANDRA-4855)
 * Fix estimated row cache entry size (CASSANDRA-4860)
 * reset getRangeSlice filter after finishing a row for get_paged_slice
   (CASSANDRA-4919)
 * expunge row cache post-truncate (CASSANDRA-4940)
 * Allow static CF definition with compact storage (CASSANDRA-4910)
 * Fix endless loop/compaction of schema_* CFs due to broken timestamps (CASSANDRA-4880)
 * Fix 'wrong class type' assertion in CounterColumn (CASSANDRA-4976)


1.2-beta2
 * fp rate of 1.0 disables BF entirely; LCS defaults to 1.0 (CASSANDRA-4876)
 * off-heap bloom filters for row keys (CASSANDRA_4865)
 * add extension point for sstable components (CASSANDRA-4049)
 * improve tracing output (CASSANDRA-4852, 4862)
 * make TRACE verb droppable (CASSANDRA-4672)
 * fix BulkLoader recognition of CQL3 columnfamilies (CASSANDRA-4755)
 * Sort commitlog segments for replay by id instead of mtime (CASSANDRA-4793)
 * Make hint delivery asynchronous (CASSANDRA-4761)
 * Pluggable Thrift transport factories for CLI and cqlsh (CASSANDRA-4609, 4610)
 * cassandra-cli: allow Double value type to be inserted to a column (CASSANDRA-4661)
 * Add ability to use custom TServerFactory implementations (CASSANDRA-4608)
 * optimize batchlog flushing to skip successful batches (CASSANDRA-4667)
 * include metadata for system keyspace itself in schema tables (CASSANDRA-4416)
 * add check to PropertyFileSnitch to verify presence of location for
   local node (CASSANDRA-4728)
 * add PBSPredictor consistency modeler (CASSANDRA-4261)
 * remove vestiges of Thrift unframed mode (CASSANDRA-4729)
 * optimize single-row PK lookups (CASSANDRA-4710)
 * adjust blockFor calculation to account for pending ranges due to node 
   movement (CASSANDRA-833)
 * Change CQL version to 3.0.0 and stop accepting 3.0.0-beta1 (CASSANDRA-4649)
 * (CQL3) Make prepared statement global instead of per connection 
   (CASSANDRA-4449)
 * Fix scrubbing of CQL3 created tables (CASSANDRA-4685)
 * (CQL3) Fix validation when using counter and regular columns in the same 
   table (CASSANDRA-4706)
 * Fix bug starting Cassandra with simple authentication (CASSANDRA-4648)
 * Add support for batchlog in CQL3 (CASSANDRA-4545, 4738)
 * Add support for multiple column family outputs in CFOF (CASSANDRA-4208)
 * Support repairing only the local DC nodes (CASSANDRA-4747)
 * Use rpc_address for binary protocol and change default port (CASSANDRA-4751)
 * Fix use of collections in prepared statements (CASSANDRA-4739)
 * Store more information into peers table (CASSANDRA-4351, 4814)
 * Configurable bucket size for size tiered compaction (CASSANDRA-4704)
 * Run leveled compaction in parallel (CASSANDRA-4310)
 * Fix potential NPE during CFS reload (CASSANDRA-4786)
 * Composite indexes may miss results (CASSANDRA-4796)
 * Move consistency level to the protocol level (CASSANDRA-4734, 4824)
 * Fix Subcolumn slice ends not respected (CASSANDRA-4826)
 * Fix Assertion error in cql3 select (CASSANDRA-4783)
 * Fix list prepend logic (CQL3) (CASSANDRA-4835)
 * Add booleans as literals in CQL3 (CASSANDRA-4776)
 * Allow renaming PK columns in CQL3 (CASSANDRA-4822)
 * Fix binary protocol NEW_NODE event (CASSANDRA-4679)
 * Fix potential infinite loop in tombstone compaction (CASSANDRA-4781)
 * Remove system tables accounting from schema (CASSANDRA-4850)
 * (cql3) Force provided columns in clustering key order in 
   'CLUSTERING ORDER BY' (CASSANDRA-4881)
 * Fix composite index bug (CASSANDRA-4884)
 * Fix short read protection for CQL3 (CASSANDRA-4882)
 * Add tracing support to the binary protocol (CASSANDRA-4699)
 * (cql3) Don't allow prepared marker inside collections (CASSANDRA-4890)
 * Re-allow order by on non-selected columns (CASSANDRA-4645)
 * Bug when composite index is created in a table having collections (CASSANDRA-4909)
 * log index scan subject in CompositesSearcher (CASSANDRA-4904)
Merged from 1.1:
 * add get[Row|Key]CacheEntries to CacheServiceMBean (CASSANDRA-4859)
 * fix get_paged_slice to wrap to next row correctly (CASSANDRA-4816)
 * fix indexing empty column values (CASSANDRA-4832)
 * allow JdbcDate to compose null Date objects (CASSANDRA-4830)
 * fix possible stackoverflow when compacting 1000s of sstables
   (CASSANDRA-4765)
 * fix wrong leveled compaction progress calculation (CASSANDRA-4807)
 * add a close() method to CRAR to prevent leaking file descriptors (CASSANDRA-4820)
 * fix potential infinite loop in get_count (CASSANDRA-4833)
 * fix compositeType.{get/from}String methods (CASSANDRA-4842)
 * (CQL) fix CREATE COLUMNFAMILY permissions check (CASSANDRA-4864)
 * Fix DynamicCompositeType same type comparison (CASSANDRA-4711)
 * Fix duplicate SSTable reference when stream session failed (CASSANDRA-3306)
 * Allow static CF definition with compact storage (CASSANDRA-4910)
 * Fix endless loop/compaction of schema_* CFs due to broken timestamps (CASSANDRA-4880)
 * Fix 'wrong class type' assertion in CounterColumn (CASSANDRA-4976)


1.2-beta1
 * add atomic_batch_mutate (CASSANDRA-4542, -4635)
 * increase default max_hint_window_in_ms to 3h (CASSANDRA-4632)
 * include message initiation time to replicas so they can more
   accurately drop timed-out requests (CASSANDRA-2858)
 * fix clientutil.jar dependencies (CASSANDRA-4566)
 * optimize WriteResponse (CASSANDRA-4548)
 * new metrics (CASSANDRA-4009)
 * redesign KEYS indexes to avoid read-before-write (CASSANDRA-2897)
 * debug tracing (CASSANDRA-1123)
 * parallelize row cache loading (CASSANDRA-4282)
 * Make compaction, flush JBOD-aware (CASSANDRA-4292)
 * run local range scans on the read stage (CASSANDRA-3687)
 * clean up ioexceptions (CASSANDRA-2116)
 * add disk_failure_policy (CASSANDRA-2118)
 * Introduce new json format with row level deletion (CASSANDRA-4054)
 * remove redundant "name" column from schema_keyspaces (CASSANDRA-4433)
 * improve "nodetool ring" handling of multi-dc clusters (CASSANDRA-3047)
 * update NTS calculateNaturalEndpoints to be O(N log N) (CASSANDRA-3881)
 * split up rpc timeout by operation type (CASSANDRA-2819)
 * rewrite key cache save/load to use only sequential i/o (CASSANDRA-3762)
 * update MS protocol with a version handshake + broadcast address id
   (CASSANDRA-4311)
 * multithreaded hint replay (CASSANDRA-4189)
 * add inter-node message compression (CASSANDRA-3127)
 * remove COPP (CASSANDRA-2479)
 * Track tombstone expiration and compact when tombstone content is
   higher than a configurable threshold, default 20% (CASSANDRA-3442, 4234)
 * update MurmurHash to version 3 (CASSANDRA-2975)
 * (CLI) track elapsed time for `delete' operation (CASSANDRA-4060)
 * (CLI) jline version is bumped to 1.0 to properly  support
   'delete' key function (CASSANDRA-4132)
 * Save IndexSummary into new SSTable 'Summary' component (CASSANDRA-2392, 4289)
 * Add support for range tombstones (CASSANDRA-3708)
 * Improve MessagingService efficiency (CASSANDRA-3617)
 * Avoid ID conflicts from concurrent schema changes (CASSANDRA-3794)
 * Set thrift HSHA server thread limit to unlimited by default (CASSANDRA-4277)
 * Avoids double serialization of CF id in RowMutation messages
   (CASSANDRA-4293)
 * stream compressed sstables directly with java nio (CASSANDRA-4297)
 * Support multiple ranges in SliceQueryFilter (CASSANDRA-3885)
 * Add column metadata to system column families (CASSANDRA-4018)
 * (cql3) Always use composite types by default (CASSANDRA-4329)
 * (cql3) Add support for set, map and list (CASSANDRA-3647)
 * Validate date type correctly (CASSANDRA-4441)
 * (cql3) Allow definitions with only a PK (CASSANDRA-4361)
 * (cql3) Add support for row key composites (CASSANDRA-4179)
 * improve DynamicEndpointSnitch by using reservoir sampling (CASSANDRA-4038)
 * (cql3) Add support for 2ndary indexes (CASSANDRA-3680)
 * (cql3) fix defining more than one PK to be invalid (CASSANDRA-4477)
 * remove schema agreement checking from all external APIs (Thrift, CQL and CQL3) (CASSANDRA-4487)
 * add Murmur3Partitioner and make it default for new installations (CASSANDRA-3772, 4621)
 * (cql3) update pseudo-map syntax to use map syntax (CASSANDRA-4497)
 * Finer grained exceptions hierarchy and provides error code with exceptions (CASSANDRA-3979)
 * Adds events push to binary protocol (CASSANDRA-4480)
 * Rewrite nodetool help (CASSANDRA-2293)
 * Make CQL3 the default for CQL (CASSANDRA-4640)
 * update stress tool to be able to use CQL3 (CASSANDRA-4406)
 * Accept all thrift update on CQL3 cf but don't expose their metadata (CASSANDRA-4377)
 * Replace Throttle with Guava's RateLimiter for HintedHandOff (CASSANDRA-4541)
 * fix counter add/get using CQL2 and CQL3 in stress tool (CASSANDRA-4633)
 * Add sstable count per level to cfstats (CASSANDRA-4537)
 * (cql3) Add ALTER KEYSPACE statement (CASSANDRA-4611)
 * (cql3) Allow defining default consistency levels (CASSANDRA-4448)
 * (cql3) Fix queries using LIMIT missing results (CASSANDRA-4579)
 * fix cross-version gossip messaging (CASSANDRA-4576)
 * added inet data type (CASSANDRA-4627)


1.1.6
 * Wait for writes on synchronous read digest mismatch (CASSANDRA-4792)
 * fix commitlog replay for nanotime-infected sstables (CASSANDRA-4782)
 * preflight check ttl for maximum of 20 years (CASSANDRA-4771)
 * (Pig) fix widerow input with single column rows (CASSANDRA-4789)
 * Fix HH to compact with correct gcBefore, which avoids wiping out
   undelivered hints (CASSANDRA-4772)
 * LCS will merge up to 32 L0 sstables as intended (CASSANDRA-4778)
 * NTS will default unconfigured DC replicas to zero (CASSANDRA-4675)
 * use default consistency level in counter validation if none is
   explicitly provide (CASSANDRA-4700)
 * Improve IAuthority interface by introducing fine-grained
   access permissions and grant/revoke commands (CASSANDRA-4490, 4644)
 * fix assumption error in CLI when updating/describing keyspace 
   (CASSANDRA-4322)
 * Adds offline sstablescrub to debian packaging (CASSANDRA-4642)
 * Automatic fixing of overlapping leveled sstables (CASSANDRA-4644)
 * fix error when using ORDER BY with extended selections (CASSANDRA-4689)
 * (CQL3) Fix validation for IN queries for non-PK cols (CASSANDRA-4709)
 * fix re-created keyspace disappering after 1.1.5 upgrade 
   (CASSANDRA-4698, 4752)
 * (CLI) display elapsed time in 2 fraction digits (CASSANDRA-3460)
 * add authentication support to sstableloader (CASSANDRA-4712)
 * Fix CQL3 'is reversed' logic (CASSANDRA-4716, 4759)
 * (CQL3) Don't return ReversedType in result set metadata (CASSANDRA-4717)
 * Backport adding AlterKeyspace statement (CASSANDRA-4611)
 * (CQL3) Correcty accept upper-case data types (CASSANDRA-4770)
 * Add binary protocol events for schema changes (CASSANDRA-4684)
Merged from 1.0:
 * Switch from NBHM to CHM in MessagingService's callback map, which
   prevents OOM in long-running instances (CASSANDRA-4708)


1.1.5
 * add SecondaryIndex.reload API (CASSANDRA-4581)
 * use millis + atomicint for commitlog segment creation instead of
   nanotime, which has issues under some hypervisors (CASSANDRA-4601)
 * fix FD leak in slice queries (CASSANDRA-4571)
 * avoid recursion in leveled compaction (CASSANDRA-4587)
 * increase stack size under Java7 to 180K
 * Log(info) schema changes (CASSANDRA-4547)
 * Change nodetool setcachecapcity to manipulate global caches (CASSANDRA-4563)
 * (cql3) fix setting compaction strategy (CASSANDRA-4597)
 * fix broken system.schema_* timestamps on system startup (CASSANDRA-4561)
 * fix wrong skip of cache saving (CASSANDRA-4533)
 * Avoid NPE when lost+found is in data dir (CASSANDRA-4572)
 * Respect five-minute flush moratorium after initial CL replay (CASSANDRA-4474)
 * Adds ntp as recommended in debian packaging (CASSANDRA-4606)
 * Configurable transport in CF Record{Reader|Writer} (CASSANDRA-4558)
 * (cql3) fix potential NPE with both equal and unequal restriction (CASSANDRA-4532)
 * (cql3) improves ORDER BY validation (CASSANDRA-4624)
 * Fix potential deadlock during counter writes (CASSANDRA-4578)
 * Fix cql error with ORDER BY when using IN (CASSANDRA-4612)
Merged from 1.0:
 * increase Xss to 160k to accomodate latest 1.6 JVMs (CASSANDRA-4602)
 * fix toString of hint destination tokens (CASSANDRA-4568)
 * Fix multiple values for CurrentLocal NodeID (CASSANDRA-4626)


1.1.4
 * fix offline scrub to catch >= out of order rows (CASSANDRA-4411)
 * fix cassandra-env.sh on RHEL and other non-dash-based systems 
   (CASSANDRA-4494)
Merged from 1.0:
 * (Hadoop) fix setting key length for old-style mapred api (CASSANDRA-4534)
 * (Hadoop) fix iterating through a resultset consisting entirely
   of tombstoned rows (CASSANDRA-4466)


1.1.3
 * (cqlsh) add COPY TO (CASSANDRA-4434)
 * munmap commitlog segments before rename (CASSANDRA-4337)
 * (JMX) rename getRangeKeySample to sampleKeyRange to avoid returning
   multi-MB results as an attribute (CASSANDRA-4452)
 * flush based on data size, not throughput; overwritten columns no 
   longer artificially inflate liveRatio (CASSANDRA-4399)
 * update default commitlog segment size to 32MB and total commitlog
   size to 32/1024 MB for 32/64 bit JVMs, respectively (CASSANDRA-4422)
 * avoid using global partitioner to estimate ranges in index sstables
   (CASSANDRA-4403)
 * restore pre-CASSANDRA-3862 approach to removing expired tombstones
   from row cache during compaction (CASSANDRA-4364)
 * (stress) support for CQL prepared statements (CASSANDRA-3633)
 * Correctly catch exception when Snappy cannot be loaded (CASSANDRA-4400)
 * (cql3) Support ORDER BY when IN condition is given in WHERE clause (CASSANDRA-4327)
 * (cql3) delete "component_index" column on DROP TABLE call (CASSANDRA-4420)
 * change nanoTime() to currentTimeInMillis() in schema related code (CASSANDRA-4432)
 * add a token generation tool (CASSANDRA-3709)
 * Fix LCS bug with sstable containing only 1 row (CASSANDRA-4411)
 * fix "Can't Modify Index Name" problem on CF update (CASSANDRA-4439)
 * Fix assertion error in getOverlappingSSTables during repair (CASSANDRA-4456)
 * fix nodetool's setcompactionthreshold command (CASSANDRA-4455)
 * Ensure compacted files are never used, to avoid counter overcount (CASSANDRA-4436)
Merged from 1.0:
 * Push the validation of secondary index values to the SecondaryIndexManager (CASSANDRA-4240)
 * allow dropping columns shadowed by not-yet-expired supercolumn or row
   tombstones in PrecompactedRow (CASSANDRA-4396)


1.1.2
 * Fix cleanup not deleting index entries (CASSANDRA-4379)
 * Use correct partitioner when saving + loading caches (CASSANDRA-4331)
 * Check schema before trying to export sstable (CASSANDRA-2760)
 * Raise a meaningful exception instead of NPE when PFS encounters
   an unconfigured node + no default (CASSANDRA-4349)
 * fix bug in sstable blacklisting with LCS (CASSANDRA-4343)
 * LCS no longer promotes tiny sstables out of L0 (CASSANDRA-4341)
 * skip tombstones during hint replay (CASSANDRA-4320)
 * fix NPE in compactionstats (CASSANDRA-4318)
 * enforce 1m min keycache for auto (CASSANDRA-4306)
 * Have DeletedColumn.isMFD always return true (CASSANDRA-4307)
 * (cql3) exeption message for ORDER BY constraints said primary filter can be
    an IN clause, which is misleading (CASSANDRA-4319)
 * (cql3) Reject (not yet supported) creation of 2ndardy indexes on tables with
   composite primary keys (CASSANDRA-4328)
 * Set JVM stack size to 160k for java 7 (CASSANDRA-4275)
 * cqlsh: add COPY command to load data from CSV flat files (CASSANDRA-4012)
 * CFMetaData.fromThrift to throw ConfigurationException upon error (CASSANDRA-4353)
 * Use CF comparator to sort indexed columns in SecondaryIndexManager
   (CASSANDRA-4365)
 * add strategy_options to the KSMetaData.toString() output (CASSANDRA-4248)
 * (cql3) fix range queries containing unqueried results (CASSANDRA-4372)
 * (cql3) allow updating column_alias types (CASSANDRA-4041)
 * (cql3) Fix deletion bug (CASSANDRA-4193)
 * Fix computation of overlapping sstable for leveled compaction (CASSANDRA-4321)
 * Improve scrub and allow to run it offline (CASSANDRA-4321)
 * Fix assertionError in StorageService.bulkLoad (CASSANDRA-4368)
 * (cqlsh) add option to authenticate to a keyspace at startup (CASSANDRA-4108)
 * (cqlsh) fix ASSUME functionality (CASSANDRA-4352)
 * Fix ColumnFamilyRecordReader to not return progress > 100% (CASSANDRA-3942)
Merged from 1.0:
 * Set gc_grace on index CF to 0 (CASSANDRA-4314)


1.1.1
 * add populate_io_cache_on_flush option (CASSANDRA-2635)
 * allow larger cache capacities than 2GB (CASSANDRA-4150)
 * add getsstables command to nodetool (CASSANDRA-4199)
 * apply parent CF compaction settings to secondary index CFs (CASSANDRA-4280)
 * preserve commitlog size cap when recycling segments at startup
   (CASSANDRA-4201)
 * (Hadoop) fix split generation regression (CASSANDRA-4259)
 * ignore min/max compactions settings in LCS, while preserving
   behavior that min=max=0 disables autocompaction (CASSANDRA-4233)
 * log number of rows read from saved cache (CASSANDRA-4249)
 * calculate exact size required for cleanup operations (CASSANDRA-1404)
 * avoid blocking additional writes during flush when the commitlog
   gets behind temporarily (CASSANDRA-1991)
 * enable caching on index CFs based on data CF cache setting (CASSANDRA-4197)
 * warn on invalid replication strategy creation options (CASSANDRA-4046)
 * remove [Freeable]Memory finalizers (CASSANDRA-4222)
 * include tombstone size in ColumnFamily.size, which can prevent OOM
   during sudden mass delete operations by yielding a nonzero liveRatio
   (CASSANDRA-3741)
 * Open 1 sstableScanner per level for leveled compaction (CASSANDRA-4142)
 * Optimize reads when row deletion timestamps allow us to restrict
   the set of sstables we check (CASSANDRA-4116)
 * add support for commitlog archiving and point-in-time recovery
   (CASSANDRA-3690)
 * avoid generating redundant compaction tasks during streaming
   (CASSANDRA-4174)
 * add -cf option to nodetool snapshot, and takeColumnFamilySnapshot to
   StorageService mbean (CASSANDRA-556)
 * optimize cleanup to drop entire sstables where possible (CASSANDRA-4079)
 * optimize truncate when autosnapshot is disabled (CASSANDRA-4153)
 * update caches to use byte[] keys to reduce memory overhead (CASSANDRA-3966)
 * add column limit to cli (CASSANDRA-3012, 4098)
 * clean up and optimize DataOutputBuffer, used by CQL compression and
   CompositeType (CASSANDRA-4072)
 * optimize commitlog checksumming (CASSANDRA-3610)
 * identify and blacklist corrupted SSTables from future compactions 
   (CASSANDRA-2261)
 * Move CfDef and KsDef validation out of thrift (CASSANDRA-4037)
 * Expose API to repair a user provided range (CASSANDRA-3912)
 * Add way to force the cassandra-cli to refresh its schema (CASSANDRA-4052)
 * Avoid having replicate on write tasks stacking up at CL.ONE (CASSANDRA-2889)
 * (cql3) Backwards compatibility for composite comparators in non-cql3-aware
   clients (CASSANDRA-4093)
 * (cql3) Fix order by for reversed queries (CASSANDRA-4160)
 * (cql3) Add ReversedType support (CASSANDRA-4004)
 * (cql3) Add timeuuid type (CASSANDRA-4194)
 * (cql3) Minor fixes (CASSANDRA-4185)
 * (cql3) Fix prepared statement in BATCH (CASSANDRA-4202)
 * (cql3) Reduce the list of reserved keywords (CASSANDRA-4186)
 * (cql3) Move max/min compaction thresholds to compaction strategy options
   (CASSANDRA-4187)
 * Fix exception during move when localhost is the only source (CASSANDRA-4200)
 * (cql3) Allow paging through non-ordered partitioner results (CASSANDRA-3771)
 * (cql3) Fix drop index (CASSANDRA-4192)
 * (cql3) Don't return range ghosts anymore (CASSANDRA-3982)
 * fix re-creating Keyspaces/ColumnFamilies with the same name as dropped
   ones (CASSANDRA-4219)
 * fix SecondaryIndex LeveledManifest save upon snapshot (CASSANDRA-4230)
 * fix missing arrayOffset in FBUtilities.hash (CASSANDRA-4250)
 * (cql3) Add name of parameters in CqlResultSet (CASSANDRA-4242)
 * (cql3) Correctly validate order by queries (CASSANDRA-4246)
 * rename stress to cassandra-stress for saner packaging (CASSANDRA-4256)
 * Fix exception on colum metadata with non-string comparator (CASSANDRA-4269)
 * Check for unknown/invalid compression options (CASSANDRA-4266)
 * (cql3) Adds simple access to column timestamp and ttl (CASSANDRA-4217)
 * (cql3) Fix range queries with secondary indexes (CASSANDRA-4257)
 * Better error messages from improper input in cli (CASSANDRA-3865)
 * Try to stop all compaction upon Keyspace or ColumnFamily drop (CASSANDRA-4221)
 * (cql3) Allow keyspace properties to contain hyphens (CASSANDRA-4278)
 * (cql3) Correctly validate keyspace access in create table (CASSANDRA-4296)
 * Avoid deadlock in migration stage (CASSANDRA-3882)
 * Take supercolumn names and deletion info into account in memtable throughput
   (CASSANDRA-4264)
 * Add back backward compatibility for old style replication factor (CASSANDRA-4294)
 * Preserve compatibility with pre-1.1 index queries (CASSANDRA-4262)
Merged from 1.0:
 * Fix super columns bug where cache is not updated (CASSANDRA-4190)
 * fix maxTimestamp to include row tombstones (CASSANDRA-4116)
 * (CLI) properly handle quotes in create/update keyspace commands (CASSANDRA-4129)
 * Avoids possible deadlock during bootstrap (CASSANDRA-4159)
 * fix stress tool that hangs forever on timeout or error (CASSANDRA-4128)
 * stress tool to return appropriate exit code on failure (CASSANDRA-4188)
 * fix compaction NPE when out of disk space and assertions disabled
   (CASSANDRA-3985)
 * synchronize LCS getEstimatedTasks to avoid CME (CASSANDRA-4255)
 * ensure unique streaming session id's (CASSANDRA-4223)
 * kick off background compaction when min/max thresholds change 
   (CASSANDRA-4279)
 * improve ability of STCS.getBuckets to deal with 100s of 1000s of
   sstables, such as when convertinb back from LCS (CASSANDRA-4287)
 * Oversize integer in CQL throws NumberFormatException (CASSANDRA-4291)
 * fix 1.0.x node join to mixed version cluster, other nodes >= 1.1 (CASSANDRA-4195)
 * Fix LCS splitting sstable base on uncompressed size (CASSANDRA-4419)
 * Push the validation of secondary index values to the SecondaryIndexManager (CASSANDRA-4240)
 * Don't purge columns during upgradesstables (CASSANDRA-4462)
 * Make cqlsh work with piping (CASSANDRA-4113)
 * Validate arguments for nodetool decommission (CASSANDRA-4061)
 * Report thrift status in nodetool info (CASSANDRA-4010)


1.1.0-final
 * average a reduced liveRatio estimate with the previous one (CASSANDRA-4065)
 * Allow KS and CF names up to 48 characters (CASSANDRA-4157)
 * fix stress build (CASSANDRA-4140)
 * add time remaining estimate to nodetool compactionstats (CASSANDRA-4167)
 * (cql) fix NPE in cql3 ALTER TABLE (CASSANDRA-4163)
 * (cql) Add support for CL.TWO and CL.THREE in CQL (CASSANDRA-4156)
 * (cql) Fix type in CQL3 ALTER TABLE preventing update (CASSANDRA-4170)
 * (cql) Throw invalid exception from CQL3 on obsolete options (CASSANDRA-4171)
 * (cqlsh) fix recognizing uppercase SELECT keyword (CASSANDRA-4161)
 * Pig: wide row support (CASSANDRA-3909)
Merged from 1.0:
 * avoid streaming empty files with bulk loader if sstablewriter errors out
   (CASSANDRA-3946)


1.1-rc1
 * Include stress tool in binary builds (CASSANDRA-4103)
 * (Hadoop) fix wide row iteration when last row read was deleted
   (CASSANDRA-4154)
 * fix read_repair_chance to really default to 0.1 in the cli (CASSANDRA-4114)
 * Adds caching and bloomFilterFpChange to CQL options (CASSANDRA-4042)
 * Adds posibility to autoconfigure size of the KeyCache (CASSANDRA-4087)
 * fix KEYS index from skipping results (CASSANDRA-3996)
 * Remove sliced_buffer_size_in_kb dead option (CASSANDRA-4076)
 * make loadNewSStable preserve sstable version (CASSANDRA-4077)
 * Respect 1.0 cache settings as much as possible when upgrading 
   (CASSANDRA-4088)
 * relax path length requirement for sstable files when upgrading on 
   non-Windows platforms (CASSANDRA-4110)
 * fix terminination of the stress.java when errors were encountered
   (CASSANDRA-4128)
 * Move CfDef and KsDef validation out of thrift (CASSANDRA-4037)
 * Fix get_paged_slice (CASSANDRA-4136)
 * CQL3: Support slice with exclusive start and stop (CASSANDRA-3785)
Merged from 1.0:
 * support PropertyFileSnitch in bulk loader (CASSANDRA-4145)
 * add auto_snapshot option allowing disabling snapshot before drop/truncate
   (CASSANDRA-3710)
 * allow short snitch names (CASSANDRA-4130)


1.1-beta2
 * rename loaded sstables to avoid conflicts with local snapshots
   (CASSANDRA-3967)
 * start hint replay as soon as FD notifies that the target is back up
   (CASSANDRA-3958)
 * avoid unproductive deserializing of cached rows during compaction
   (CASSANDRA-3921)
 * fix concurrency issues with CQL keyspace creation (CASSANDRA-3903)
 * Show Effective Owership via Nodetool ring <keyspace> (CASSANDRA-3412)
 * Update ORDER BY syntax for CQL3 (CASSANDRA-3925)
 * Fix BulkRecordWriter to not throw NPE if reducer gets no map data from Hadoop (CASSANDRA-3944)
 * Fix bug with counters in super columns (CASSANDRA-3821)
 * Remove deprecated merge_shard_chance (CASSANDRA-3940)
 * add a convenient way to reset a node's schema (CASSANDRA-2963)
 * fix for intermittent SchemaDisagreementException (CASSANDRA-3884)
 * CLI `list <CF>` to limit number of columns and their order (CASSANDRA-3012)
 * ignore deprecated KsDef/CfDef/ColumnDef fields in native schema (CASSANDRA-3963)
 * CLI to report when unsupported column_metadata pair was given (CASSANDRA-3959)
 * reincarnate removed and deprecated KsDef/CfDef attributes (CASSANDRA-3953)
 * Fix race between writes and read for cache (CASSANDRA-3862)
 * perform static initialization of StorageProxy on start-up (CASSANDRA-3797)
 * support trickling fsync() on writes (CASSANDRA-3950)
 * expose counters for unavailable/timeout exceptions given to thrift clients (CASSANDRA-3671)
 * avoid quadratic startup time in LeveledManifest (CASSANDRA-3952)
 * Add type information to new schema_ columnfamilies and remove thrift
   serialization for schema (CASSANDRA-3792)
 * add missing column validator options to the CLI help (CASSANDRA-3926)
 * skip reading saved key cache if CF's caching strategy is NONE or ROWS_ONLY (CASSANDRA-3954)
 * Unify migration code (CASSANDRA-4017)
Merged from 1.0:
 * cqlsh: guess correct version of Python for Arch Linux (CASSANDRA-4090)
 * (CLI) properly handle quotes in create/update keyspace commands (CASSANDRA-4129)
 * Avoids possible deadlock during bootstrap (CASSANDRA-4159)
 * fix stress tool that hangs forever on timeout or error (CASSANDRA-4128)
 * Fix super columns bug where cache is not updated (CASSANDRA-4190)
 * stress tool to return appropriate exit code on failure (CASSANDRA-4188)


1.0.9
 * improve index sampling performance (CASSANDRA-4023)
 * always compact away deleted hints immediately after handoff (CASSANDRA-3955)
 * delete hints from dropped ColumnFamilies on handoff instead of
   erroring out (CASSANDRA-3975)
 * add CompositeType ref to the CLI doc for create/update column family (CASSANDRA-3980)
 * Pig: support Counter ColumnFamilies (CASSANDRA-3973)
 * Pig: Composite column support (CASSANDRA-3684)
 * Avoid NPE during repair when a keyspace has no CFs (CASSANDRA-3988)
 * Fix division-by-zero error on get_slice (CASSANDRA-4000)
 * don't change manifest level for cleanup, scrub, and upgradesstables
   operations under LeveledCompactionStrategy (CASSANDRA-3989, 4112)
 * fix race leading to super columns assertion failure (CASSANDRA-3957)
 * fix NPE on invalid CQL delete command (CASSANDRA-3755)
 * allow custom types in CLI's assume command (CASSANDRA-4081)
 * fix totalBytes count for parallel compactions (CASSANDRA-3758)
 * fix intermittent NPE in get_slice (CASSANDRA-4095)
 * remove unnecessary asserts in native code interfaces (CASSANDRA-4096)
 * Validate blank keys in CQL to avoid assertion errors (CASSANDRA-3612)
 * cqlsh: fix bad decoding of some column names (CASSANDRA-4003)
 * cqlsh: fix incorrect padding with unicode chars (CASSANDRA-4033)
 * Fix EC2 snitch incorrectly reporting region (CASSANDRA-4026)
 * Shut down thrift during decommission (CASSANDRA-4086)
 * Expose nodetool cfhistograms for 2ndary indexes (CASSANDRA-4063)
Merged from 0.8:
 * Fix ConcurrentModificationException in gossiper (CASSANDRA-4019)


1.1-beta1
 * (cqlsh)
   + add SOURCE and CAPTURE commands, and --file option (CASSANDRA-3479)
   + add ALTER COLUMNFAMILY WITH (CASSANDRA-3523)
   + bundle Python dependencies with Cassandra (CASSANDRA-3507)
   + added to Debian package (CASSANDRA-3458)
   + display byte data instead of erroring out on decode failure 
     (CASSANDRA-3874)
 * add nodetool rebuild_index (CASSANDRA-3583)
 * add nodetool rangekeysample (CASSANDRA-2917)
 * Fix streaming too much data during move operations (CASSANDRA-3639)
 * Nodetool and CLI connect to localhost by default (CASSANDRA-3568)
 * Reduce memory used by primary index sample (CASSANDRA-3743)
 * (Hadoop) separate input/output configurations (CASSANDRA-3197, 3765)
 * avoid returning internal Cassandra classes over JMX (CASSANDRA-2805)
 * add row-level isolation via SnapTree (CASSANDRA-2893)
 * Optimize key count estimation when opening sstable on startup
   (CASSANDRA-2988)
 * multi-dc replication optimization supporting CL > ONE (CASSANDRA-3577)
 * add command to stop compactions (CASSANDRA-1740, 3566, 3582)
 * multithreaded streaming (CASSANDRA-3494)
 * removed in-tree redhat spec (CASSANDRA-3567)
 * "defragment" rows for name-based queries under STCS, again (CASSANDRA-2503)
 * Recycle commitlog segments for improved performance 
   (CASSANDRA-3411, 3543, 3557, 3615)
 * update size-tiered compaction to prioritize small tiers (CASSANDRA-2407)
 * add message expiration logic to OutboundTcpConnection (CASSANDRA-3005)
 * off-heap cache to use sun.misc.Unsafe instead of JNA (CASSANDRA-3271)
 * EACH_QUORUM is only supported for writes (CASSANDRA-3272)
 * replace compactionlock use in schema migration by checking CFS.isValid
   (CASSANDRA-3116)
 * recognize that "SELECT first ... *" isn't really "SELECT *" (CASSANDRA-3445)
 * Use faster bytes comparison (CASSANDRA-3434)
 * Bulk loader is no longer a fat client, (HADOOP) bulk load output format
   (CASSANDRA-3045)
 * (Hadoop) add support for KeyRange.filter
 * remove assumption that keys and token are in bijection
   (CASSANDRA-1034, 3574, 3604)
 * always remove endpoints from delevery queue in HH (CASSANDRA-3546)
 * fix race between cf flush and its 2ndary indexes flush (CASSANDRA-3547)
 * fix potential race in AES when a repair fails (CASSANDRA-3548)
 * Remove columns shadowed by a deleted container even when we cannot purge
   (CASSANDRA-3538)
 * Improve memtable slice iteration performance (CASSANDRA-3545)
 * more efficient allocation of small bloom filters (CASSANDRA-3618)
 * Use separate writer thread in SSTableSimpleUnsortedWriter (CASSANDRA-3619)
 * fsync the directory after new sstable or commitlog segment are created (CASSANDRA-3250)
 * fix minor issues reported by FindBugs (CASSANDRA-3658)
 * global key/row caches (CASSANDRA-3143, 3849)
 * optimize memtable iteration during range scan (CASSANDRA-3638)
 * introduce 'crc_check_chance' in CompressionParameters to support
   a checksum percentage checking chance similarly to read-repair (CASSANDRA-3611)
 * a way to deactivate global key/row cache on per-CF basis (CASSANDRA-3667)
 * fix LeveledCompactionStrategy broken because of generation pre-allocation
   in LeveledManifest (CASSANDRA-3691)
 * finer-grained control over data directories (CASSANDRA-2749)
 * Fix ClassCastException during hinted handoff (CASSANDRA-3694)
 * Upgrade Thrift to 0.7 (CASSANDRA-3213)
 * Make stress.java insert operation to use microseconds (CASSANDRA-3725)
 * Allows (internally) doing a range query with a limit of columns instead of
   rows (CASSANDRA-3742)
 * Allow rangeSlice queries to be start/end inclusive/exclusive (CASSANDRA-3749)
 * Fix BulkLoader to support new SSTable layout and add stream
   throttling to prevent an NPE when there is no yaml config (CASSANDRA-3752)
 * Allow concurrent schema migrations (CASSANDRA-1391, 3832)
 * Add SnapshotCommand to trigger snapshot on remote node (CASSANDRA-3721)
 * Make CFMetaData conversions to/from thrift/native schema inverses
   (CASSANDRA_3559)
 * Add initial code for CQL 3.0-beta (CASSANDRA-2474, 3781, 3753)
 * Add wide row support for ColumnFamilyInputFormat (CASSANDRA-3264)
 * Allow extending CompositeType comparator (CASSANDRA-3657)
 * Avoids over-paging during get_count (CASSANDRA-3798)
 * Add new command to rebuild a node without (repair) merkle tree calculations
   (CASSANDRA-3483, 3922)
 * respect not only row cache capacity but caching mode when
   trying to read data (CASSANDRA-3812)
 * fix system tests (CASSANDRA-3827)
 * CQL support for altering row key type in ALTER TABLE (CASSANDRA-3781)
 * turn compression on by default (CASSANDRA-3871)
 * make hexToBytes refuse invalid input (CASSANDRA-2851)
 * Make secondary indexes CF inherit compression and compaction from their
   parent CF (CASSANDRA-3877)
 * Finish cleanup up tombstone purge code (CASSANDRA-3872)
 * Avoid NPE on aboarted stream-out sessions (CASSANDRA-3904)
 * BulkRecordWriter throws NPE for counter columns (CASSANDRA-3906)
 * Support compression using BulkWriter (CASSANDRA-3907)


1.0.8
 * fix race between cleanup and flush on secondary index CFSes (CASSANDRA-3712)
 * avoid including non-queried nodes in rangeslice read repair
   (CASSANDRA-3843)
 * Only snapshot CF being compacted for snapshot_before_compaction 
   (CASSANDRA-3803)
 * Log active compactions in StatusLogger (CASSANDRA-3703)
 * Compute more accurate compaction score per level (CASSANDRA-3790)
 * Return InvalidRequest when using a keyspace that doesn't exist
   (CASSANDRA-3764)
 * disallow user modification of System keyspace (CASSANDRA-3738)
 * allow using sstable2json on secondary index data (CASSANDRA-3738)
 * (cqlsh) add DESCRIBE COLUMNFAMILIES (CASSANDRA-3586)
 * (cqlsh) format blobs correctly and use colors to improve output
   readability (CASSANDRA-3726)
 * synchronize BiMap of bootstrapping tokens (CASSANDRA-3417)
 * show index options in CLI (CASSANDRA-3809)
 * add optional socket timeout for streaming (CASSANDRA-3838)
 * fix truncate not to leave behind non-CFS backed secondary indexes
   (CASSANDRA-3844)
 * make CLI `show schema` to use output stream directly instead
   of StringBuilder (CASSANDRA-3842)
 * remove the wait on hint future during write (CASSANDRA-3870)
 * (cqlsh) ignore missing CfDef opts (CASSANDRA-3933)
 * (cqlsh) look for cqlshlib relative to realpath (CASSANDRA-3767)
 * Fix short read protection (CASSANDRA-3934)
 * Make sure infered and actual schema match (CASSANDRA-3371)
 * Fix NPE during HH delivery (CASSANDRA-3677)
 * Don't put boostrapping node in 'hibernate' status (CASSANDRA-3737)
 * Fix double quotes in windows bat files (CASSANDRA-3744)
 * Fix bad validator lookup (CASSANDRA-3789)
 * Fix soft reset in EC2MultiRegionSnitch (CASSANDRA-3835)
 * Don't leave zombie connections with THSHA thrift server (CASSANDRA-3867)
 * (cqlsh) fix deserialization of data (CASSANDRA-3874)
 * Fix removetoken force causing an inconsistent state (CASSANDRA-3876)
 * Fix ahndling of some types with Pig (CASSANDRA-3886)
 * Don't allow to drop the system keyspace (CASSANDRA-3759)
 * Make Pig deletes disabled by default and configurable (CASSANDRA-3628)
Merged from 0.8:
 * (Pig) fix CassandraStorage to use correct comparator in Super ColumnFamily
   case (CASSANDRA-3251)
 * fix thread safety issues in commitlog replay, primarily affecting
   systems with many (100s) of CF definitions (CASSANDRA-3751)
 * Fix relevant tombstone ignored with super columns (CASSANDRA-3875)


1.0.7
 * fix regression in HH page size calculation (CASSANDRA-3624)
 * retry failed stream on IOException (CASSANDRA-3686)
 * allow configuring bloom_filter_fp_chance (CASSANDRA-3497)
 * attempt hint delivery every ten minutes, or when failure detector
   notifies us that a node is back up, whichever comes first.  hint
   handoff throttle delay default changed to 1ms, from 50 (CASSANDRA-3554)
 * add nodetool setstreamthroughput (CASSANDRA-3571)
 * fix assertion when dropping a columnfamily with no sstables (CASSANDRA-3614)
 * more efficient allocation of small bloom filters (CASSANDRA-3618)
 * CLibrary.createHardLinkWithExec() to check for errors (CASSANDRA-3101)
 * Avoid creating empty and non cleaned writer during compaction (CASSANDRA-3616)
 * stop thrift service in shutdown hook so we can quiesce MessagingService
   (CASSANDRA-3335)
 * (CQL) compaction_strategy_options and compression_parameters for
   CREATE COLUMNFAMILY statement (CASSANDRA-3374)
 * Reset min/max compaction threshold when creating size tiered compaction
   strategy (CASSANDRA-3666)
 * Don't ignore IOException during compaction (CASSANDRA-3655)
 * Fix assertion error for CF with gc_grace=0 (CASSANDRA-3579)
 * Shutdown ParallelCompaction reducer executor after use (CASSANDRA-3711)
 * Avoid < 0 value for pending tasks in leveled compaction (CASSANDRA-3693)
 * (Hadoop) Support TimeUUID in Pig CassandraStorage (CASSANDRA-3327)
 * Check schema is ready before continuing boostrapping (CASSANDRA-3629)
 * Catch overflows during parsing of chunk_length_kb (CASSANDRA-3644)
 * Improve stream protocol mismatch errors (CASSANDRA-3652)
 * Avoid multiple thread doing HH to the same target (CASSANDRA-3681)
 * Add JMX property for rp_timeout_in_ms (CASSANDRA-2940)
 * Allow DynamicCompositeType to compare component of different types
   (CASSANDRA-3625)
 * Flush non-cfs backed secondary indexes (CASSANDRA-3659)
 * Secondary Indexes should report memory consumption (CASSANDRA-3155)
 * fix for SelectStatement start/end key are not set correctly
   when a key alias is involved (CASSANDRA-3700)
 * fix CLI `show schema` command insert of an extra comma in
   column_metadata (CASSANDRA-3714)
Merged from 0.8:
 * avoid logging (harmless) exception when GC takes < 1ms (CASSANDRA-3656)
 * prevent new nodes from thinking down nodes are up forever (CASSANDRA-3626)
 * use correct list of replicas for LOCAL_QUORUM reads when read repair
   is disabled (CASSANDRA-3696)
 * block on flush before compacting hints (may prevent OOM) (CASSANDRA-3733)


1.0.6
 * (CQL) fix cqlsh support for replicate_on_write (CASSANDRA-3596)
 * fix adding to leveled manifest after streaming (CASSANDRA-3536)
 * filter out unavailable cipher suites when using encryption (CASSANDRA-3178)
 * (HADOOP) add old-style api support for CFIF and CFRR (CASSANDRA-2799)
 * Support TimeUUIDType column names in Stress.java tool (CASSANDRA-3541)
 * (CQL) INSERT/UPDATE/DELETE/TRUNCATE commands should allow CF names to
   be qualified by keyspace (CASSANDRA-3419)
 * always remove endpoints from delevery queue in HH (CASSANDRA-3546)
 * fix race between cf flush and its 2ndary indexes flush (CASSANDRA-3547)
 * fix potential race in AES when a repair fails (CASSANDRA-3548)
 * fix default value validation usage in CLI SET command (CASSANDRA-3553)
 * Optimize componentsFor method for compaction and startup time
   (CASSANDRA-3532)
 * (CQL) Proper ColumnFamily metadata validation on CREATE COLUMNFAMILY 
   (CASSANDRA-3565)
 * fix compression "chunk_length_kb" option to set correct kb value for 
   thrift/avro (CASSANDRA-3558)
 * fix missing response during range slice repair (CASSANDRA-3551)
 * 'describe ring' moved from CLI to nodetool and available through JMX (CASSANDRA-3220)
 * add back partitioner to sstable metadata (CASSANDRA-3540)
 * fix NPE in get_count for counters (CASSANDRA-3601)
Merged from 0.8:
 * remove invalid assertion that table was opened before dropping it
   (CASSANDRA-3580)
 * range and index scans now only send requests to enough replicas to
   satisfy requested CL + RR (CASSANDRA-3598)
 * use cannonical host for local node in nodetool info (CASSANDRA-3556)
 * remove nonlocal DC write optimization since it only worked with
   CL.ONE or CL.LOCAL_QUORUM (CASSANDRA-3577, 3585)
 * detect misuses of CounterColumnType (CASSANDRA-3422)
 * turn off string interning in json2sstable, take 2 (CASSANDRA-2189)
 * validate compression parameters on add/update of the ColumnFamily 
   (CASSANDRA-3573)
 * Check for 0.0.0.0 is incorrect in CFIF (CASSANDRA-3584)
 * Increase vm.max_map_count in debian packaging (CASSANDRA-3563)
 * gossiper will never add itself to saved endpoints (CASSANDRA-3485)


1.0.5
 * revert CASSANDRA-3407 (see CASSANDRA-3540)
 * fix assertion error while forwarding writes to local nodes (CASSANDRA-3539)


1.0.4
 * fix self-hinting of timed out read repair updates and make hinted handoff
   less prone to OOMing a coordinator (CASSANDRA-3440)
 * expose bloom filter sizes via JMX (CASSANDRA-3495)
 * enforce RP tokens 0..2**127 (CASSANDRA-3501)
 * canonicalize paths exposed through JMX (CASSANDRA-3504)
 * fix "liveSize" stat when sstables are removed (CASSANDRA-3496)
 * add bloom filter FP rates to nodetool cfstats (CASSANDRA-3347)
 * record partitioner in sstable metadata component (CASSANDRA-3407)
 * add new upgradesstables nodetool command (CASSANDRA-3406)
 * skip --debug requirement to see common exceptions in CLI (CASSANDRA-3508)
 * fix incorrect query results due to invalid max timestamp (CASSANDRA-3510)
 * make sstableloader recognize compressed sstables (CASSANDRA-3521)
 * avoids race in OutboundTcpConnection in multi-DC setups (CASSANDRA-3530)
 * use SETLOCAL in cassandra.bat (CASSANDRA-3506)
 * fix ConcurrentModificationException in Table.all() (CASSANDRA-3529)
Merged from 0.8:
 * fix concurrence issue in the FailureDetector (CASSANDRA-3519)
 * fix array out of bounds error in counter shard removal (CASSANDRA-3514)
 * avoid dropping tombstones when they might still be needed to shadow
   data in a different sstable (CASSANDRA-2786)


1.0.3
 * revert name-based query defragmentation aka CASSANDRA-2503 (CASSANDRA-3491)
 * fix invalidate-related test failures (CASSANDRA-3437)
 * add next-gen cqlsh to bin/ (CASSANDRA-3188, 3131, 3493)
 * (CQL) fix handling of rows with no columns (CASSANDRA-3424, 3473)
 * fix querying supercolumns by name returning only a subset of
   subcolumns or old subcolumn versions (CASSANDRA-3446)
 * automatically compute sha1 sum for uncompressed data files (CASSANDRA-3456)
 * fix reading metadata/statistics component for version < h (CASSANDRA-3474)
 * add sstable forward-compatibility (CASSANDRA-3478)
 * report compression ratio in CFSMBean (CASSANDRA-3393)
 * fix incorrect size exception during streaming of counters (CASSANDRA-3481)
 * (CQL) fix for counter decrement syntax (CASSANDRA-3418)
 * Fix race introduced by CASSANDRA-2503 (CASSANDRA-3482)
 * Fix incomplete deletion of delivered hints (CASSANDRA-3466)
 * Avoid rescheduling compactions when no compaction was executed 
   (CASSANDRA-3484)
 * fix handling of the chunk_length_kb compression options (CASSANDRA-3492)
Merged from 0.8:
 * fix updating CF row_cache_provider (CASSANDRA-3414)
 * CFMetaData.convertToThrift method to set RowCacheProvider (CASSANDRA-3405)
 * acquire compactionlock during truncate (CASSANDRA-3399)
 * fix displaying cfdef entries for super columnfamilies (CASSANDRA-3415)
 * Make counter shard merging thread safe (CASSANDRA-3178)
 * Revert CASSANDRA-2855
 * Fix bug preventing the use of efficient cross-DC writes (CASSANDRA-3472)
 * `describe ring` command for CLI (CASSANDRA-3220)
 * (Hadoop) skip empty rows when entire row is requested, redux (CASSANDRA-2855)


1.0.2
 * "defragment" rows for name-based queries under STCS (CASSANDRA-2503)
 * Add timing information to cassandra-cli GET/SET/LIST queries (CASSANDRA-3326)
 * Only create one CompressionMetadata object per sstable (CASSANDRA-3427)
 * cleanup usage of StorageService.setMode() (CASSANDRA-3388)
 * Avoid large array allocation for compressed chunk offsets (CASSANDRA-3432)
 * fix DecimalType bytebuffer marshalling (CASSANDRA-3421)
 * fix bug that caused first column in per row indexes to be ignored 
   (CASSANDRA-3441)
 * add JMX call to clean (failed) repair sessions (CASSANDRA-3316)
 * fix sstableloader reference acquisition bug (CASSANDRA-3438)
 * fix estimated row size regression (CASSANDRA-3451)
 * make sure we don't return more columns than asked (CASSANDRA-3303, 3395)
Merged from 0.8:
 * acquire compactionlock during truncate (CASSANDRA-3399)
 * fix displaying cfdef entries for super columnfamilies (CASSANDRA-3415)


1.0.1
 * acquire references during index build to prevent delete problems
   on Windows (CASSANDRA-3314)
 * describe_ring should include datacenter/topology information (CASSANDRA-2882)
 * Thrift sockets are not properly buffered (CASSANDRA-3261)
 * performance improvement for bytebufferutil compare function (CASSANDRA-3286)
 * add system.versions ColumnFamily (CASSANDRA-3140)
 * reduce network copies (CASSANDRA-3333, 3373)
 * limit nodetool to 32MB of heap (CASSANDRA-3124)
 * (CQL) update parser to accept "timestamp" instead of "date" (CASSANDRA-3149)
 * Fix CLI `show schema` to include "compression_options" (CASSANDRA-3368)
 * Snapshot to include manifest under LeveledCompactionStrategy (CASSANDRA-3359)
 * (CQL) SELECT query should allow CF name to be qualified by keyspace (CASSANDRA-3130)
 * (CQL) Fix internal application error specifying 'using consistency ...'
   in lower case (CASSANDRA-3366)
 * fix Deflate compression when compression actually makes the data bigger
   (CASSANDRA-3370)
 * optimize UUIDGen to avoid lock contention on InetAddress.getLocalHost 
   (CASSANDRA-3387)
 * tolerate index being dropped mid-mutation (CASSANDRA-3334, 3313)
 * CompactionManager is now responsible for checking for new candidates
   post-task execution, enabling more consistent leveled compaction 
   (CASSANDRA-3391)
 * Cache HSHA threads (CASSANDRA-3372)
 * use CF/KS names as snapshot prefix for drop + truncate operations
   (CASSANDRA-2997)
 * Break bloom filters up to avoid heap fragmentation (CASSANDRA-2466)
 * fix cassandra hanging on jsvc stop (CASSANDRA-3302)
 * Avoid leveled compaction getting blocked on errors (CASSANDRA-3408)
 * Make reloading the compaction strategy safe (CASSANDRA-3409)
 * ignore 0.8 hints even if compaction begins before we try to purge
   them (CASSANDRA-3385)
 * remove procrun (bin\daemon) from Cassandra source tree and 
   artifacts (CASSANDRA-3331)
 * make cassandra compile under JDK7 (CASSANDRA-3275)
 * remove dependency of clientutil.jar to FBUtilities (CASSANDRA-3299)
 * avoid truncation errors by using long math on long values (CASSANDRA-3364)
 * avoid clock drift on some Windows machine (CASSANDRA-3375)
 * display cache provider in cli 'describe keyspace' command (CASSANDRA-3384)
 * fix incomplete topology information in describe_ring (CASSANDRA-3403)
 * expire dead gossip states based on time (CASSANDRA-2961)
 * improve CompactionTask extensibility (CASSANDRA-3330)
 * Allow one leveled compaction task to kick off another (CASSANDRA-3363)
 * allow encryption only between datacenters (CASSANDRA-2802)
Merged from 0.8:
 * fix truncate allowing data to be replayed post-restart (CASSANDRA-3297)
 * make iwriter final in IndexWriter to avoid NPE (CASSANDRA-2863)
 * (CQL) update grammar to require key clause in DELETE statement
   (CASSANDRA-3349)
 * (CQL) allow numeric keyspace names in USE statement (CASSANDRA-3350)
 * (Hadoop) skip empty rows when slicing the entire row (CASSANDRA-2855)
 * Fix handling of tombstone by SSTableExport/Import (CASSANDRA-3357)
 * fix ColumnIndexer to use long offsets (CASSANDRA-3358)
 * Improved CLI exceptions (CASSANDRA-3312)
 * Fix handling of tombstone by SSTableExport/Import (CASSANDRA-3357)
 * Only count compaction as active (for throttling) when they have
   successfully acquired the compaction lock (CASSANDRA-3344)
 * Display CLI version string on startup (CASSANDRA-3196)
 * (Hadoop) make CFIF try rpc_address or fallback to listen_address
   (CASSANDRA-3214)
 * (Hadoop) accept comma delimited lists of initial thrift connections
   (CASSANDRA-3185)
 * ColumnFamily min_compaction_threshold should be >= 2 (CASSANDRA-3342)
 * (Pig) add 0.8+ types and key validation type in schema (CASSANDRA-3280)
 * Fix completely removing column metadata using CLI (CASSANDRA-3126)
 * CLI `describe cluster;` output should be on separate lines for separate versions
   (CASSANDRA-3170)
 * fix changing durable_writes keyspace option during CF creation
   (CASSANDRA-3292)
 * avoid locking on update when no indexes are involved (CASSANDRA-3386)
 * fix assertionError during repair with ordered partitioners (CASSANDRA-3369)
 * correctly serialize key_validation_class for avro (CASSANDRA-3391)
 * don't expire counter tombstone after streaming (CASSANDRA-3394)
 * prevent nodes that failed to join from hanging around forever 
   (CASSANDRA-3351)
 * remove incorrect optimization from slice read path (CASSANDRA-3390)
 * Fix race in AntiEntropyService (CASSANDRA-3400)


1.0.0-final
 * close scrubbed sstable fd before deleting it (CASSANDRA-3318)
 * fix bug preventing obsolete commitlog segments from being removed
   (CASSANDRA-3269)
 * tolerate whitespace in seed CDL (CASSANDRA-3263)
 * Change default heap thresholds to max(min(1/2 ram, 1G), min(1/4 ram, 8GB))
   (CASSANDRA-3295)
 * Fix broken CompressedRandomAccessReaderTest (CASSANDRA-3298)
 * (CQL) fix type information returned for wildcard queries (CASSANDRA-3311)
 * add estimated tasks to LeveledCompactionStrategy (CASSANDRA-3322)
 * avoid including compaction cache-warming in keycache stats (CASSANDRA-3325)
 * run compaction and hinted handoff threads at MIN_PRIORITY (CASSANDRA-3308)
 * default hsha thrift server to cpu core count in rpc pool (CASSANDRA-3329)
 * add bin\daemon to binary tarball for Windows service (CASSANDRA-3331)
 * Fix places where uncompressed size of sstables was use in place of the
   compressed one (CASSANDRA-3338)
 * Fix hsha thrift server (CASSANDRA-3346)
 * Make sure repair only stream needed sstables (CASSANDRA-3345)


1.0.0-rc2
 * Log a meaningful warning when a node receives a message for a repair session
   that doesn't exist anymore (CASSANDRA-3256)
 * test for NUMA policy support as well as numactl presence (CASSANDRA-3245)
 * Fix FD leak when internode encryption is enabled (CASSANDRA-3257)
 * Remove incorrect assertion in mergeIterator (CASSANDRA-3260)
 * FBUtilities.hexToBytes(String) to throw NumberFormatException when string
   contains non-hex characters (CASSANDRA-3231)
 * Keep SimpleSnitch proximity ordering unchanged from what the Strategy
   generates, as intended (CASSANDRA-3262)
 * remove Scrub from compactionstats when finished (CASSANDRA-3255)
 * fix counter entry in jdbc TypesMap (CASSANDRA-3268)
 * fix full queue scenario for ParallelCompactionIterator (CASSANDRA-3270)
 * fix bootstrap process (CASSANDRA-3285)
 * don't try delivering hints if when there isn't any (CASSANDRA-3176)
 * CLI documentation change for ColumnFamily `compression_options` (CASSANDRA-3282)
 * ignore any CF ids sent by client for adding CF/KS (CASSANDRA-3288)
 * remove obsolete hints on first startup (CASSANDRA-3291)
 * use correct ISortedColumns for time-optimized reads (CASSANDRA-3289)
 * Evict gossip state immediately when a token is taken over by a new IP 
   (CASSANDRA-3259)


1.0.0-rc1
 * Update CQL to generate microsecond timestamps by default (CASSANDRA-3227)
 * Fix counting CFMetadata towards Memtable liveRatio (CASSANDRA-3023)
 * Kill server on wrapped OOME such as from FileChannel.map (CASSANDRA-3201)
 * remove unnecessary copy when adding to row cache (CASSANDRA-3223)
 * Log message when a full repair operation completes (CASSANDRA-3207)
 * Fix streamOutSession keeping sstables references forever if the remote end
   dies (CASSANDRA-3216)
 * Remove dynamic_snitch boolean from example configuration (defaulting to 
   true) and set default badness threshold to 0.1 (CASSANDRA-3229)
 * Base choice of random or "balanced" token on bootstrap on whether
   schema definitions were found (CASSANDRA-3219)
 * Fixes for LeveledCompactionStrategy score computation, prioritization,
   scheduling, and performance (CASSANDRA-3224, 3234)
 * parallelize sstable open at server startup (CASSANDRA-2988)
 * fix handling of exceptions writing to OutboundTcpConnection (CASSANDRA-3235)
 * Allow using quotes in "USE <keyspace>;" CLI command (CASSANDRA-3208)
 * Don't allow any cache loading exceptions to halt startup (CASSANDRA-3218)
 * Fix sstableloader --ignores option (CASSANDRA-3247)
 * File descriptor limit increased in packaging (CASSANDRA-3206)
 * Fix deadlock in commit log during flush (CASSANDRA-3253) 


1.0.0-beta1
 * removed binarymemtable (CASSANDRA-2692)
 * add commitlog_total_space_in_mb to prevent fragmented logs (CASSANDRA-2427)
 * removed commitlog_rotation_threshold_in_mb configuration (CASSANDRA-2771)
 * make AbstractBounds.normalize de-overlapp overlapping ranges (CASSANDRA-2641)
 * replace CollatingIterator, ReducingIterator with MergeIterator 
   (CASSANDRA-2062)
 * Fixed the ability to set compaction strategy in cli using create column 
   family command (CASSANDRA-2778)
 * clean up tmp files after failed compaction (CASSANDRA-2468)
 * restrict repair streaming to specific columnfamilies (CASSANDRA-2280)
 * don't bother persisting columns shadowed by a row tombstone (CASSANDRA-2589)
 * reset CF and SC deletion times after gc_grace (CASSANDRA-2317)
 * optimize away seek when compacting wide rows (CASSANDRA-2879)
 * single-pass streaming (CASSANDRA-2677, 2906, 2916, 3003)
 * use reference counting for deleting sstables instead of relying on GC
   (CASSANDRA-2521, 3179)
 * store hints as serialized mutations instead of pointers to data row
   (CASSANDRA-2045)
 * store hints in the coordinator node instead of in the closest replica 
   (CASSANDRA-2914)
 * add row_cache_keys_to_save CF option (CASSANDRA-1966)
 * check column family validity in nodetool repair (CASSANDRA-2933)
 * use lazy initialization instead of class initialization in NodeId
   (CASSANDRA-2953)
 * add paging to get_count (CASSANDRA-2894)
 * fix "short reads" in [multi]get (CASSANDRA-2643, 3157, 3192)
 * add optional compression for sstables (CASSANDRA-47, 2994, 3001, 3128)
 * add scheduler JMX metrics (CASSANDRA-2962)
 * add block level checksum for compressed data (CASSANDRA-1717)
 * make column family backed column map pluggable and introduce unsynchronized
   ArrayList backed one to speedup reads (CASSANDRA-2843, 3165, 3205)
 * refactoring of the secondary index api (CASSANDRA-2982)
 * make CL > ONE reads wait for digest reconciliation before returning
   (CASSANDRA-2494)
 * fix missing logging for some exceptions (CASSANDRA-2061)
 * refactor and optimize ColumnFamilyStore.files(...) and Descriptor.fromFilename(String)
   and few other places responsible for work with SSTable files (CASSANDRA-3040)
 * Stop reading from sstables once we know we have the most recent columns,
   for query-by-name requests (CASSANDRA-2498)
 * Add query-by-column mode to stress.java (CASSANDRA-3064)
 * Add "install" command to cassandra.bat (CASSANDRA-292)
 * clean up KSMetadata, CFMetadata from unnecessary
   Thrift<->Avro conversion methods (CASSANDRA-3032)
 * Add timeouts to client request schedulers (CASSANDRA-3079, 3096)
 * Cli to use hashes rather than array of hashes for strategy options (CASSANDRA-3081)
 * LeveledCompactionStrategy (CASSANDRA-1608, 3085, 3110, 3087, 3145, 3154, 3182)
 * Improvements of the CLI `describe` command (CASSANDRA-2630)
 * reduce window where dropped CF sstables may not be deleted (CASSANDRA-2942)
 * Expose gossip/FD info to JMX (CASSANDRA-2806)
 * Fix streaming over SSL when compressed SSTable involved (CASSANDRA-3051)
 * Add support for pluggable secondary index implementations (CASSANDRA-3078)
 * remove compaction_thread_priority setting (CASSANDRA-3104)
 * generate hints for replicas that timeout, not just replicas that are known
   to be down before starting (CASSANDRA-2034)
 * Add throttling for internode streaming (CASSANDRA-3080)
 * make the repair of a range repair all replica (CASSANDRA-2610, 3194)
 * expose the ability to repair the first range (as returned by the
   partitioner) of a node (CASSANDRA-2606)
 * Streams Compression (CASSANDRA-3015)
 * add ability to use multiple threads during a single compaction
   (CASSANDRA-2901)
 * make AbstractBounds.normalize support overlapping ranges (CASSANDRA-2641)
 * fix of the CQL count() behavior (CASSANDRA-3068)
 * use TreeMap backed column families for the SSTable simple writers
   (CASSANDRA-3148)
 * fix inconsistency of the CLI syntax when {} should be used instead of [{}]
   (CASSANDRA-3119)
 * rename CQL type names to match expected SQL behavior (CASSANDRA-3149, 3031)
 * Arena-based allocation for memtables (CASSANDRA-2252, 3162, 3163, 3168)
 * Default RR chance to 0.1 (CASSANDRA-3169)
 * Add RowLevel support to secondary index API (CASSANDRA-3147)
 * Make SerializingCacheProvider the default if JNA is available (CASSANDRA-3183)
 * Fix backwards compatibilty for CQL memtable properties (CASSANDRA-3190)
 * Add five-minute delay before starting compactions on a restarted server
   (CASSANDRA-3181)
 * Reduce copies done for intra-host messages (CASSANDRA-1788, 3144)
 * support of compaction strategy option for stress.java (CASSANDRA-3204)
 * make memtable throughput and column count thresholds no-ops (CASSANDRA-2449)
 * Return schema information along with the resultSet in CQL (CASSANDRA-2734)
 * Add new DecimalType (CASSANDRA-2883)
 * Fix assertion error in RowRepairResolver (CASSANDRA-3156)
 * Reduce unnecessary high buffer sizes (CASSANDRA-3171)
 * Pluggable compaction strategy (CASSANDRA-1610)
 * Add new broadcast_address config option (CASSANDRA-2491)


0.8.7
 * Kill server on wrapped OOME such as from FileChannel.map (CASSANDRA-3201)
 * Allow using quotes in "USE <keyspace>;" CLI command (CASSANDRA-3208)
 * Log message when a full repair operation completes (CASSANDRA-3207)
 * Don't allow any cache loading exceptions to halt startup (CASSANDRA-3218)
 * Fix sstableloader --ignores option (CASSANDRA-3247)
 * File descriptor limit increased in packaging (CASSANDRA-3206)
 * Log a meaningfull warning when a node receive a message for a repair session
   that doesn't exist anymore (CASSANDRA-3256)
 * Fix FD leak when internode encryption is enabled (CASSANDRA-3257)
 * FBUtilities.hexToBytes(String) to throw NumberFormatException when string
   contains non-hex characters (CASSANDRA-3231)
 * Keep SimpleSnitch proximity ordering unchanged from what the Strategy
   generates, as intended (CASSANDRA-3262)
 * remove Scrub from compactionstats when finished (CASSANDRA-3255)
 * Fix tool .bat files when CASSANDRA_HOME contains spaces (CASSANDRA-3258)
 * Force flush of status table when removing/updating token (CASSANDRA-3243)
 * Evict gossip state immediately when a token is taken over by a new IP (CASSANDRA-3259)
 * Fix bug where the failure detector can take too long to mark a host
   down (CASSANDRA-3273)
 * (Hadoop) allow wrapping ranges in queries (CASSANDRA-3137)
 * (Hadoop) check all interfaces for a match with split location
   before falling back to random replica (CASSANDRA-3211)
 * (Hadoop) Make Pig storage handle implements LoadMetadata (CASSANDRA-2777)
 * (Hadoop) Fix exception during PIG 'dump' (CASSANDRA-2810)
 * Fix stress COUNTER_GET option (CASSANDRA-3301)
 * Fix missing fields in CLI `show schema` output (CASSANDRA-3304)
 * Nodetool no longer leaks threads and closes JMX connections (CASSANDRA-3309)
 * fix truncate allowing data to be replayed post-restart (CASSANDRA-3297)
 * Move SimpleAuthority and SimpleAuthenticator to examples (CASSANDRA-2922)
 * Fix handling of tombstone by SSTableExport/Import (CASSANDRA-3357)
 * Fix transposition in cfHistograms (CASSANDRA-3222)
 * Allow using number as DC name when creating keyspace in CQL (CASSANDRA-3239)
 * Force flush of system table after updating/removing a token (CASSANDRA-3243)


0.8.6
 * revert CASSANDRA-2388
 * change TokenRange.endpoints back to listen/broadcast address to match
   pre-1777 behavior, and add TokenRange.rpc_endpoints instead (CASSANDRA-3187)
 * avoid trying to watch cassandra-topology.properties when loaded from jar
   (CASSANDRA-3138)
 * prevent users from creating keyspaces with LocalStrategy replication
   (CASSANDRA-3139)
 * fix CLI `show schema;` to output correct keyspace definition statement
   (CASSANDRA-3129)
 * CustomTThreadPoolServer to log TTransportException at DEBUG level
   (CASSANDRA-3142)
 * allow topology sort to work with non-unique rack names between 
   datacenters (CASSANDRA-3152)
 * Improve caching of same-version Messages on digest and repair paths
   (CASSANDRA-3158)
 * Randomize choice of first replica for counter increment (CASSANDRA-2890)
 * Fix using read_repair_chance instead of merge_shard_change (CASSANDRA-3202)
 * Avoid streaming data to nodes that already have it, on move as well as
   decommission (CASSANDRA-3041)
 * Fix divide by zero error in GCInspector (CASSANDRA-3164)
 * allow quoting of the ColumnFamily name in CLI `create column family`
   statement (CASSANDRA-3195)
 * Fix rolling upgrade from 0.7 to 0.8 problem (CASSANDRA-3166)
 * Accomodate missing encryption_options in IncomingTcpConnection.stream
   (CASSANDRA-3212)


0.8.5
 * fix NPE when encryption_options is unspecified (CASSANDRA-3007)
 * include column name in validation failure exceptions (CASSANDRA-2849)
 * make sure truncate clears out the commitlog so replay won't re-
   populate with truncated data (CASSANDRA-2950)
 * fix NPE when debug logging is enabled and dropped CF is present
   in a commitlog segment (CASSANDRA-3021)
 * fix cassandra.bat when CASSANDRA_HOME contains spaces (CASSANDRA-2952)
 * fix to SSTableSimpleUnsortedWriter bufferSize calculation (CASSANDRA-3027)
 * make cleanup and normal compaction able to skip empty rows
   (rows containing nothing but expired tombstones) (CASSANDRA-3039)
 * work around native memory leak in com.sun.management.GarbageCollectorMXBean
   (CASSANDRA-2868)
 * validate that column names in column_metadata are not equal to key_alias
   on create/update of the ColumnFamily and CQL 'ALTER' statement (CASSANDRA-3036)
 * return an InvalidRequestException if an indexed column is assigned
   a value larger than 64KB (CASSANDRA-3057)
 * fix of numeric-only and string column names handling in CLI "drop index" 
   (CASSANDRA-3054)
 * prune index scan resultset back to original request for lazy
   resultset expansion case (CASSANDRA-2964)
 * (Hadoop) fail jobs when Cassandra node has failed but TaskTracker
   has not (CASSANDRA-2388)
 * fix dynamic snitch ignoring nodes when read_repair_chance is zero
   (CASSANDRA-2662)
 * avoid retaining references to dropped CFS objects in 
   CompactionManager.estimatedCompactions (CASSANDRA-2708)
 * expose rpc timeouts per host in MessagingServiceMBean (CASSANDRA-2941)
 * avoid including cwd in classpath for deb and rpm packages (CASSANDRA-2881)
 * remove gossip state when a new IP takes over a token (CASSANDRA-3071)
 * allow sstable2json to work on index sstable files (CASSANDRA-3059)
 * always hint counters (CASSANDRA-3099)
 * fix log4j initialization in EmbeddedCassandraService (CASSANDRA-2857)
 * remove gossip state when a new IP takes over a token (CASSANDRA-3071)
 * work around native memory leak in com.sun.management.GarbageCollectorMXBean
    (CASSANDRA-2868)
 * fix UnavailableException with writes at CL.EACH_QUORM (CASSANDRA-3084)
 * fix parsing of the Keyspace and ColumnFamily names in numeric
   and string representations in CLI (CASSANDRA-3075)
 * fix corner cases in Range.differenceToFetch (CASSANDRA-3084)
 * fix ip address String representation in the ring cache (CASSANDRA-3044)
 * fix ring cache compatibility when mixing pre-0.8.4 nodes with post-
   in the same cluster (CASSANDRA-3023)
 * make repair report failure when a node participating dies (instead of
   hanging forever) (CASSANDRA-2433)
 * fix handling of the empty byte buffer by ReversedType (CASSANDRA-3111)
 * Add validation that Keyspace names are case-insensitively unique (CASSANDRA-3066)
 * catch invalid key_validation_class before instantiating UpdateColumnFamily (CASSANDRA-3102)
 * make Range and Bounds objects client-safe (CASSANDRA-3108)
 * optionally skip log4j configuration (CASSANDRA-3061)
 * bundle sstableloader with the debian package (CASSANDRA-3113)
 * don't try to build secondary indexes when there is none (CASSANDRA-3123)
 * improve SSTableSimpleUnsortedWriter speed for large rows (CASSANDRA-3122)
 * handle keyspace arguments correctly in nodetool snapshot (CASSANDRA-3038)
 * Fix SSTableImportTest on windows (CASSANDRA-3043)
 * expose compactionThroughputMbPerSec through JMX (CASSANDRA-3117)
 * log keyspace and CF of large rows being compacted


0.8.4
 * change TokenRing.endpoints to be a list of rpc addresses instead of 
   listen/broadcast addresses (CASSANDRA-1777)
 * include files-to-be-streamed in StreamInSession.getSources (CASSANDRA-2972)
 * use JAVA env var in cassandra-env.sh (CASSANDRA-2785, 2992)
 * avoid doing read for no-op replicate-on-write at CL=1 (CASSANDRA-2892)
 * refuse counter write for CL.ANY (CASSANDRA-2990)
 * switch back to only logging recent dropped messages (CASSANDRA-3004)
 * always deserialize RowMutation for counters (CASSANDRA-3006)
 * ignore saved replication_factor strategy_option for NTS (CASSANDRA-3011)
 * make sure pre-truncate CL segments are discarded (CASSANDRA-2950)


0.8.3
 * add ability to drop local reads/writes that are going to timeout
   (CASSANDRA-2943)
 * revamp token removal process, keep gossip states for 3 days (CASSANDRA-2496)
 * don't accept extra args for 0-arg nodetool commands (CASSANDRA-2740)
 * log unavailableexception details at debug level (CASSANDRA-2856)
 * expose data_dir though jmx (CASSANDRA-2770)
 * don't include tmp files as sstable when create cfs (CASSANDRA-2929)
 * log Java classpath on startup (CASSANDRA-2895)
 * keep gossipped version in sync with actual on migration coordinator 
   (CASSANDRA-2946)
 * use lazy initialization instead of class initialization in NodeId
   (CASSANDRA-2953)
 * check column family validity in nodetool repair (CASSANDRA-2933)
 * speedup bytes to hex conversions dramatically (CASSANDRA-2850)
 * Flush memtables on shutdown when durable writes are disabled 
   (CASSANDRA-2958)
 * improved POSIX compatibility of start scripts (CASsANDRA-2965)
 * add counter support to Hadoop InputFormat (CASSANDRA-2981)
 * fix bug where dirty commitlog segments were removed (and avoid keeping 
   segments with no post-flush activity permanently dirty) (CASSANDRA-2829)
 * fix throwing exception with batch mutation of counter super columns
   (CASSANDRA-2949)
 * ignore system tables during repair (CASSANDRA-2979)
 * throw exception when NTS is given replication_factor as an option
   (CASSANDRA-2960)
 * fix assertion error during compaction of counter CFs (CASSANDRA-2968)
 * avoid trying to create index names, when no index exists (CASSANDRA-2867)
 * don't sample the system table when choosing a bootstrap token
   (CASSANDRA-2825)
 * gossiper notifies of local state changes (CASSANDRA-2948)
 * add asynchronous and half-sync/half-async (hsha) thrift servers 
   (CASSANDRA-1405)
 * fix potential use of free'd native memory in SerializingCache 
   (CASSANDRA-2951)
 * prune index scan resultset back to original request for lazy
   resultset expansion case (CASSANDRA-2964)
 * (Hadoop) fail jobs when Cassandra node has failed but TaskTracker
    has not (CASSANDRA-2388)


0.8.2
 * CQL: 
   - include only one row per unique key for IN queries (CASSANDRA-2717)
   - respect client timestamp on full row deletions (CASSANDRA-2912)
 * improve thread-safety in StreamOutSession (CASSANDRA-2792)
 * allow deleting a row and updating indexed columns in it in the
   same mutation (CASSANDRA-2773)
 * Expose number of threads blocked on submitting memtable to flush
   in JMX (CASSANDRA-2817)
 * add ability to return "endpoints" to nodetool (CASSANDRA-2776)
 * Add support for multiple (comma-delimited) coordinator addresses
   to ColumnFamilyInputFormat (CASSANDRA-2807)
 * fix potential NPE while scheduling read repair for range slice
   (CASSANDRA-2823)
 * Fix race in SystemTable.getCurrentLocalNodeId (CASSANDRA-2824)
 * Correctly set default for replicate_on_write (CASSANDRA-2835)
 * improve nodetool compactionstats formatting (CASSANDRA-2844)
 * fix index-building status display (CASSANDRA-2853)
 * fix CLI perpetuating obsolete KsDef.replication_factor (CASSANDRA-2846)
 * improve cli treatment of multiline comments (CASSANDRA-2852)
 * handle row tombstones correctly in EchoedRow (CASSANDRA-2786)
 * add MessagingService.get[Recently]DroppedMessages and
   StorageService.getExceptionCount (CASSANDRA-2804)
 * fix possibility of spurious UnavailableException for LOCAL_QUORUM
   reads with dynamic snitch + read repair disabled (CASSANDRA-2870)
 * add ant-optional as dependence for the debian package (CASSANDRA-2164)
 * add option to specify limit for get_slice in the CLI (CASSANDRA-2646)
 * decrease HH page size (CASSANDRA-2832)
 * reset cli keyspace after dropping the current one (CASSANDRA-2763)
 * add KeyRange option to Hadoop inputformat (CASSANDRA-1125)
 * fix protocol versioning (CASSANDRA-2818, 2860)
 * support spaces in path to log4j configuration (CASSANDRA-2383)
 * avoid including inferred types in CF update (CASSANDRA-2809)
 * fix JMX bulkload call (CASSANDRA-2908)
 * fix updating KS with durable_writes=false (CASSANDRA-2907)
 * add simplified facade to SSTableWriter for bulk loading use
   (CASSANDRA-2911)
 * fix re-using index CF sstable names after drop/recreate (CASSANDRA-2872)
 * prepend CF to default index names (CASSANDRA-2903)
 * fix hint replay (CASSANDRA-2928)
 * Properly synchronize repair's merkle tree computation (CASSANDRA-2816)


0.8.1
 * CQL:
   - support for insert, delete in BATCH (CASSANDRA-2537)
   - support for IN to SELECT, UPDATE (CASSANDRA-2553)
   - timestamp support for INSERT, UPDATE, and BATCH (CASSANDRA-2555)
   - TTL support (CASSANDRA-2476)
   - counter support (CASSANDRA-2473)
   - ALTER COLUMNFAMILY (CASSANDRA-1709)
   - DROP INDEX (CASSANDRA-2617)
   - add SCHEMA/TABLE as aliases for KS/CF (CASSANDRA-2743)
   - server handles wait-for-schema-agreement (CASSANDRA-2756)
   - key alias support (CASSANDRA-2480)
 * add support for comparator parameters and a generic ReverseType
   (CASSANDRA-2355)
 * add CompositeType and DynamicCompositeType (CASSANDRA-2231)
 * optimize batches containing multiple updates to the same row
   (CASSANDRA-2583)
 * adjust hinted handoff page size to avoid OOM with large columns 
   (CASSANDRA-2652)
 * mark BRAF buffer invalid post-flush so we don't re-flush partial
   buffers again, especially on CL writes (CASSANDRA-2660)
 * add DROP INDEX support to CLI (CASSANDRA-2616)
 * don't perform HH to client-mode [storageproxy] nodes (CASSANDRA-2668)
 * Improve forceDeserialize/getCompactedRow encapsulation (CASSANDRA-2659)
 * Don't write CounterUpdateColumn to disk in tests (CASSANDRA-2650)
 * Add sstable bulk loading utility (CASSANDRA-1278)
 * avoid replaying hints to dropped columnfamilies (CASSANDRA-2685)
 * add placeholders for missing rows in range query pseudo-RR (CASSANDRA-2680)
 * remove no-op HHOM.renameHints (CASSANDRA-2693)
 * clone super columns to avoid modifying them during flush (CASSANDRA-2675)
 * allow writes to bypass the commitlog for certain keyspaces (CASSANDRA-2683)
 * avoid NPE when bypassing commitlog during memtable flush (CASSANDRA-2781)
 * Added support for making bootstrap retry if nodes flap (CASSANDRA-2644)
 * Added statusthrift to nodetool to report if thrift server is running (CASSANDRA-2722)
 * Fixed rows being cached if they do not exist (CASSANDRA-2723)
 * Support passing tableName and cfName to RowCacheProviders (CASSANDRA-2702)
 * close scrub file handles (CASSANDRA-2669)
 * throttle migration replay (CASSANDRA-2714)
 * optimize column serializer creation (CASSANDRA-2716)
 * Added support for making bootstrap retry if nodes flap (CASSANDRA-2644)
 * Added statusthrift to nodetool to report if thrift server is running
   (CASSANDRA-2722)
 * Fixed rows being cached if they do not exist (CASSANDRA-2723)
 * fix truncate/compaction race (CASSANDRA-2673)
 * workaround large resultsets causing large allocation retention
   by nio sockets (CASSANDRA-2654)
 * fix nodetool ring use with Ec2Snitch (CASSANDRA-2733)
 * fix removing columns and subcolumns that are supressed by a row or
   supercolumn tombstone during replica resolution (CASSANDRA-2590)
 * support sstable2json against snapshot sstables (CASSANDRA-2386)
 * remove active-pull schema requests (CASSANDRA-2715)
 * avoid marking entire list of sstables as actively being compacted
   in multithreaded compaction (CASSANDRA-2765)
 * seek back after deserializing a row to update cache with (CASSANDRA-2752)
 * avoid skipping rows in scrub for counter column family (CASSANDRA-2759)
 * fix ConcurrentModificationException in repair when dealing with 0.7 node
   (CASSANDRA-2767)
 * use threadsafe collections for StreamInSession (CASSANDRA-2766)
 * avoid infinite loop when creating merkle tree (CASSANDRA-2758)
 * avoids unmarking compacting sstable prematurely in cleanup (CASSANDRA-2769)
 * fix NPE when the commit log is bypassed (CASSANDRA-2718)
 * don't throw an exception in SS.isRPCServerRunning (CASSANDRA-2721)
 * make stress.jar executable (CASSANDRA-2744)
 * add daemon mode to java stress (CASSANDRA-2267)
 * expose the DC and rack of a node through JMX and nodetool ring (CASSANDRA-2531)
 * fix cache mbean getSize (CASSANDRA-2781)
 * Add Date, Float, Double, and Boolean types (CASSANDRA-2530)
 * Add startup flag to renew counter node id (CASSANDRA-2788)
 * add jamm agent to cassandra.bat (CASSANDRA-2787)
 * fix repair hanging if a neighbor has nothing to send (CASSANDRA-2797)
 * purge tombstone even if row is in only one sstable (CASSANDRA-2801)
 * Fix wrong purge of deleted cf during compaction (CASSANDRA-2786)
 * fix race that could result in Hadoop writer failing to throw an
   exception encountered after close() (CASSANDRA-2755)
 * fix scan wrongly throwing assertion error (CASSANDRA-2653)
 * Always use even distribution for merkle tree with RandomPartitionner
   (CASSANDRA-2841)
 * fix describeOwnership for OPP (CASSANDRA-2800)
 * ensure that string tokens do not contain commas (CASSANDRA-2762)


0.8.0-final
 * fix CQL grammar warning and cqlsh regression from CASSANDRA-2622
 * add ant generate-cql-html target (CASSANDRA-2526)
 * update CQL consistency levels (CASSANDRA-2566)
 * debian packaging fixes (CASSANDRA-2481, 2647)
 * fix UUIDType, IntegerType for direct buffers (CASSANDRA-2682, 2684)
 * switch to native Thrift for Hadoop map/reduce (CASSANDRA-2667)
 * fix StackOverflowError when building from eclipse (CASSANDRA-2687)
 * only provide replication_factor to strategy_options "help" for
   SimpleStrategy, OldNetworkTopologyStrategy (CASSANDRA-2678, 2713)
 * fix exception adding validators to non-string columns (CASSANDRA-2696)
 * avoid instantiating DatabaseDescriptor in JDBC (CASSANDRA-2694)
 * fix potential stack overflow during compaction (CASSANDRA-2626)
 * clone super columns to avoid modifying them during flush (CASSANDRA-2675)
 * reset underlying iterator in EchoedRow constructor (CASSANDRA-2653)


0.8.0-rc1
 * faster flushes and compaction from fixing excessively pessimistic 
   rebuffering in BRAF (CASSANDRA-2581)
 * fix returning null column values in the python cql driver (CASSANDRA-2593)
 * fix merkle tree splitting exiting early (CASSANDRA-2605)
 * snapshot_before_compaction directory name fix (CASSANDRA-2598)
 * Disable compaction throttling during bootstrap (CASSANDRA-2612) 
 * fix CQL treatment of > and < operators in range slices (CASSANDRA-2592)
 * fix potential double-application of counter updates on commitlog replay
   by moving replay position from header to sstable metadata (CASSANDRA-2419)
 * JDBC CQL driver exposes getColumn for access to timestamp
 * JDBC ResultSetMetadata properties added to AbstractType
 * r/m clustertool (CASSANDRA-2607)
 * add support for presenting row key as a column in CQL result sets 
   (CASSANDRA-2622)
 * Don't allow {LOCAL|EACH}_QUORUM unless strategy is NTS (CASSANDRA-2627)
 * validate keyspace strategy_options during CQL create (CASSANDRA-2624)
 * fix empty Result with secondary index when limit=1 (CASSANDRA-2628)
 * Fix regression where bootstrapping a node with no schema fails
   (CASSANDRA-2625)
 * Allow removing LocationInfo sstables (CASSANDRA-2632)
 * avoid attempting to replay mutations from dropped keyspaces (CASSANDRA-2631)
 * avoid using cached position of a key when GT is requested (CASSANDRA-2633)
 * fix counting bloom filter true positives (CASSANDRA-2637)
 * initialize local ep state prior to gossip startup if needed (CASSANDRA-2638)
 * fix counter increment lost after restart (CASSANDRA-2642)
 * add quote-escaping via backslash to CLI (CASSANDRA-2623)
 * fix pig example script (CASSANDRA-2487)
 * fix dynamic snitch race in adding latencies (CASSANDRA-2618)
 * Start/stop cassandra after more important services such as mdadm in
   debian packaging (CASSANDRA-2481)


0.8.0-beta2
 * fix NPE compacting index CFs (CASSANDRA-2528)
 * Remove checking all column families on startup for compaction candidates 
   (CASSANDRA-2444)
 * validate CQL create keyspace options (CASSANDRA-2525)
 * fix nodetool setcompactionthroughput (CASSANDRA-2550)
 * move	gossip heartbeat back to its own thread (CASSANDRA-2554)
 * validate cql TRUNCATE columnfamily before truncating (CASSANDRA-2570)
 * fix batch_mutate for mixed standard-counter mutations (CASSANDRA-2457)
 * disallow making schema changes to system keyspace (CASSANDRA-2563)
 * fix sending mutation messages multiple times (CASSANDRA-2557)
 * fix incorrect use of NBHM.size in ReadCallback that could cause
   reads to time out even when responses were received (CASSANDRA-2552)
 * trigger read repair correctly for LOCAL_QUORUM reads (CASSANDRA-2556)
 * Allow configuring the number of compaction thread (CASSANDRA-2558)
 * forceUserDefinedCompaction will attempt to compact what it is given
   even if the pessimistic estimate is that there is not enough disk space;
   automatic compactions will only compact 2 or more sstables (CASSANDRA-2575)
 * refuse to apply migrations with older timestamps than the current 
   schema (CASSANDRA-2536)
 * remove unframed Thrift transport option
 * include indexes in snapshots (CASSANDRA-2596)
 * improve ignoring of obsolete mutations in index maintenance (CASSANDRA-2401)
 * recognize attempt to drop just the index while leaving the column
   definition alone (CASSANDRA-2619)
  

0.8.0-beta1
 * remove Avro RPC support (CASSANDRA-926)
 * support for columns that act as incr/decr counters 
   (CASSANDRA-1072, 1937, 1944, 1936, 2101, 2093, 2288, 2105, 2384, 2236, 2342,
   2454)
 * CQL (CASSANDRA-1703, 1704, 1705, 1706, 1707, 1708, 1710, 1711, 1940, 
   2124, 2302, 2277, 2493)
 * avoid double RowMutation serialization on write path (CASSANDRA-1800)
 * make NetworkTopologyStrategy the default (CASSANDRA-1960)
 * configurable internode encryption (CASSANDRA-1567, 2152)
 * human readable column names in sstable2json output (CASSANDRA-1933)
 * change default JMX port to 7199 (CASSANDRA-2027)
 * backwards compatible internal messaging (CASSANDRA-1015)
 * atomic switch of memtables and sstables (CASSANDRA-2284)
 * add pluggable SeedProvider (CASSANDRA-1669)
 * Fix clustertool to not throw exception when calling get_endpoints (CASSANDRA-2437)
 * upgrade to thrift 0.6 (CASSANDRA-2412) 
 * repair works on a token range instead of full ring (CASSANDRA-2324)
 * purge tombstones from row cache (CASSANDRA-2305)
 * push replication_factor into strategy_options (CASSANDRA-1263)
 * give snapshots the same name on each node (CASSANDRA-1791)
 * remove "nodetool loadbalance" (CASSANDRA-2448)
 * multithreaded compaction (CASSANDRA-2191)
 * compaction throttling (CASSANDRA-2156)
 * add key type information and alias (CASSANDRA-2311, 2396)
 * cli no longer divides read_repair_chance by 100 (CASSANDRA-2458)
 * made CompactionInfo.getTaskType return an enum (CASSANDRA-2482)
 * add a server-wide cap on measured memtable memory usage and aggressively
   flush to keep under that threshold (CASSANDRA-2006)
 * add unified UUIDType (CASSANDRA-2233)
 * add off-heap row cache support (CASSANDRA-1969)


0.7.5
 * improvements/fixes to PIG driver (CASSANDRA-1618, CASSANDRA-2387,
   CASSANDRA-2465, CASSANDRA-2484)
 * validate index names (CASSANDRA-1761)
 * reduce contention on Table.flusherLock (CASSANDRA-1954)
 * try harder to detect failures during streaming, cleaning up temporary
   files more reliably (CASSANDRA-2088)
 * shut down server for OOM on a Thrift thread (CASSANDRA-2269)
 * fix tombstone handling in repair and sstable2json (CASSANDRA-2279)
 * preserve version when streaming data from old sstables (CASSANDRA-2283)
 * don't start repair if a neighboring node is marked as dead (CASSANDRA-2290)
 * purge tombstones from row cache (CASSANDRA-2305)
 * Avoid seeking when sstable2json exports the entire file (CASSANDRA-2318)
 * clear Built flag in system table when dropping an index (CASSANDRA-2320)
 * don't allow arbitrary argument for stress.java (CASSANDRA-2323)
 * validate values for index predicates in get_indexed_slice (CASSANDRA-2328)
 * queue secondary indexes for flush before the parent (CASSANDRA-2330)
 * allow job configuration to set the CL used in Hadoop jobs (CASSANDRA-2331)
 * add memtable_flush_queue_size defaulting to 4 (CASSANDRA-2333)
 * Allow overriding of initial_token, storage_port and rpc_port from system
   properties (CASSANDRA-2343)
 * fix comparator used for non-indexed secondary expressions in index scan
   (CASSANDRA-2347)
 * ensure size calculation and write phase of large-row compaction use
   the same threshold for TTL expiration (CASSANDRA-2349)
 * fix race when iterating CFs during add/drop (CASSANDRA-2350)
 * add ConsistencyLevel command to CLI (CASSANDRA-2354)
 * allow negative numbers in the cli (CASSANDRA-2358)
 * hard code serialVersionUID for tokens class (CASSANDRA-2361)
 * fix potential infinite loop in ByteBufferUtil.inputStream (CASSANDRA-2365)
 * fix encoding bugs in HintedHandoffManager, SystemTable when default
   charset is not UTF8 (CASSANDRA-2367)
 * avoids having removed node reappearing in Gossip (CASSANDRA-2371)
 * fix incorrect truncation of long to int when reading columns via block
   index (CASSANDRA-2376)
 * fix NPE during stream session (CASSANDRA-2377)
 * fix race condition that could leave orphaned data files when dropping CF or
   KS (CASSANDRA-2381)
 * fsync statistics component on write (CASSANDRA-2382)
 * fix duplicate results from CFS.scan (CASSANDRA-2406)
 * add IntegerType to CLI help (CASSANDRA-2414)
 * avoid caching token-only decoratedkeys (CASSANDRA-2416)
 * convert mmap assertion to if/throw so scrub can catch it (CASSANDRA-2417)
 * don't overwrite gc log (CASSANDR-2418)
 * invalidate row cache for streamed row to avoid inconsitencies
   (CASSANDRA-2420)
 * avoid copies in range/index scans (CASSANDRA-2425)
 * make sure we don't wipe data during cleanup if the node has not join
   the ring (CASSANDRA-2428)
 * Try harder to close files after compaction (CASSANDRA-2431)
 * re-set bootstrapped flag after move finishes (CASSANDRA-2435)
 * display validation_class in CLI 'describe keyspace' (CASSANDRA-2442)
 * make cleanup compactions cleanup the row cache (CASSANDRA-2451)
 * add column fields validation to scrub (CASSANDRA-2460)
 * use 64KB flush buffer instead of in_memory_compaction_limit (CASSANDRA-2463)
 * fix backslash substitutions in CLI (CASSANDRA-2492)
 * disable cache saving for system CFS (CASSANDRA-2502)
 * fixes for verifying destination availability under hinted conditions
   so UE can be thrown intead of timing out (CASSANDRA-2514)
 * fix update of validation class in column metadata (CASSANDRA-2512)
 * support LOCAL_QUORUM, EACH_QUORUM CLs outside of NTS (CASSANDRA-2516)
 * preserve version when streaming data from old sstables (CASSANDRA-2283)
 * fix backslash substitutions in CLI (CASSANDRA-2492)
 * count a row deletion as one operation towards memtable threshold 
   (CASSANDRA-2519)
 * support LOCAL_QUORUM, EACH_QUORUM CLs outside of NTS (CASSANDRA-2516)


0.7.4
 * add nodetool join command (CASSANDRA-2160)
 * fix secondary indexes on pre-existing or streamed data (CASSANDRA-2244)
 * initialize endpoint in gossiper earlier (CASSANDRA-2228)
 * add ability to write to Cassandra from Pig (CASSANDRA-1828)
 * add rpc_[min|max]_threads (CASSANDRA-2176)
 * add CL.TWO, CL.THREE (CASSANDRA-2013)
 * avoid exporting an un-requested row in sstable2json, when exporting 
   a key that does not exist (CASSANDRA-2168)
 * add incremental_backups option (CASSANDRA-1872)
 * add configurable row limit to Pig loadfunc (CASSANDRA-2276)
 * validate column values in batches as well as single-Column inserts
   (CASSANDRA-2259)
 * move sample schema from cassandra.yaml to schema-sample.txt,
   a cli scripts (CASSANDRA-2007)
 * avoid writing empty rows when scrubbing tombstoned rows (CASSANDRA-2296)
 * fix assertion error in range and index scans for CL < ALL
   (CASSANDRA-2282)
 * fix commitlog replay when flush position refers to data that didn't
   get synced before server died (CASSANDRA-2285)
 * fix fd leak in sstable2json with non-mmap'd i/o (CASSANDRA-2304)
 * reduce memory use during streaming of multiple sstables (CASSANDRA-2301)
 * purge tombstoned rows from cache after GCGraceSeconds (CASSANDRA-2305)
 * allow zero replicas in a NTS datacenter (CASSANDRA-1924)
 * make range queries respect snitch for local replicas (CASSANDRA-2286)
 * fix HH delivery when column index is larger than 2GB (CASSANDRA-2297)
 * make 2ary indexes use parent CF flush thresholds during initial build
   (CASSANDRA-2294)
 * update memtable_throughput to be a long (CASSANDRA-2158)


0.7.3
 * Keep endpoint state until aVeryLongTime (CASSANDRA-2115)
 * lower-latency read repair (CASSANDRA-2069)
 * add hinted_handoff_throttle_delay_in_ms option (CASSANDRA-2161)
 * fixes for cache save/load (CASSANDRA-2172, -2174)
 * Handle whole-row deletions in CFOutputFormat (CASSANDRA-2014)
 * Make memtable_flush_writers flush in parallel (CASSANDRA-2178)
 * Add compaction_preheat_key_cache option (CASSANDRA-2175)
 * refactor stress.py to have only one copy of the format string 
   used for creating row keys (CASSANDRA-2108)
 * validate index names for \w+ (CASSANDRA-2196)
 * Fix Cassandra cli to respect timeout if schema does not settle 
   (CASSANDRA-2187)
 * fix for compaction and cleanup writing old-format data into new-version 
   sstable (CASSANDRA-2211, -2216)
 * add nodetool scrub (CASSANDRA-2217, -2240)
 * fix sstable2json large-row pagination (CASSANDRA-2188)
 * fix EOFing on requests for the last bytes in a file (CASSANDRA-2213)
 * fix BufferedRandomAccessFile bugs (CASSANDRA-2218, -2241)
 * check for memtable flush_after_mins exceeded every 10s (CASSANDRA-2183)
 * fix cache saving on Windows (CASSANDRA-2207)
 * add validateSchemaAgreement call + synchronization to schema
   modification operations (CASSANDRA-2222)
 * fix for reversed slice queries on large rows (CASSANDRA-2212)
 * fat clients were writing local data (CASSANDRA-2223)
 * set DEFAULT_MEMTABLE_LIFETIME_IN_MINS to 24h
 * improve detection and cleanup of partially-written sstables 
   (CASSANDRA-2206)
 * fix supercolumn de/serialization when subcolumn comparator is different
   from supercolumn's (CASSANDRA-2104)
 * fix starting up on Windows when CASSANDRA_HOME contains whitespace
   (CASSANDRA-2237)
 * add [get|set][row|key]cacheSavePeriod to JMX (CASSANDRA-2100)
 * fix Hadoop ColumnFamilyOutputFormat dropping of mutations
   when batch fills up (CASSANDRA-2255)
 * move file deletions off of scheduledtasks executor (CASSANDRA-2253)


0.7.2
 * copy DecoratedKey.key when inserting into caches to avoid retaining
   a reference to the underlying buffer (CASSANDRA-2102)
 * format subcolumn names with subcomparator (CASSANDRA-2136)
 * fix column bloom filter deserialization (CASSANDRA-2165)


0.7.1
 * refactor MessageDigest creation code. (CASSANDRA-2107)
 * buffer network stack to avoid inefficient small TCP messages while avoiding
   the nagle/delayed ack problem (CASSANDRA-1896)
 * check log4j configuration for changes every 10s (CASSANDRA-1525, 1907)
 * more-efficient cross-DC replication (CASSANDRA-1530, -2051, -2138)
 * avoid polluting page cache with commitlog or sstable writes
   and seq scan operations (CASSANDRA-1470)
 * add RMI authentication options to nodetool (CASSANDRA-1921)
 * make snitches configurable at runtime (CASSANDRA-1374)
 * retry hadoop split requests on connection failure (CASSANDRA-1927)
 * implement describeOwnership for BOP, COPP (CASSANDRA-1928)
 * make read repair behave as expected for ConsistencyLevel > ONE
   (CASSANDRA-982, 2038)
 * distributed test harness (CASSANDRA-1859, 1964)
 * reduce flush lock contention (CASSANDRA-1930)
 * optimize supercolumn deserialization (CASSANDRA-1891)
 * fix CFMetaData.apply to only compare objects of the same class 
   (CASSANDRA-1962)
 * allow specifying specific SSTables to compact from JMX (CASSANDRA-1963)
 * fix race condition in MessagingService.targets (CASSANDRA-1959, 2094, 2081)
 * refuse to open sstables from a future version (CASSANDRA-1935)
 * zero-copy reads (CASSANDRA-1714)
 * fix copy bounds for word Text in wordcount demo (CASSANDRA-1993)
 * fixes for contrib/javautils (CASSANDRA-1979)
 * check more frequently for memtable expiration (CASSANDRA-2000)
 * fix writing SSTable column count statistics (CASSANDRA-1976)
 * fix streaming of multiple CFs during bootstrap (CASSANDRA-1992)
 * explicitly set JVM GC new generation size with -Xmn (CASSANDRA-1968)
 * add short options for CLI flags (CASSANDRA-1565)
 * make keyspace argument to "describe keyspace" in CLI optional
   when authenticated to keyspace already (CASSANDRA-2029)
 * added option to specify -Dcassandra.join_ring=false on startup
   to allow "warm spare" nodes or performing JMX maintenance before
   joining the ring (CASSANDRA-526)
 * log migrations at INFO (CASSANDRA-2028)
 * add CLI verbose option in file mode (CASSANDRA-2030)
 * add single-line "--" comments to CLI (CASSANDRA-2032)
 * message serialization tests (CASSANDRA-1923)
 * switch from ivy to maven-ant-tasks (CASSANDRA-2017)
 * CLI attempts to block for new schema to propagate (CASSANDRA-2044)
 * fix potential overflow in nodetool cfstats (CASSANDRA-2057)
 * add JVM shutdownhook to sync commitlog (CASSANDRA-1919)
 * allow nodes to be up without being part of  normal traffic (CASSANDRA-1951)
 * fix CLI "show keyspaces" with null options on NTS (CASSANDRA-2049)
 * fix possible ByteBuffer race conditions (CASSANDRA-2066)
 * reduce garbage generated by MessagingService to prevent load spikes
   (CASSANDRA-2058)
 * fix math in RandomPartitioner.describeOwnership (CASSANDRA-2071)
 * fix deletion of sstable non-data components (CASSANDRA-2059)
 * avoid blocking gossip while deleting handoff hints (CASSANDRA-2073)
 * ignore messages from newer versions, keep track of nodes in gossip 
   regardless of version (CASSANDRA-1970)
 * cache writing moved to CompactionManager to reduce i/o contention and
   updated to use non-cache-polluting writes (CASSANDRA-2053)
 * page through large rows when exporting to JSON (CASSANDRA-2041)
 * add flush_largest_memtables_at and reduce_cache_sizes_at options
   (CASSANDRA-2142)
 * add cli 'describe cluster' command (CASSANDRA-2127)
 * add cli support for setting username/password at 'connect' command 
   (CASSANDRA-2111)
 * add -D option to Stress.java to allow reading hosts from a file 
   (CASSANDRA-2149)
 * bound hints CF throughput between 32M and 256M (CASSANDRA-2148)
 * continue starting when invalid saved cache entries are encountered
   (CASSANDRA-2076)
 * add max_hint_window_in_ms option (CASSANDRA-1459)


0.7.0-final
 * fix offsets to ByteBuffer.get (CASSANDRA-1939)


0.7.0-rc4
 * fix cli crash after backgrounding (CASSANDRA-1875)
 * count timeouts in storageproxy latencies, and include latency 
   histograms in StorageProxyMBean (CASSANDRA-1893)
 * fix CLI get recognition of supercolumns (CASSANDRA-1899)
 * enable keepalive on intra-cluster sockets (CASSANDRA-1766)
 * count timeouts towards dynamicsnitch latencies (CASSANDRA-1905)
 * Expose index-building status in JMX + cli schema description
   (CASSANDRA-1871)
 * allow [LOCAL|EACH]_QUORUM to be used with non-NetworkTopology 
   replication Strategies
 * increased amount of index locks for faster commitlog replay
 * collect secondary index tombstones immediately (CASSANDRA-1914)
 * revert commitlog changes from #1780 (CASSANDRA-1917)
 * change RandomPartitioner min token to -1 to avoid collision w/
   tokens on actual nodes (CASSANDRA-1901)
 * examine the right nibble when validating TimeUUID (CASSANDRA-1910)
 * include secondary indexes in cleanup (CASSANDRA-1916)
 * CFS.scrubDataDirectories should also cleanup invalid secondary indexes
   (CASSANDRA-1904)
 * ability to disable/enable gossip on nodes to force them down
   (CASSANDRA-1108)


0.7.0-rc3
 * expose getNaturalEndpoints in StorageServiceMBean taking byte[]
   key; RMI cannot serialize ByteBuffer (CASSANDRA-1833)
 * infer org.apache.cassandra.locator for replication strategy classes
   when not otherwise specified
 * validation that generates less garbage (CASSANDRA-1814)
 * add TTL support to CLI (CASSANDRA-1838)
 * cli defaults to bytestype for subcomparator when creating
   column families (CASSANDRA-1835)
 * unregister index MBeans when index is dropped (CASSANDRA-1843)
 * make ByteBufferUtil.clone thread-safe (CASSANDRA-1847)
 * change exception for read requests during bootstrap from 
   InvalidRequest to Unavailable (CASSANDRA-1862)
 * respect row-level tombstones post-flush in range scans
   (CASSANDRA-1837)
 * ReadResponseResolver check digests against each other (CASSANDRA-1830)
 * return InvalidRequest when remove of subcolumn without supercolumn
   is requested (CASSANDRA-1866)
 * flush before repair (CASSANDRA-1748)
 * SSTableExport validates key order (CASSANDRA-1884)
 * large row support for SSTableExport (CASSANDRA-1867)
 * Re-cache hot keys post-compaction without hitting disk (CASSANDRA-1878)
 * manage read repair in coordinator instead of data source, to
   provide latency information to dynamic snitch (CASSANDRA-1873)


0.7.0-rc2
 * fix live-column-count of slice ranges including tombstoned supercolumn 
   with live subcolumn (CASSANDRA-1591)
 * rename o.a.c.internal.AntientropyStage -> AntiEntropyStage,
   o.a.c.request.Request_responseStage -> RequestResponseStage,
   o.a.c.internal.Internal_responseStage -> InternalResponseStage
 * add AbstractType.fromString (CASSANDRA-1767)
 * require index_type to be present when specifying index_name
   on ColumnDef (CASSANDRA-1759)
 * fix add/remove index bugs in CFMetadata (CASSANDRA-1768)
 * rebuild Strategy during system_update_keyspace (CASSANDRA-1762)
 * cli updates prompt to ... in continuation lines (CASSANDRA-1770)
 * support multiple Mutations per key in hadoop ColumnFamilyOutputFormat
   (CASSANDRA-1774)
 * improvements to Debian init script (CASSANDRA-1772)
 * use local classloader to check for version.properties (CASSANDRA-1778)
 * Validate that column names in column_metadata are valid for the
   defined comparator, and decode properly in cli (CASSANDRA-1773)
 * use cross-platform newlines in cli (CASSANDRA-1786)
 * add ExpiringColumn support to sstable import/export (CASSANDRA-1754)
 * add flush for each append to periodic commitlog mode; added
   periodic_without_flush option to disable this (CASSANDRA-1780)
 * close file handle used for post-flush truncate (CASSANDRA-1790)
 * various code cleanup (CASSANDRA-1793, -1794, -1795)
 * fix range queries against wrapped range (CASSANDRA-1781)
 * fix consistencylevel calculations for NetworkTopologyStrategy
   (CASSANDRA-1804)
 * cli support index type enum names (CASSANDRA-1810)
 * improved validation of column_metadata (CASSANDRA-1813)
 * reads at ConsistencyLevel > 1 throw UnavailableException
   immediately if insufficient live nodes exist (CASSANDRA-1803)
 * copy bytebuffers for local writes to avoid retaining the entire
   Thrift frame (CASSANDRA-1801)
 * fix NPE adding index to column w/o prior metadata (CASSANDRA-1764)
 * reduce fat client timeout (CASSANDRA-1730)
 * fix botched merge of CASSANDRA-1316


0.7.0-rc1
 * fix compaction and flush races with schema updates (CASSANDRA-1715)
 * add clustertool, config-converter, sstablekeys, and schematool 
   Windows .bat files (CASSANDRA-1723)
 * reject range queries received during bootstrap (CASSANDRA-1739)
 * fix wrapping-range queries on non-minimum token (CASSANDRA-1700)
 * add nodetool cfhistogram (CASSANDRA-1698)
 * limit repaired ranges to what the nodes have in common (CASSANDRA-1674)
 * index scan treats missing columns as not matching secondary
   expressions (CASSANDRA-1745)
 * Fix misuse of DataOutputBuffer.getData in AntiEntropyService
   (CASSANDRA-1729)
 * detect and warn when obsolete version of JNA is present (CASSANDRA-1760)
 * reduce fat client timeout (CASSANDRA-1730)
 * cleanup smallest CFs first to increase free temp space for larger ones
   (CASSANDRA-1811)
 * Update windows .bat files to work outside of main Cassandra
   directory (CASSANDRA-1713)
 * fix read repair regression from 0.6.7 (CASSANDRA-1727)
 * more-efficient read repair (CASSANDRA-1719)
 * fix hinted handoff replay (CASSANDRA-1656)
 * log type of dropped messages (CASSANDRA-1677)
 * upgrade to SLF4J 1.6.1
 * fix ByteBuffer bug in ExpiringColumn.updateDigest (CASSANDRA-1679)
 * fix IntegerType.getString (CASSANDRA-1681)
 * make -Djava.net.preferIPv4Stack=true the default (CASSANDRA-628)
 * add INTERNAL_RESPONSE verb to differentiate from responses related
   to client requests (CASSANDRA-1685)
 * log tpstats when dropping messages (CASSANDRA-1660)
 * include unreachable nodes in describeSchemaVersions (CASSANDRA-1678)
 * Avoid dropping messages off the client request path (CASSANDRA-1676)
 * fix jna errno reporting (CASSANDRA-1694)
 * add friendlier error for UnknownHostException on startup (CASSANDRA-1697)
 * include jna dependency in RPM package (CASSANDRA-1690)
 * add --skip-keys option to stress.py (CASSANDRA-1696)
 * improve cli handling of non-string keys and column names 
   (CASSANDRA-1701, -1693)
 * r/m extra subcomparator line in cli keyspaces output (CASSANDRA-1712)
 * add read repair chance to cli "show keyspaces"
 * upgrade to ConcurrentLinkedHashMap 1.1 (CASSANDRA-975)
 * fix index scan routing (CASSANDRA-1722)
 * fix tombstoning of supercolumns in range queries (CASSANDRA-1734)
 * clear endpoint cache after updating keyspace metadata (CASSANDRA-1741)
 * fix wrapping-range queries on non-minimum token (CASSANDRA-1700)
 * truncate includes secondary indexes (CASSANDRA-1747)
 * retain reference to PendingFile sstables (CASSANDRA-1749)
 * fix sstableimport regression (CASSANDRA-1753)
 * fix for bootstrap when no non-system tables are defined (CASSANDRA-1732)
 * handle replica unavailability in index scan (CASSANDRA-1755)
 * fix service initialization order deadlock (CASSANDRA-1756)
 * multi-line cli commands (CASSANDRA-1742)
 * fix race between snapshot and compaction (CASSANDRA-1736)
 * add listEndpointsPendingHints, deleteHintsForEndpoint JMX methods 
   (CASSANDRA-1551)


0.7.0-beta3
 * add strategy options to describe_keyspace output (CASSANDRA-1560)
 * log warning when using randomly generated token (CASSANDRA-1552)
 * re-organize JMX into .db, .net, .internal, .request (CASSANDRA-1217)
 * allow nodes to change IPs between restarts (CASSANDRA-1518)
 * remember ring state between restarts by default (CASSANDRA-1518)
 * flush index built flag so we can read it before log replay (CASSANDRA-1541)
 * lock row cache updates to prevent race condition (CASSANDRA-1293)
 * remove assertion causing rare (and harmless) error messages in
   commitlog (CASSANDRA-1330)
 * fix moving nodes with no keyspaces defined (CASSANDRA-1574)
 * fix unbootstrap when no data is present in a transfer range (CASSANDRA-1573)
 * take advantage of AVRO-495 to simplify our avro IDL (CASSANDRA-1436)
 * extend authorization hierarchy to column family (CASSANDRA-1554)
 * deletion support in secondary indexes (CASSANDRA-1571)
 * meaningful error message for invalid replication strategy class 
   (CASSANDRA-1566)
 * allow keyspace creation with RF > N (CASSANDRA-1428)
 * improve cli error handling (CASSANDRA-1580)
 * add cache save/load ability (CASSANDRA-1417, 1606, 1647)
 * add StorageService.getDrainProgress (CASSANDRA-1588)
 * Disallow bootstrap to an in-use token (CASSANDRA-1561)
 * Allow dynamic secondary index creation and destruction (CASSANDRA-1532)
 * log auto-guessed memtable thresholds (CASSANDRA-1595)
 * add ColumnDef support to cli (CASSANDRA-1583)
 * reduce index sample time by 75% (CASSANDRA-1572)
 * add cli support for column, strategy metadata (CASSANDRA-1578, 1612)
 * add cli support for schema modification (CASSANDRA-1584)
 * delete temp files on failed compactions (CASSANDRA-1596)
 * avoid blocking for dead nodes during removetoken (CASSANDRA-1605)
 * remove ConsistencyLevel.ZERO (CASSANDRA-1607)
 * expose in-progress compaction type in jmx (CASSANDRA-1586)
 * removed IClock & related classes from internals (CASSANDRA-1502)
 * fix removing tokens from SystemTable on decommission and removetoken
   (CASSANDRA-1609)
 * include CF metadata in cli 'show keyspaces' (CASSANDRA-1613)
 * switch from Properties to HashMap in PropertyFileSnitch to
   avoid synchronization bottleneck (CASSANDRA-1481)
 * PropertyFileSnitch configuration file renamed to 
   cassandra-topology.properties
 * add cli support for get_range_slices (CASSANDRA-1088, CASSANDRA-1619)
 * Make memtable flush thresholds per-CF instead of global 
   (CASSANDRA-1007, 1637)
 * add cli support for binary data without CfDef hints (CASSANDRA-1603)
 * fix building SSTable statistics post-stream (CASSANDRA-1620)
 * fix potential infinite loop in 2ary index queries (CASSANDRA-1623)
 * allow creating NTS keyspaces with no replicas configured (CASSANDRA-1626)
 * add jmx histogram of sstables accessed per read (CASSANDRA-1624)
 * remove system_rename_column_family and system_rename_keyspace from the
   client API until races can be fixed (CASSANDRA-1630, CASSANDRA-1585)
 * add cli sanity tests (CASSANDRA-1582)
 * update GC settings in cassandra.bat (CASSANDRA-1636)
 * cli support for index queries (CASSANDRA-1635)
 * cli support for updating schema memtable settings (CASSANDRA-1634)
 * cli --file option (CASSANDRA-1616)
 * reduce automatically chosen memtable sizes by 50% (CASSANDRA-1641)
 * move endpoint cache from snitch to strategy (CASSANDRA-1643)
 * fix commitlog recovery deleting the newly-created segment as well as
   the old ones (CASSANDRA-1644)
 * upgrade to Thrift 0.5 (CASSANDRA-1367)
 * renamed CL.DCQUORUM to LOCAL_QUORUM and DCQUORUMSYNC to EACH_QUORUM
 * cli truncate support (CASSANDRA-1653)
 * update GC settings in cassandra.bat (CASSANDRA-1636)
 * avoid logging when a node's ip/token is gossipped back to it (CASSANDRA-1666)


0.7-beta2
 * always use UTF-8 for hint keys (CASSANDRA-1439)
 * remove cassandra.yaml dependency from Hadoop and Pig (CASSADRA-1322)
 * expose CfDef metadata in describe_keyspaces (CASSANDRA-1363)
 * restore use of mmap_index_only option (CASSANDRA-1241)
 * dropping a keyspace with no column families generated an error 
   (CASSANDRA-1378)
 * rename RackAwareStrategy to OldNetworkTopologyStrategy, RackUnawareStrategy 
   to SimpleStrategy, DatacenterShardStrategy to NetworkTopologyStrategy,
   AbstractRackAwareSnitch to AbstractNetworkTopologySnitch (CASSANDRA-1392)
 * merge StorageProxy.mutate, mutateBlocking (CASSANDRA-1396)
 * faster UUIDType, LongType comparisons (CASSANDRA-1386, 1393)
 * fix setting read_repair_chance from CLI addColumnFamily (CASSANDRA-1399)
 * fix updates to indexed columns (CASSANDRA-1373)
 * fix race condition leaving to FileNotFoundException (CASSANDRA-1382)
 * fix sharded lock hash on index write path (CASSANDRA-1402)
 * add support for GT/E, LT/E in subordinate index clauses (CASSANDRA-1401)
 * cfId counter got out of sync when CFs were added (CASSANDRA-1403)
 * less chatty schema updates (CASSANDRA-1389)
 * rename column family mbeans. 'type' will now include either 
   'IndexColumnFamilies' or 'ColumnFamilies' depending on the CFS type.
   (CASSANDRA-1385)
 * disallow invalid keyspace and column family names. This includes name that
   matches a '^\w+' regex. (CASSANDRA-1377)
 * use JNA, if present, to take snapshots (CASSANDRA-1371)
 * truncate hints if starting 0.7 for the first time (CASSANDRA-1414)
 * fix FD leak in single-row slicepredicate queries (CASSANDRA-1416)
 * allow index expressions against columns that are not part of the 
   SlicePredicate (CASSANDRA-1410)
 * config-converter properly handles snitches and framed support 
   (CASSANDRA-1420)
 * remove keyspace argument from multiget_count (CASSANDRA-1422)
 * allow specifying cassandra.yaml location as (local or remote) URL
   (CASSANDRA-1126)
 * fix using DynamicEndpointSnitch with NetworkTopologyStrategy
   (CASSANDRA-1429)
 * Add CfDef.default_validation_class (CASSANDRA-891)
 * fix EstimatedHistogram.max (CASSANDRA-1413)
 * quorum read optimization (CASSANDRA-1622)
 * handle zero-length (or missing) rows during HH paging (CASSANDRA-1432)
 * include secondary indexes during schema migrations (CASSANDRA-1406)
 * fix commitlog header race during schema change (CASSANDRA-1435)
 * fix ColumnFamilyStoreMBeanIterator to use new type name (CASSANDRA-1433)
 * correct filename generated by xml->yaml converter (CASSANDRA-1419)
 * add CMSInitiatingOccupancyFraction=75 and UseCMSInitiatingOccupancyOnly
   to default JVM options
 * decrease jvm heap for cassandra-cli (CASSANDRA-1446)
 * ability to modify keyspaces and column family definitions on a live cluster
   (CASSANDRA-1285)
 * support for Hadoop Streaming [non-jvm map/reduce via stdin/out]
   (CASSANDRA-1368)
 * Move persistent sstable stats from the system table to an sstable component
   (CASSANDRA-1430)
 * remove failed bootstrap attempt from pending ranges when gossip times
   it out after 1h (CASSANDRA-1463)
 * eager-create tcp connections to other cluster members (CASSANDRA-1465)
 * enumerate stages and derive stage from message type instead of 
   transmitting separately (CASSANDRA-1465)
 * apply reversed flag during collation from different data sources
   (CASSANDRA-1450)
 * make failure to remove commitlog segment non-fatal (CASSANDRA-1348)
 * correct ordering of drain operations so CL.recover is no longer 
   necessary (CASSANDRA-1408)
 * removed keyspace from describe_splits method (CASSANDRA-1425)
 * rename check_schema_agreement to describe_schema_versions
   (CASSANDRA-1478)
 * fix QUORUM calculation for RF > 3 (CASSANDRA-1487)
 * remove tombstones during non-major compactions when bloom filter
   verifies that row does not exist in other sstables (CASSANDRA-1074)
 * nodes that coordinated a loadbalance in the past could not be seen by
   newly added nodes (CASSANDRA-1467)
 * exposed endpoint states (gossip details) via jmx (CASSANDRA-1467)
 * ensure that compacted sstables are not included when new readers are
   instantiated (CASSANDRA-1477)
 * by default, calculate heap size and memtable thresholds at runtime (CASSANDRA-1469)
 * fix races dealing with adding/dropping keyspaces and column families in
   rapid succession (CASSANDRA-1477)
 * clean up of Streaming system (CASSANDRA-1503, 1504, 1506)
 * add options to configure Thrift socket keepalive and buffer sizes (CASSANDRA-1426)
 * make contrib CassandraServiceDataCleaner recursive (CASSANDRA-1509)
 * min, max compaction threshold are configurable and persistent 
   per-ColumnFamily (CASSANDRA-1468)
 * fix replaying the last mutation in a commitlog unnecessarily 
   (CASSANDRA-1512)
 * invoke getDefaultUncaughtExceptionHandler from DTPE with the original
   exception rather than the ExecutionException wrapper (CASSANDRA-1226)
 * remove Clock from the Thrift (and Avro) API (CASSANDRA-1501)
 * Close intra-node sockets when connection is broken (CASSANDRA-1528)
 * RPM packaging spec file (CASSANDRA-786)
 * weighted request scheduler (CASSANDRA-1485)
 * treat expired columns as deleted (CASSANDRA-1539)
 * make IndexInterval configurable (CASSANDRA-1488)
 * add describe_snitch to Thrift API (CASSANDRA-1490)
 * MD5 authenticator compares plain text submitted password with MD5'd
   saved property, instead of vice versa (CASSANDRA-1447)
 * JMX MessagingService pending and completed counts (CASSANDRA-1533)
 * fix race condition processing repair responses (CASSANDRA-1511)
 * make repair blocking (CASSANDRA-1511)
 * create EndpointSnitchInfo and MBean to expose rack and DC (CASSANDRA-1491)
 * added option to contrib/word_count to output results back to Cassandra
   (CASSANDRA-1342)
 * rewrite Hadoop ColumnFamilyRecordWriter to pool connections, retry to
   multiple Cassandra nodes, and smooth impact on the Cassandra cluster
   by using smaller batch sizes (CASSANDRA-1434)
 * fix setting gc_grace_seconds via CLI (CASSANDRA-1549)
 * support TTL'd index values (CASSANDRA-1536)
 * make removetoken work like decommission (CASSANDRA-1216)
 * make cli comparator-aware and improve quote rules (CASSANDRA-1523,-1524)
 * make nodetool compact and cleanup blocking (CASSANDRA-1449)
 * add memtable, cache information to GCInspector logs (CASSANDRA-1558)
 * enable/disable HintedHandoff via JMX (CASSANDRA-1550)
 * Ignore stray files in the commit log directory (CASSANDRA-1547)
 * Disallow bootstrap to an in-use token (CASSANDRA-1561)


0.7-beta1
 * sstable versioning (CASSANDRA-389)
 * switched to slf4j logging (CASSANDRA-625)
 * add (optional) expiration time for column (CASSANDRA-699)
 * access levels for authentication/authorization (CASSANDRA-900)
 * add ReadRepairChance to CF definition (CASSANDRA-930)
 * fix heisenbug in system tests, especially common on OS X (CASSANDRA-944)
 * convert to byte[] keys internally and all public APIs (CASSANDRA-767)
 * ability to alter schema definitions on a live cluster (CASSANDRA-44)
 * renamed configuration file to cassandra.xml, and log4j.properties to
   log4j-server.properties, which must now be loaded from
   the classpath (which is how our scripts in bin/ have always done it)
   (CASSANDRA-971)
 * change get_count to require a SlicePredicate. create multi_get_count
   (CASSANDRA-744)
 * re-organized endpointsnitch implementations and added SimpleSnitch
   (CASSANDRA-994)
 * Added preload_row_cache option (CASSANDRA-946)
 * add CRC to commitlog header (CASSANDRA-999)
 * removed deprecated batch_insert and get_range_slice methods (CASSANDRA-1065)
 * add truncate thrift method (CASSANDRA-531)
 * http mini-interface using mx4j (CASSANDRA-1068)
 * optimize away copy of sliced row on memtable read path (CASSANDRA-1046)
 * replace constant-size 2GB mmaped segments and special casing for index 
   entries spanning segment boundaries, with SegmentedFile that computes 
   segments that always contain entire entries/rows (CASSANDRA-1117)
 * avoid reading large rows into memory during compaction (CASSANDRA-16)
 * added hadoop OutputFormat (CASSANDRA-1101)
 * efficient Streaming (no more anticompaction) (CASSANDRA-579)
 * split commitlog header into separate file and add size checksum to
   mutations (CASSANDRA-1179)
 * avoid allocating a new byte[] for each mutation on replay (CASSANDRA-1219)
 * revise HH schema to be per-endpoint (CASSANDRA-1142)
 * add joining/leaving status to nodetool ring (CASSANDRA-1115)
 * allow multiple repair sessions per node (CASSANDRA-1190)
 * optimize away MessagingService for local range queries (CASSANDRA-1261)
 * make framed transport the default so malformed requests can't OOM the 
   server (CASSANDRA-475)
 * significantly faster reads from row cache (CASSANDRA-1267)
 * take advantage of row cache during range queries (CASSANDRA-1302)
 * make GCGraceSeconds a per-ColumnFamily value (CASSANDRA-1276)
 * keep persistent row size and column count statistics (CASSANDRA-1155)
 * add IntegerType (CASSANDRA-1282)
 * page within a single row during hinted handoff (CASSANDRA-1327)
 * push DatacenterShardStrategy configuration into keyspace definition,
   eliminating datacenter.properties. (CASSANDRA-1066)
 * optimize forward slices starting with '' and single-index-block name 
   queries by skipping the column index (CASSANDRA-1338)
 * streaming refactor (CASSANDRA-1189)
 * faster comparison for UUID types (CASSANDRA-1043)
 * secondary index support (CASSANDRA-749 and subtasks)
 * make compaction buckets deterministic (CASSANDRA-1265)


0.6.6
 * Allow using DynamicEndpointSnitch with RackAwareStrategy (CASSANDRA-1429)
 * remove the remaining vestiges of the unfinished DatacenterShardStrategy 
   (replaced by NetworkTopologyStrategy in 0.7)
   

0.6.5
 * fix key ordering in range query results with RandomPartitioner
   and ConsistencyLevel > ONE (CASSANDRA-1145)
 * fix for range query starting with the wrong token range (CASSANDRA-1042)
 * page within a single row during hinted handoff (CASSANDRA-1327)
 * fix compilation on non-sun JDKs (CASSANDRA-1061)
 * remove String.trim() call on row keys in batch mutations (CASSANDRA-1235)
 * Log summary of dropped messages instead of spamming log (CASSANDRA-1284)
 * add dynamic endpoint snitch (CASSANDRA-981)
 * fix streaming for keyspaces with hyphens in their name (CASSANDRA-1377)
 * fix errors in hard-coded bloom filter optKPerBucket by computing it
   algorithmically (CASSANDRA-1220
 * remove message deserialization stage, and uncap read/write stages
   so slow reads/writes don't block gossip processing (CASSANDRA-1358)
 * add jmx port configuration to Debian package (CASSANDRA-1202)
 * use mlockall via JNA, if present, to prevent Linux from swapping
   out parts of the JVM (CASSANDRA-1214)


0.6.4
 * avoid queuing multiple hint deliveries for the same endpoint
   (CASSANDRA-1229)
 * better performance for and stricter checking of UTF8 column names
   (CASSANDRA-1232)
 * extend option to lower compaction priority to hinted handoff
   as well (CASSANDRA-1260)
 * log errors in gossip instead of re-throwing (CASSANDRA-1289)
 * avoid aborting commitlog replay prematurely if a flushed-but-
   not-removed commitlog segment is encountered (CASSANDRA-1297)
 * fix duplicate rows being read during mapreduce (CASSANDRA-1142)
 * failure detection wasn't closing command sockets (CASSANDRA-1221)
 * cassandra-cli.bat works on windows (CASSANDRA-1236)
 * pre-emptively drop requests that cannot be processed within RPCTimeout
   (CASSANDRA-685)
 * add ack to Binary write verb and update CassandraBulkLoader
   to wait for acks for each row (CASSANDRA-1093)
 * added describe_partitioner Thrift method (CASSANDRA-1047)
 * Hadoop jobs no longer require the Cassandra storage-conf.xml
   (CASSANDRA-1280, CASSANDRA-1047)
 * log thread pool stats when GC is excessive (CASSANDRA-1275)
 * remove gossip message size limit (CASSANDRA-1138)
 * parallelize local and remote reads during multiget, and respect snitch 
   when determining whether to do local read for CL.ONE (CASSANDRA-1317)
 * fix read repair to use requested consistency level on digest mismatch,
   rather than assuming QUORUM (CASSANDRA-1316)
 * process digest mismatch re-reads in parallel (CASSANDRA-1323)
 * switch hints CF comparator to BytesType (CASSANDRA-1274)


0.6.3
 * retry to make streaming connections up to 8 times. (CASSANDRA-1019)
 * reject describe_ring() calls on invalid keyspaces (CASSANDRA-1111)
 * fix cache size calculation for size of 100% (CASSANDRA-1129)
 * fix cache capacity only being recalculated once (CASSANDRA-1129)
 * remove hourly scan of all hints on the off chance that the gossiper
   missed a status change; instead, expose deliverHintsToEndpoint to JMX
   so it can be done manually, if necessary (CASSANDRA-1141)
 * don't reject reads at CL.ALL (CASSANDRA-1152)
 * reject deletions to supercolumns in CFs containing only standard
   columns (CASSANDRA-1139)
 * avoid preserving login information after client disconnects
   (CASSANDRA-1057)
 * prefer sun jdk to openjdk in debian init script (CASSANDRA-1174)
 * detect partioner config changes between restarts and fail fast 
   (CASSANDRA-1146)
 * use generation time to resolve node token reassignment disagreements
   (CASSANDRA-1118)
 * restructure the startup ordering of Gossiper and MessageService to avoid
   timing anomalies (CASSANDRA-1160)
 * detect incomplete commit log hearders (CASSANDRA-1119)
 * force anti-entropy service to stream files on the stream stage to avoid
   sending streams out of order (CASSANDRA-1169)
 * remove inactive stream managers after AES streams files (CASSANDRA-1169)
 * allow removing entire row through batch_mutate Deletion (CASSANDRA-1027)
 * add JMX metrics for row-level bloom filter false positives (CASSANDRA-1212)
 * added a redhat init script to contrib (CASSANDRA-1201)
 * use midpoint when bootstrapping a new machine into range with not
   much data yet instead of random token (CASSANDRA-1112)
 * kill server on OOM in executor stage as well as Thrift (CASSANDRA-1226)
 * remove opportunistic repairs, when two machines with overlapping replica
   responsibilities happen to finish major compactions of the same CF near
   the same time.  repairs are now fully manual (CASSANDRA-1190)
 * add ability to lower compaction priority (default is no change from 0.6.2)
   (CASSANDRA-1181)


0.6.2
 * fix contrib/word_count build. (CASSANDRA-992)
 * split CommitLogExecutorService into BatchCommitLogExecutorService and 
   PeriodicCommitLogExecutorService (CASSANDRA-1014)
 * add latency histograms to CFSMBean (CASSANDRA-1024)
 * make resolving timestamp ties deterministic by using value bytes
   as a tiebreaker (CASSANDRA-1039)
 * Add option to turn off Hinted Handoff (CASSANDRA-894)
 * fix windows startup (CASSANDRA-948)
 * make concurrent_reads, concurrent_writes configurable at runtime via JMX
   (CASSANDRA-1060)
 * disable GCInspector on non-Sun JVMs (CASSANDRA-1061)
 * fix tombstone handling in sstable rows with no other data (CASSANDRA-1063)
 * fix size of row in spanned index entries (CASSANDRA-1056)
 * install json2sstable, sstable2json, and sstablekeys to Debian package
 * StreamingService.StreamDestinations wouldn't empty itself after streaming
   finished (CASSANDRA-1076)
 * added Collections.shuffle(splits) before returning the splits in 
   ColumnFamilyInputFormat (CASSANDRA-1096)
 * do not recalculate cache capacity post-compaction if it's been manually 
   modified (CASSANDRA-1079)
 * better defaults for flush sorter + writer executor queue sizes
   (CASSANDRA-1100)
 * windows scripts for SSTableImport/Export (CASSANDRA-1051)
 * windows script for nodetool (CASSANDRA-1113)
 * expose PhiConvictThreshold (CASSANDRA-1053)
 * make repair of RF==1 a no-op (CASSANDRA-1090)
 * improve default JVM GC options (CASSANDRA-1014)
 * fix SlicePredicate serialization inside Hadoop jobs (CASSANDRA-1049)
 * close Thrift sockets in Hadoop ColumnFamilyRecordReader (CASSANDRA-1081)


0.6.1
 * fix NPE in sstable2json when no excluded keys are given (CASSANDRA-934)
 * keep the replica set constant throughout the read repair process
   (CASSANDRA-937)
 * allow querying getAllRanges with empty token list (CASSANDRA-933)
 * fix command line arguments inversion in clustertool (CASSANDRA-942)
 * fix race condition that could trigger a false-positive assertion
   during post-flush discard of old commitlog segments (CASSANDRA-936)
 * fix neighbor calculation for anti-entropy repair (CASSANDRA-924)
 * perform repair even for small entropy differences (CASSANDRA-924)
 * Use hostnames in CFInputFormat to allow Hadoop's naive string-based
   locality comparisons to work (CASSANDRA-955)
 * cache read-only BufferedRandomAccessFile length to avoid
   3 system calls per invocation (CASSANDRA-950)
 * nodes with IPv6 (and no IPv4) addresses could not join cluster
   (CASSANDRA-969)
 * Retrieve the correct number of undeleted columns, if any, from
   a supercolumn in a row that had been deleted previously (CASSANDRA-920)
 * fix index scans that cross the 2GB mmap boundaries for both mmap
   and standard i/o modes (CASSANDRA-866)
 * expose drain via nodetool (CASSANDRA-978)


0.6.0-RC1
 * JMX drain to flush memtables and run through commit log (CASSANDRA-880)
 * Bootstrapping can skip ranges under the right conditions (CASSANDRA-902)
 * fix merging row versions in range_slice for CL > ONE (CASSANDRA-884)
 * default write ConsistencyLeven chaned from ZERO to ONE
 * fix for index entries spanning mmap buffer boundaries (CASSANDRA-857)
 * use lexical comparison if time part of TimeUUIDs are the same 
   (CASSANDRA-907)
 * bound read, mutation, and response stages to fix possible OOM
   during log replay (CASSANDRA-885)
 * Use microseconds-since-epoch (UTC) in cli, instead of milliseconds
 * Treat batch_mutate Deletion with null supercolumn as "apply this predicate 
   to top level supercolumns" (CASSANDRA-834)
 * Streaming destination nodes do not update their JMX status (CASSANDRA-916)
 * Fix internal RPC timeout calculation (CASSANDRA-911)
 * Added Pig loadfunc to contrib/pig (CASSANDRA-910)


0.6.0-beta3
 * fix compaction bucketing bug (CASSANDRA-814)
 * update windows batch file (CASSANDRA-824)
 * deprecate KeysCachedFraction configuration directive in favor
   of KeysCached; move to unified-per-CF key cache (CASSANDRA-801)
 * add invalidateRowCache to ColumnFamilyStoreMBean (CASSANDRA-761)
 * send Handoff hints to natural locations to reduce load on
   remaining nodes in a failure scenario (CASSANDRA-822)
 * Add RowWarningThresholdInMB configuration option to warn before very 
   large rows get big enough to threaten node stability, and -x option to
   be able to remove them with sstable2json if the warning is unheeded
   until it's too late (CASSANDRA-843)
 * Add logging of GC activity (CASSANDRA-813)
 * fix ConcurrentModificationException in commitlog discard (CASSANDRA-853)
 * Fix hardcoded row count in Hadoop RecordReader (CASSANDRA-837)
 * Add a jmx status to the streaming service and change several DEBUG
   messages to INFO (CASSANDRA-845)
 * fix classpath in cassandra-cli.bat for Windows (CASSANDRA-858)
 * allow re-specifying host, port to cassandra-cli if invalid ones
   are first tried (CASSANDRA-867)
 * fix race condition handling rpc timeout in the coordinator
   (CASSANDRA-864)
 * Remove CalloutLocation and StagingFileDirectory from storage-conf files 
   since those settings are no longer used (CASSANDRA-878)
 * Parse a long from RowWarningThresholdInMB instead of an int (CASSANDRA-882)
 * Remove obsolete ControlPort code from DatabaseDescriptor (CASSANDRA-886)
 * move skipBytes side effect out of assert (CASSANDRA-899)
 * add "double getLoad" to StorageServiceMBean (CASSANDRA-898)
 * track row stats per CF at compaction time (CASSANDRA-870)
 * disallow CommitLogDirectory matching a DataFileDirectory (CASSANDRA-888)
 * default key cache size is 200k entries, changed from 10% (CASSANDRA-863)
 * add -Dcassandra-foreground=yes to cassandra.bat
 * exit if cluster name is changed unexpectedly (CASSANDRA-769)


0.6.0-beta1/beta2
 * add batch_mutate thrift command, deprecating batch_insert (CASSANDRA-336)
 * remove get_key_range Thrift API, deprecated in 0.5 (CASSANDRA-710)
 * add optional login() Thrift call for authentication (CASSANDRA-547)
 * support fat clients using gossiper and StorageProxy to perform
   replication in-process [jvm-only] (CASSANDRA-535)
 * support mmapped I/O for reads, on by default on 64bit JVMs 
   (CASSANDRA-408, CASSANDRA-669)
 * improve insert concurrency, particularly during Hinted Handoff
   (CASSANDRA-658)
 * faster network code (CASSANDRA-675)
 * stress.py moved to contrib (CASSANDRA-635)
 * row caching [must be explicitly enabled per-CF in config] (CASSANDRA-678)
 * present a useful measure of compaction progress in JMX (CASSANDRA-599)
 * add bin/sstablekeys (CASSNADRA-679)
 * add ConsistencyLevel.ANY (CASSANDRA-687)
 * make removetoken remove nodes from gossip entirely (CASSANDRA-644)
 * add ability to set cache sizes at runtime (CASSANDRA-708)
 * report latency and cache hit rate statistics with lifetime totals
   instead of average over the last minute (CASSANDRA-702)
 * support get_range_slice for RandomPartitioner (CASSANDRA-745)
 * per-keyspace replication factory and replication strategy (CASSANDRA-620)
 * track latency in microseconds (CASSANDRA-733)
 * add describe_ Thrift methods, deprecating get_string_property and 
   get_string_list_property
 * jmx interface for tracking operation mode and streams in general.
   (CASSANDRA-709)
 * keep memtables in sorted order to improve range query performance
   (CASSANDRA-799)
 * use while loop instead of recursion when trimming sstables compaction list 
   to avoid blowing stack in pathological cases (CASSANDRA-804)
 * basic Hadoop map/reduce support (CASSANDRA-342)


0.5.1
 * ensure all files for an sstable are streamed to the same directory.
   (CASSANDRA-716)
 * more accurate load estimate for bootstrapping (CASSANDRA-762)
 * tolerate dead or unavailable bootstrap target on write (CASSANDRA-731)
 * allow larger numbers of keys (> 140M) in a sstable bloom filter
   (CASSANDRA-790)
 * include jvm argument improvements from CASSANDRA-504 in debian package
 * change streaming chunk size to 32MB to accomodate Windows XP limitations
   (was 64MB) (CASSANDRA-795)
 * fix get_range_slice returning results in the wrong order (CASSANDRA-781)
 

0.5.0 final
 * avoid attempting to delete temporary bootstrap files twice (CASSANDRA-681)
 * fix bogus NaN in nodeprobe cfstats output (CASSANDRA-646)
 * provide a policy for dealing with single thread executors w/ a full queue
   (CASSANDRA-694)
 * optimize inner read in MessagingService, vastly improving multiple-node
   performance (CASSANDRA-675)
 * wait for table flush before streaming data back to a bootstrapping node.
   (CASSANDRA-696)
 * keep track of bootstrapping sources by table so that bootstrapping doesn't 
   give the indication of finishing early (CASSANDRA-673)


0.5.0 RC3
 * commit the correct version of the patch for CASSANDRA-663


0.5.0 RC2 (unreleased)
 * fix bugs in converting get_range_slice results to Thrift 
   (CASSANDRA-647, CASSANDRA-649)
 * expose java.util.concurrent.TimeoutException in StorageProxy methods
   (CASSANDRA-600)
 * TcpConnectionManager was holding on to disconnected connections, 
   giving the false indication they were being used. (CASSANDRA-651)
 * Remove duplicated write. (CASSANDRA-662)
 * Abort bootstrap if IP is already in the token ring (CASSANDRA-663)
 * increase default commitlog sync period, and wait for last sync to 
   finish before submitting another (CASSANDRA-668)


0.5.0 RC1
 * Fix potential NPE in get_range_slice (CASSANDRA-623)
 * add CRC32 to commitlog entries (CASSANDRA-605)
 * fix data streaming on windows (CASSANDRA-630)
 * GC compacted sstables after cleanup and compaction (CASSANDRA-621)
 * Speed up anti-entropy validation (CASSANDRA-629)
 * Fix anti-entropy assertion error (CASSANDRA-639)
 * Fix pending range conflicts when bootstapping or moving
   multiple nodes at once (CASSANDRA-603)
 * Handle obsolete gossip related to node movement in the case where
   one or more nodes is down when the movement occurs (CASSANDRA-572)
 * Include dead nodes in gossip to avoid a variety of problems
   and fix HH to removed nodes (CASSANDRA-634)
 * return an InvalidRequestException for mal-formed SlicePredicates
   (CASSANDRA-643)
 * fix bug determining closest neighbor for use in multiple datacenters
   (CASSANDRA-648)
 * Vast improvements in anticompaction speed (CASSANDRA-607)
 * Speed up log replay and writes by avoiding redundant serializations
   (CASSANDRA-652)


0.5.0 beta 2
 * Bootstrap improvements (several tickets)
 * add nodeprobe repair anti-entropy feature (CASSANDRA-193, CASSANDRA-520)
 * fix possibility of partition when many nodes restart at once
   in clusters with multiple seeds (CASSANDRA-150)
 * fix NPE in get_range_slice when no data is found (CASSANDRA-578)
 * fix potential NPE in hinted handoff (CASSANDRA-585)
 * fix cleanup of local "system" keyspace (CASSANDRA-576)
 * improve computation of cluster load balance (CASSANDRA-554)
 * added super column read/write, column count, and column/row delete to
   cassandra-cli (CASSANDRA-567, CASSANDRA-594)
 * fix returning live subcolumns of deleted supercolumns (CASSANDRA-583)
 * respect JAVA_HOME in bin/ scripts (several tickets)
 * add StorageService.initClient for fat clients on the JVM (CASSANDRA-535)
   (see contrib/client_only for an example of use)
 * make consistency_level functional in get_range_slice (CASSANDRA-568)
 * optimize key deserialization for RandomPartitioner (CASSANDRA-581)
 * avoid GCing tombstones except on major compaction (CASSANDRA-604)
 * increase failure conviction threshold, resulting in less nodes
   incorrectly (and temporarily) marked as down (CASSANDRA-610)
 * respect memtable thresholds during log replay (CASSANDRA-609)
 * support ConsistencyLevel.ALL on read (CASSANDRA-584)
 * add nodeprobe removetoken command (CASSANDRA-564)


0.5.0 beta
 * Allow multiple simultaneous flushes, improving flush throughput 
   on multicore systems (CASSANDRA-401)
 * Split up locks to improve write and read throughput on multicore systems
   (CASSANDRA-444, CASSANDRA-414)
 * More efficient use of memory during compaction (CASSANDRA-436)
 * autobootstrap option: when enabled, all non-seed nodes will attempt
   to bootstrap when started, until bootstrap successfully
   completes. -b option is removed.  (CASSANDRA-438)
 * Unless a token is manually specified in the configuration xml,
   a bootstraping node will use a token that gives it half the
   keys from the most-heavily-loaded node in the cluster,
   instead of generating a random token. 
   (CASSANDRA-385, CASSANDRA-517)
 * Miscellaneous bootstrap fixes (several tickets)
 * Ability to change a node's token even after it has data on it
   (CASSANDRA-541)
 * Ability to decommission a live node from the ring (CASSANDRA-435)
 * Semi-automatic loadbalancing via nodeprobe (CASSANDRA-192)
 * Add ability to set compaction thresholds at runtime via
   JMX / nodeprobe.  (CASSANDRA-465)
 * Add "comment" field to ColumnFamily definition. (CASSANDRA-481)
 * Additional JMX metrics (CASSANDRA-482)
 * JSON based export and import tools (several tickets)
 * Hinted Handoff fixes (several tickets)
 * Add key cache to improve read performance (CASSANDRA-423)
 * Simplified construction of custom ReplicationStrategy classes
   (CASSANDRA-497)
 * Graphical application (Swing) for ring integrity verification and 
   visualization was added to contrib (CASSANDRA-252)
 * Add DCQUORUM, DCQUORUMSYNC consistency levels and corresponding
   ReplicationStrategy / EndpointSnitch classes.  Experimental.
   (CASSANDRA-492)
 * Web client interface added to contrib (CASSANDRA-457)
 * More-efficient flush for Random, CollatedOPP partitioners 
   for normal writes (CASSANDRA-446) and bulk load (CASSANDRA-420)
 * Add MemtableFlushAfterMinutes, a global replacement for the old 
   per-CF FlushPeriodInMinutes setting (CASSANDRA-463)
 * optimizations to slice reading (CASSANDRA-350) and supercolumn
   queries (CASSANDRA-510)
 * force binding to given listenaddress for nodes with multiple
   interfaces (CASSANDRA-546)
 * stress.py benchmarking tool improvements (several tickets)
 * optimized replica placement code (CASSANDRA-525)
 * faster log replay on restart (CASSANDRA-539, CASSANDRA-540)
 * optimized local-node writes (CASSANDRA-558)
 * added get_range_slice, deprecating get_key_range (CASSANDRA-344)
 * expose TimedOutException to thrift (CASSANDRA-563)
 

0.4.2
 * Add validation disallowing null keys (CASSANDRA-486)
 * Fix race conditions in TCPConnectionManager (CASSANDRA-487)
 * Fix using non-utf8-aware comparison as a sanity check.
   (CASSANDRA-493)
 * Improve default garbage collector options (CASSANDRA-504)
 * Add "nodeprobe flush" (CASSANDRA-505)
 * remove NotFoundException from get_slice throws list (CASSANDRA-518)
 * fix get (not get_slice) of entire supercolumn (CASSANDRA-508)
 * fix null token during bootstrap (CASSANDRA-501)


0.4.1
 * Fix FlushPeriod columnfamily configuration regression
   (CASSANDRA-455)
 * Fix long column name support (CASSANDRA-460)
 * Fix for serializing a row that only contains tombstones
   (CASSANDRA-458)
 * Fix for discarding unneeded commitlog segments (CASSANDRA-459)
 * Add SnapshotBeforeCompaction configuration option (CASSANDRA-426)
 * Fix compaction abort under insufficient disk space (CASSANDRA-473)
 * Fix reading subcolumn slice from tombstoned CF (CASSANDRA-484)
 * Fix race condition in RVH causing occasional NPE (CASSANDRA-478)


0.4.0
 * fix get_key_range problems when a node is down (CASSANDRA-440)
   and add UnavailableException to more Thrift methods
 * Add example EndPointSnitch contrib code (several tickets)


0.4.0 RC2
 * fix SSTable generation clash during compaction (CASSANDRA-418)
 * reject method calls with null parameters (CASSANDRA-308)
 * properly order ranges in nodeprobe output (CASSANDRA-421)
 * fix logging of certain errors on executor threads (CASSANDRA-425)


0.4.0 RC1
 * Bootstrap feature is live; use -b on startup (several tickets)
 * Added multiget api (CASSANDRA-70)
 * fix Deadlock with SelectorManager.doProcess and TcpConnection.write
   (CASSANDRA-392)
 * remove key cache b/c of concurrency bugs in third-party
   CLHM library (CASSANDRA-405)
 * update non-major compaction logic to use two threshold values
   (CASSANDRA-407)
 * add periodic / batch commitlog sync modes (several tickets)
 * inline BatchMutation into batch_insert params (CASSANDRA-403)
 * allow setting the logging level at runtime via mbean (CASSANDRA-402)
 * change default comparator to BytesType (CASSANDRA-400)
 * add forwards-compatible ConsistencyLevel parameter to get_key_range
   (CASSANDRA-322)
 * r/m special case of blocking for local destination when writing with 
   ConsistencyLevel.ZERO (CASSANDRA-399)
 * Fixes to make BinaryMemtable [bulk load interface] useful (CASSANDRA-337);
   see contrib/bmt_example for an example of using it.
 * More JMX properties added (several tickets)
 * Thrift changes (several tickets)
    - Merged _super get methods with the normal ones; return values
      are now of ColumnOrSuperColumn.
    - Similarly, merged batch_insert_super into batch_insert.



0.4.0 beta
 * On-disk data format has changed to allow billions of keys/rows per
   node instead of only millions
 * Multi-keyspace support
 * Scan all sstables for all queries to avoid situations where
   different types of operation on the same ColumnFamily could
   disagree on what data was present
 * Snapshot support via JMX
 * Thrift API has changed a _lot_:
    - removed time-sorted CFs; instead, user-defined comparators
      may be defined on the column names, which are now byte arrays.
      Default comparators are provided for UTF8, Bytes, Ascii, Long (i64),
      and UUID types.
    - removed colon-delimited strings in thrift api in favor of explicit
      structs such as ColumnPath, ColumnParent, etc.  Also normalized
      thrift struct and argument naming.
    - Added columnFamily argument to get_key_range.
    - Change signature of get_slice to accept starting and ending
      columns as well as an offset.  (This allows use of indexes.)
      Added "ascending" flag to allow reasonably-efficient reverse
      scans as well.  Removed get_slice_by_range as redundant.
    - get_key_range operates on one CF at a time
    - changed `block` boolean on insert methods to ConsistencyLevel enum,
      with options of NONE, ONE, QUORUM, and ALL.
    - added similar consistency_level parameter to read methods
    - column-name-set slice with no names given now returns zero columns
      instead of all of them.  ("all" can run your server out of memory.
      use a range-based slice with a high max column count instead.)
 * Removed the web interface. Node information can now be obtained by 
   using the newly introduced nodeprobe utility.
 * More JMX stats
 * Remove magic values from internals (e.g. special key to indicate
   when to flush memtables)
 * Rename configuration "table" to "keyspace"
 * Moved to crash-only design; no more shutdown (just kill the process)
 * Lots of bug fixes

Full list of issues resolved in 0.4 is at https://issues.apache.org/jira/secure/IssueNavigator.jspa?reset=true&&pid=12310865&fixfor=12313862&resolution=1&sorter/field=issuekey&sorter/order=DESC


0.3.0 RC3
 * Fix potential deadlock under load in TCPConnection.
   (CASSANDRA-220)


0.3.0 RC2
 * Fix possible data loss when server is stopped after replaying
   log but before new inserts force memtable flush.
   (CASSANDRA-204)
 * Added BUGS file


0.3.0 RC1
 * Range queries on keys, including user-defined key collation
 * Remove support
 * Workarounds for a weird bug in JDK select/register that seems
   particularly common on VM environments. Cassandra should deploy
   fine on EC2 now
 * Much improved infrastructure: the beginnings of a decent test suite
   ("ant test" for unit tests; "nosetests" for system tests), code
   coverage reporting, etc.
 * Expanded node status reporting via JMX
 * Improved error reporting/logging on both server and client
 * Reduced memory footprint in default configuration
 * Combined blocking and non-blocking versions of insert APIs
 * Added FlushPeriodInMinutes configuration parameter to force
   flushing of infrequently-updated ColumnFamilies<|MERGE_RESOLUTION|>--- conflicted
+++ resolved
@@ -1,14 +1,10 @@
-<<<<<<< HEAD
 3.9
  * Fixed flacky SSTablesIteratedTest (CASSANDRA-12282)
  * Fixed flacky SSTableRewriterTest: check file counts before calling validateCFS (CASSANDRA-12348)
  * cqlsh: Fix handling of $$-escaped strings (CASSANDRA-12189)
  * Fix SSL JMX requiring truststore containing server cert (CASSANDRA-12109)
 Merged from 3.0:
-=======
-3.0.9
  * Fixed flacky BlacklistingCompactionsTest, switched to fixed size types and increased corruption size (CASSANDRA-12359)
->>>>>>> f5c9d6e4
  * Rerun ReplicationAwareTokenAllocatorTest on failure to avoid flakiness (CASSANDRA-12277)
  * Exception when computing read-repair for range tombstones (CASSANDRA-12263)
  * Lost counter writes in compact table and static columns (CASSANDRA-12219)
