--- conflicted
+++ resolved
@@ -1,4 +1,3 @@
-<<<<<<< HEAD
 2.1.0-final
  * Fix native protocol drop user type notification (CASSANDRA-7571)
  * Give read access to system.schema_usertypes to all authenticated users
@@ -8,12 +7,8 @@
  * Fix NPE when dropping index from non-existent keyspace, AssertionError when
    dropping non-existent index with IF EXISTS (CASSANDRA-7590)
 Merged from 2.0:
-=======
-2.0.10
+ * Fix ReversedType(DateType) mapping to native protocol (CASSANDRA-7576)
  * Always merge ranges owned by a single node (CASSANDRA-6930)
- * Pig support for hadoop CqlInputFormat (CASSANDRA-6454)
->>>>>>> 67ce78fc
- * Fix ReversedType(DateType) mapping to native protocol (CASSANDRA-7576)
 
 
 2.1.0-rc4
