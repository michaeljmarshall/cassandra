--- conflicted
+++ resolved
@@ -223,12 +223,10 @@
 
 
 3.11.3
-<<<<<<< HEAD
-=======
  * Allow existing nodes to use all peers in shadow round (CASSANDRA-13851)
  * Fix cqlsh to read connection.ssl cqlshrc option again (CASSANDRA-14299)
->>>>>>> 28ccf3fe
  * Downgrade log level to trace for CommitLogSegmentManager (CASSANDRA-14370)
+ * CQL fromJson(null) throws NullPointerException (CASSANDRA-13891)
  * Serialize empty buffer as empty string for json output format (CASSANDRA-14245)
  * Allow logging implementation to be interchanged for embedded testing (CASSANDRA-13396)
  * SASI tokenizer for simple delimiter based entries (CASSANDRA-14247)
