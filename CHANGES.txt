--- conflicted
+++ resolved
@@ -1,11 +1,7 @@
-<<<<<<< HEAD
 3.0.1
  * Updated trigger example (CASSANDRA-10257)
 Merged from 2.2:
-=======
-2.2.4
  * (Hadoop) fix splits calculation (CASSANDRA-10640)
->>>>>>> 9fc957cf
  * (Hadoop) ensure that Cluster instances are always closed (CASSANDRA-10058)
 Merged from 2.1:
  * Reject counter writes in CQLSSTableWriter (CASSANDRA-10258)
